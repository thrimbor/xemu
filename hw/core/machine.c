--- conflicted
+++ resolved
@@ -1570,15 +1570,6 @@
                numa_uses_legacy_mem()) {
         if (object_property_find(object_get_objects_root(),
                                  machine_class->default_ram_id)) {
-<<<<<<< HEAD
-            error_setg(errp, "object name '%s' is reserved for the default"
-                " RAM backend, it can't be used for any other purposes."
-                " Change the object's 'id' to something else",
-                machine_class->default_ram_id);
-            return;
-        }
-        if (!create_default_memdev(current_machine, mem_path, errp)) {
-=======
             error_setg(errp, "object's id '%s' is reserved for the default"
                 " RAM backend, it can't be used for any other purposes",
                 machine_class->default_ram_id);
@@ -1592,7 +1583,6 @@
 
         if (!machine_class->create_default_memdev(current_machine, mem_path,
                                                   errp)) {
->>>>>>> ae35f033
             return;
         }
     }
