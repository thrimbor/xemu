/*
 *  Linux syscalls
 *
 *  Copyright (c) 2003 Fabrice Bellard
 *
 *  This program is free software; you can redistribute it and/or modify
 *  it under the terms of the GNU General Public License as published by
 *  the Free Software Foundation; either version 2 of the License, or
 *  (at your option) any later version.
 *
 *  This program is distributed in the hope that it will be useful,
 *  but WITHOUT ANY WARRANTY; without even the implied warranty of
 *  MERCHANTABILITY or FITNESS FOR A PARTICULAR PURPOSE.  See the
 *  GNU General Public License for more details.
 *
 *  You should have received a copy of the GNU General Public License
 *  along with this program; if not, see <http://www.gnu.org/licenses/>.
 */
#define _ATFILE_SOURCE
#include "qemu/osdep.h"
#include "qemu/cutils.h"
#include "qemu/path.h"
#include "qemu/memfd.h"
#include "qemu/queue.h"
#include "qemu/plugin.h"
#include "tcg/startup.h"
#include "target_mman.h"
#include "exec/page-protection.h"
#include <elf.h>
#include <endian.h>
#include <grp.h>
#include <sys/ipc.h>
#include <sys/msg.h>
#include <sys/wait.h>
#include <sys/mount.h>
#include <sys/file.h>
#include <sys/fsuid.h>
#include <sys/personality.h>
#include <sys/prctl.h>
#include <sys/resource.h>
#include <sys/swap.h>
#include <linux/capability.h>
#include <sched.h>
#include <sys/timex.h>
#include <sys/socket.h>
#include <linux/sockios.h>
#include <sys/un.h>
#include <sys/uio.h>
#include <poll.h>
#include <sys/times.h>
#include <sys/shm.h>
#include <sys/sem.h>
#include <sys/statfs.h>
#include <utime.h>
#include <sys/sysinfo.h>
#include <sys/signalfd.h>
#include <netinet/in.h>
#include <netinet/ip.h>
#include <netinet/tcp.h>
#include <netinet/udp.h>
#include <linux/wireless.h>
#include <linux/icmp.h>
#include <linux/icmpv6.h>
#include <linux/if_tun.h>
#include <linux/in6.h>
#include <linux/errqueue.h>
#include <linux/random.h>
#ifdef CONFIG_TIMERFD
#include <sys/timerfd.h>
#endif
#ifdef CONFIG_EVENTFD
#include <sys/eventfd.h>
#endif
#ifdef CONFIG_EPOLL
#include <sys/epoll.h>
#endif
#ifdef CONFIG_ATTR
#include "qemu/xattr.h"
#endif
#ifdef CONFIG_SENDFILE
#include <sys/sendfile.h>
#endif
#ifdef HAVE_SYS_KCOV_H
#include <sys/kcov.h>
#endif

#define termios host_termios
#define winsize host_winsize
#define termio host_termio
#define sgttyb host_sgttyb /* same as target */
#define tchars host_tchars /* same as target */
#define ltchars host_ltchars /* same as target */

#include <linux/termios.h>
#include <linux/unistd.h>
#include <linux/cdrom.h>
#include <linux/hdreg.h>
#include <linux/soundcard.h>
#include <linux/kd.h>
#include <linux/mtio.h>
#include <linux/fs.h>
#include <linux/fd.h>
#if defined(CONFIG_FIEMAP)
#include <linux/fiemap.h>
#endif
#include <linux/fb.h>
#if defined(CONFIG_USBFS)
#include <linux/usbdevice_fs.h>
#include <linux/usb/ch9.h>
#endif
#include <linux/vt.h>
#include <linux/dm-ioctl.h>
#include <linux/reboot.h>
#include <linux/route.h>
#include <linux/filter.h>
#include <linux/blkpg.h>
#include <netpacket/packet.h>
#include <linux/netlink.h>
#include <linux/if_alg.h>
#include <linux/rtc.h>
#include <sound/asound.h>
#ifdef HAVE_BTRFS_H
#include <linux/btrfs.h>
#endif
#ifdef HAVE_DRM_H
#include <libdrm/drm.h>
#include <libdrm/i915_drm.h>
#endif
#include "linux_loop.h"
#include "uname.h"

#include "qemu.h"
#include "user-internals.h"
#include "strace.h"
#include "signal-common.h"
#include "loader.h"
#include "user-mmap.h"
#include "user/safe-syscall.h"
#include "qemu/guest-random.h"
#include "qemu/selfmap.h"
#include "user/syscall-trace.h"
#include "special-errno.h"
#include "qapi/error.h"
#include "fd-trans.h"
#include "cpu_loop-common.h"

#ifndef CLONE_IO
#define CLONE_IO                0x80000000      /* Clone io context */
#endif

/* We can't directly call the host clone syscall, because this will
 * badly confuse libc (breaking mutexes, for example). So we must
 * divide clone flags into:
 *  * flag combinations that look like pthread_create()
 *  * flag combinations that look like fork()
 *  * flags we can implement within QEMU itself
 *  * flags we can't support and will return an error for
 */
/* For thread creation, all these flags must be present; for
 * fork, none must be present.
 */
#define CLONE_THREAD_FLAGS                              \
    (CLONE_VM | CLONE_FS | CLONE_FILES |                \
     CLONE_SIGHAND | CLONE_THREAD | CLONE_SYSVSEM)

/* These flags are ignored:
 * CLONE_DETACHED is now ignored by the kernel;
 * CLONE_IO is just an optimisation hint to the I/O scheduler
 */
#define CLONE_IGNORED_FLAGS                     \
    (CLONE_DETACHED | CLONE_IO)

#ifndef CLONE_PIDFD
# define CLONE_PIDFD 0x00001000
#endif

/* Flags for fork which we can implement within QEMU itself */
#define CLONE_OPTIONAL_FORK_FLAGS               \
    (CLONE_SETTLS | CLONE_PARENT_SETTID | CLONE_PIDFD | \
     CLONE_CHILD_CLEARTID | CLONE_CHILD_SETTID)

/* Flags for thread creation which we can implement within QEMU itself */
#define CLONE_OPTIONAL_THREAD_FLAGS                             \
    (CLONE_SETTLS | CLONE_PARENT_SETTID |                       \
     CLONE_CHILD_CLEARTID | CLONE_CHILD_SETTID | CLONE_PARENT)

#define CLONE_INVALID_FORK_FLAGS                                        \
    (~(CSIGNAL | CLONE_OPTIONAL_FORK_FLAGS | CLONE_IGNORED_FLAGS))

#define CLONE_INVALID_THREAD_FLAGS                                      \
    (~(CSIGNAL | CLONE_THREAD_FLAGS | CLONE_OPTIONAL_THREAD_FLAGS |     \
       CLONE_IGNORED_FLAGS))

/* CLONE_VFORK is special cased early in do_fork(). The other flag bits
 * have almost all been allocated. We cannot support any of
 * CLONE_NEWNS, CLONE_NEWCGROUP, CLONE_NEWUTS, CLONE_NEWIPC,
 * CLONE_NEWUSER, CLONE_NEWPID, CLONE_NEWNET, CLONE_PTRACE, CLONE_UNTRACED.
 * The checks against the invalid thread masks above will catch these.
 * (The one remaining unallocated bit is 0x1000 which used to be CLONE_PID.)
 */

/* Define DEBUG_ERESTARTSYS to force every syscall to be restarted
 * once. This exercises the codepaths for restart.
 */
//#define DEBUG_ERESTARTSYS

//#include <linux/msdos_fs.h>
#define VFAT_IOCTL_READDIR_BOTH \
    _IOC(_IOC_READ, 'r', 1, (sizeof(struct linux_dirent) + 256) * 2)
#define VFAT_IOCTL_READDIR_SHORT \
    _IOC(_IOC_READ, 'r', 2, (sizeof(struct linux_dirent) + 256) * 2)

#undef _syscall0
#undef _syscall1
#undef _syscall2
#undef _syscall3
#undef _syscall4
#undef _syscall5
#undef _syscall6

#define _syscall0(type,name)		\
static type name (void)			\
{					\
	return syscall(__NR_##name);	\
}

#define _syscall1(type,name,type1,arg1)		\
static type name (type1 arg1)			\
{						\
	return syscall(__NR_##name, arg1);	\
}

#define _syscall2(type,name,type1,arg1,type2,arg2)	\
static type name (type1 arg1,type2 arg2)		\
{							\
	return syscall(__NR_##name, arg1, arg2);	\
}

#define _syscall3(type,name,type1,arg1,type2,arg2,type3,arg3)	\
static type name (type1 arg1,type2 arg2,type3 arg3)		\
{								\
	return syscall(__NR_##name, arg1, arg2, arg3);		\
}

#define _syscall4(type,name,type1,arg1,type2,arg2,type3,arg3,type4,arg4)	\
static type name (type1 arg1,type2 arg2,type3 arg3,type4 arg4)			\
{										\
	return syscall(__NR_##name, arg1, arg2, arg3, arg4);			\
}

#define _syscall5(type,name,type1,arg1,type2,arg2,type3,arg3,type4,arg4,	\
		  type5,arg5)							\
static type name (type1 arg1,type2 arg2,type3 arg3,type4 arg4,type5 arg5)	\
{										\
	return syscall(__NR_##name, arg1, arg2, arg3, arg4, arg5);		\
}


#define _syscall6(type,name,type1,arg1,type2,arg2,type3,arg3,type4,arg4,	\
		  type5,arg5,type6,arg6)					\
static type name (type1 arg1,type2 arg2,type3 arg3,type4 arg4,type5 arg5,	\
                  type6 arg6)							\
{										\
	return syscall(__NR_##name, arg1, arg2, arg3, arg4, arg5, arg6);	\
}


#define __NR_sys_uname __NR_uname
#define __NR_sys_getcwd1 __NR_getcwd
#define __NR_sys_getdents __NR_getdents
#define __NR_sys_getdents64 __NR_getdents64
#define __NR_sys_getpriority __NR_getpriority
#define __NR_sys_rt_sigqueueinfo __NR_rt_sigqueueinfo
#define __NR_sys_rt_tgsigqueueinfo __NR_rt_tgsigqueueinfo
#define __NR_sys_syslog __NR_syslog
#if defined(__NR_futex)
# define __NR_sys_futex __NR_futex
#endif
#if defined(__NR_futex_time64)
# define __NR_sys_futex_time64 __NR_futex_time64
#endif
#define __NR_sys_statx __NR_statx

#if defined(__alpha__) || defined(__x86_64__) || defined(__s390x__)
#define __NR__llseek __NR_lseek
#endif

/* Newer kernel ports have llseek() instead of _llseek() */
#if defined(TARGET_NR_llseek) && !defined(TARGET_NR__llseek)
#define TARGET_NR__llseek TARGET_NR_llseek
#endif

/* some platforms need to mask more bits than just TARGET_O_NONBLOCK */
#ifndef TARGET_O_NONBLOCK_MASK
#define TARGET_O_NONBLOCK_MASK TARGET_O_NONBLOCK
#endif

#define __NR_sys_gettid __NR_gettid
_syscall0(int, sys_gettid)

/* For the 64-bit guest on 32-bit host case we must emulate
 * getdents using getdents64, because otherwise the host
 * might hand us back more dirent records than we can fit
 * into the guest buffer after structure format conversion.
 * Otherwise we emulate getdents with getdents if the host has it.
 */
#if defined(__NR_getdents) && HOST_LONG_BITS >= TARGET_ABI_BITS
#define EMULATE_GETDENTS_WITH_GETDENTS
#endif

#if defined(TARGET_NR_getdents) && defined(EMULATE_GETDENTS_WITH_GETDENTS)
_syscall3(int, sys_getdents, unsigned int, fd, struct linux_dirent *, dirp, unsigned int, count);
#endif
#if (defined(TARGET_NR_getdents) && \
      !defined(EMULATE_GETDENTS_WITH_GETDENTS)) || \
    (defined(TARGET_NR_getdents64) && defined(__NR_getdents64))
_syscall3(int, sys_getdents64, unsigned int, fd, struct linux_dirent64 *, dirp, unsigned int, count);
#endif
#if defined(TARGET_NR__llseek) && defined(__NR_llseek)
_syscall5(int, _llseek,  unsigned int,  fd, unsigned long, hi, unsigned long, lo,
          loff_t *, res, unsigned int, wh);
#endif
_syscall3(int, sys_rt_sigqueueinfo, pid_t, pid, int, sig, siginfo_t *, uinfo)
_syscall4(int, sys_rt_tgsigqueueinfo, pid_t, pid, pid_t, tid, int, sig,
          siginfo_t *, uinfo)
_syscall3(int,sys_syslog,int,type,char*,bufp,int,len)
#ifdef __NR_exit_group
_syscall1(int,exit_group,int,error_code)
#endif
#if defined(__NR_close_range) && defined(TARGET_NR_close_range)
#define __NR_sys_close_range __NR_close_range
_syscall3(int,sys_close_range,int,first,int,last,int,flags)
#ifndef CLOSE_RANGE_CLOEXEC
#define CLOSE_RANGE_CLOEXEC     (1U << 2)
#endif
#endif
#if defined(__NR_futex)
_syscall6(int,sys_futex,int *,uaddr,int,op,int,val,
          const struct timespec *,timeout,int *,uaddr2,int,val3)
#endif
#if defined(__NR_futex_time64)
_syscall6(int,sys_futex_time64,int *,uaddr,int,op,int,val,
          const struct timespec *,timeout,int *,uaddr2,int,val3)
#endif
#if defined(__NR_pidfd_open) && defined(TARGET_NR_pidfd_open)
_syscall2(int, pidfd_open, pid_t, pid, unsigned int, flags);
#endif
#if defined(__NR_pidfd_send_signal) && defined(TARGET_NR_pidfd_send_signal)
_syscall4(int, pidfd_send_signal, int, pidfd, int, sig, siginfo_t *, info,
                             unsigned int, flags);
#endif
#if defined(__NR_pidfd_getfd) && defined(TARGET_NR_pidfd_getfd)
_syscall3(int, pidfd_getfd, int, pidfd, int, targetfd, unsigned int, flags);
#endif
#define __NR_sys_sched_getaffinity __NR_sched_getaffinity
_syscall3(int, sys_sched_getaffinity, pid_t, pid, unsigned int, len,
          unsigned long *, user_mask_ptr);
#define __NR_sys_sched_setaffinity __NR_sched_setaffinity
_syscall3(int, sys_sched_setaffinity, pid_t, pid, unsigned int, len,
          unsigned long *, user_mask_ptr);
/* sched_attr is not defined in glibc */
struct sched_attr {
    uint32_t size;
    uint32_t sched_policy;
    uint64_t sched_flags;
    int32_t sched_nice;
    uint32_t sched_priority;
    uint64_t sched_runtime;
    uint64_t sched_deadline;
    uint64_t sched_period;
    uint32_t sched_util_min;
    uint32_t sched_util_max;
};
#define __NR_sys_sched_getattr __NR_sched_getattr
_syscall4(int, sys_sched_getattr, pid_t, pid, struct sched_attr *, attr,
          unsigned int, size, unsigned int, flags);
#define __NR_sys_sched_setattr __NR_sched_setattr
_syscall3(int, sys_sched_setattr, pid_t, pid, struct sched_attr *, attr,
          unsigned int, flags);
#define __NR_sys_sched_getscheduler __NR_sched_getscheduler
_syscall1(int, sys_sched_getscheduler, pid_t, pid);
#define __NR_sys_sched_setscheduler __NR_sched_setscheduler
_syscall3(int, sys_sched_setscheduler, pid_t, pid, int, policy,
          const struct sched_param *, param);
#define __NR_sys_sched_getparam __NR_sched_getparam
_syscall2(int, sys_sched_getparam, pid_t, pid,
          struct sched_param *, param);
#define __NR_sys_sched_setparam __NR_sched_setparam
_syscall2(int, sys_sched_setparam, pid_t, pid,
          const struct sched_param *, param);
#define __NR_sys_getcpu __NR_getcpu
_syscall3(int, sys_getcpu, unsigned *, cpu, unsigned *, node, void *, tcache);
_syscall4(int, reboot, int, magic1, int, magic2, unsigned int, cmd,
          void *, arg);
_syscall2(int, capget, struct __user_cap_header_struct *, header,
          struct __user_cap_data_struct *, data);
_syscall2(int, capset, struct __user_cap_header_struct *, header,
          struct __user_cap_data_struct *, data);
#if defined(TARGET_NR_ioprio_get) && defined(__NR_ioprio_get)
_syscall2(int, ioprio_get, int, which, int, who)
#endif
#if defined(TARGET_NR_ioprio_set) && defined(__NR_ioprio_set)
_syscall3(int, ioprio_set, int, which, int, who, int, ioprio)
#endif
#if defined(TARGET_NR_getrandom) && defined(__NR_getrandom)
_syscall3(int, getrandom, void *, buf, size_t, buflen, unsigned int, flags)
#endif

#if defined(TARGET_NR_kcmp) && defined(__NR_kcmp)
_syscall5(int, kcmp, pid_t, pid1, pid_t, pid2, int, type,
          unsigned long, idx1, unsigned long, idx2)
#endif

/*
 * It is assumed that struct statx is architecture independent.
 */
#if defined(TARGET_NR_statx) && defined(__NR_statx)
_syscall5(int, sys_statx, int, dirfd, const char *, pathname, int, flags,
          unsigned int, mask, struct target_statx *, statxbuf)
#endif
#if defined(TARGET_NR_membarrier) && defined(__NR_membarrier)
_syscall2(int, membarrier, int, cmd, int, flags)
#endif

static const bitmask_transtbl fcntl_flags_tbl[] = {
  { TARGET_O_ACCMODE,   TARGET_O_WRONLY,    O_ACCMODE,   O_WRONLY,    },
  { TARGET_O_ACCMODE,   TARGET_O_RDWR,      O_ACCMODE,   O_RDWR,      },
  { TARGET_O_CREAT,     TARGET_O_CREAT,     O_CREAT,     O_CREAT,     },
  { TARGET_O_EXCL,      TARGET_O_EXCL,      O_EXCL,      O_EXCL,      },
  { TARGET_O_NOCTTY,    TARGET_O_NOCTTY,    O_NOCTTY,    O_NOCTTY,    },
  { TARGET_O_TRUNC,     TARGET_O_TRUNC,     O_TRUNC,     O_TRUNC,     },
  { TARGET_O_APPEND,    TARGET_O_APPEND,    O_APPEND,    O_APPEND,    },
  { TARGET_O_NONBLOCK,  TARGET_O_NONBLOCK,  O_NONBLOCK,  O_NONBLOCK,  },
  { TARGET_O_SYNC,      TARGET_O_DSYNC,     O_SYNC,      O_DSYNC,     },
  { TARGET_O_SYNC,      TARGET_O_SYNC,      O_SYNC,      O_SYNC,      },
  { TARGET_FASYNC,      TARGET_FASYNC,      FASYNC,      FASYNC,      },
  { TARGET_O_DIRECTORY, TARGET_O_DIRECTORY, O_DIRECTORY, O_DIRECTORY, },
  { TARGET_O_NOFOLLOW,  TARGET_O_NOFOLLOW,  O_NOFOLLOW,  O_NOFOLLOW,  },
#if defined(O_DIRECT)
  { TARGET_O_DIRECT,    TARGET_O_DIRECT,    O_DIRECT,    O_DIRECT,    },
#endif
#if defined(O_NOATIME)
  { TARGET_O_NOATIME,   TARGET_O_NOATIME,   O_NOATIME,   O_NOATIME    },
#endif
#if defined(O_CLOEXEC)
  { TARGET_O_CLOEXEC,   TARGET_O_CLOEXEC,   O_CLOEXEC,   O_CLOEXEC    },
#endif
#if defined(O_PATH)
  { TARGET_O_PATH,      TARGET_O_PATH,      O_PATH,      O_PATH       },
#endif
#if defined(O_TMPFILE)
  { TARGET_O_TMPFILE,   TARGET_O_TMPFILE,   O_TMPFILE,   O_TMPFILE    },
#endif
  /* Don't terminate the list prematurely on 64-bit host+guest.  */
#if TARGET_O_LARGEFILE != 0 || O_LARGEFILE != 0
  { TARGET_O_LARGEFILE, TARGET_O_LARGEFILE, O_LARGEFILE, O_LARGEFILE, },
#endif
};

_syscall2(int, sys_getcwd1, char *, buf, size_t, size)

#if defined(TARGET_NR_utimensat) || defined(TARGET_NR_utimensat_time64)
#if defined(__NR_utimensat)
#define __NR_sys_utimensat __NR_utimensat
_syscall4(int,sys_utimensat,int,dirfd,const char *,pathname,
          const struct timespec *,tsp,int,flags)
#else
static int sys_utimensat(int dirfd, const char *pathname,
                         const struct timespec times[2], int flags)
{
    errno = ENOSYS;
    return -1;
}
#endif
#endif /* TARGET_NR_utimensat */

#ifdef TARGET_NR_renameat2
#if defined(__NR_renameat2)
#define __NR_sys_renameat2 __NR_renameat2
_syscall5(int, sys_renameat2, int, oldfd, const char *, old, int, newfd,
          const char *, new, unsigned int, flags)
#else
static int sys_renameat2(int oldfd, const char *old,
                         int newfd, const char *new, int flags)
{
    if (flags == 0) {
        return renameat(oldfd, old, newfd, new);
    }
    errno = ENOSYS;
    return -1;
}
#endif
#endif /* TARGET_NR_renameat2 */

#ifdef CONFIG_INOTIFY
#include <sys/inotify.h>
#else
/* Userspace can usually survive runtime without inotify */
#undef TARGET_NR_inotify_init
#undef TARGET_NR_inotify_init1
#undef TARGET_NR_inotify_add_watch
#undef TARGET_NR_inotify_rm_watch
#endif /* CONFIG_INOTIFY  */

#if defined(TARGET_NR_prlimit64)
#ifndef __NR_prlimit64
# define __NR_prlimit64 -1
#endif
#define __NR_sys_prlimit64 __NR_prlimit64
/* The glibc rlimit structure may not be that used by the underlying syscall */
struct host_rlimit64 {
    uint64_t rlim_cur;
    uint64_t rlim_max;
};
_syscall4(int, sys_prlimit64, pid_t, pid, int, resource,
          const struct host_rlimit64 *, new_limit,
          struct host_rlimit64 *, old_limit)
#endif


#if defined(TARGET_NR_timer_create)
/* Maximum of 32 active POSIX timers allowed at any one time. */
#define GUEST_TIMER_MAX 32
static timer_t g_posix_timers[GUEST_TIMER_MAX];
static int g_posix_timer_allocated[GUEST_TIMER_MAX];

static inline int next_free_host_timer(void)
{
    int k;
    for (k = 0; k < ARRAY_SIZE(g_posix_timer_allocated); k++) {
        if (qatomic_xchg(g_posix_timer_allocated + k, 1) == 0) {
            return k;
        }
    }
    return -1;
}

static inline void free_host_timer_slot(int id)
{
    qatomic_store_release(g_posix_timer_allocated + id, 0);
}
#endif

static inline int host_to_target_errno(int host_errno)
{
    switch (host_errno) {
#define E(X)  case X: return TARGET_##X;
#include "errnos.c.inc"
#undef E
    default:
        return host_errno;
    }
}

static inline int target_to_host_errno(int target_errno)
{
    switch (target_errno) {
#define E(X)  case TARGET_##X: return X;
#include "errnos.c.inc"
#undef E
    default:
        return target_errno;
    }
}

abi_long get_errno(abi_long ret)
{
    if (ret == -1)
        return -host_to_target_errno(errno);
    else
        return ret;
}

const char *target_strerror(int err)
{
    if (err == QEMU_ERESTARTSYS) {
        return "To be restarted";
    }
    if (err == QEMU_ESIGRETURN) {
        return "Successful exit from sigreturn";
    }

    return strerror(target_to_host_errno(err));
}

static int check_zeroed_user(abi_long addr, size_t ksize, size_t usize)
{
    int i;
    uint8_t b;
    if (usize <= ksize) {
        return 1;
    }
    for (i = ksize; i < usize; i++) {
        if (get_user_u8(b, addr + i)) {
            return -TARGET_EFAULT;
        }
        if (b != 0) {
            return 0;
        }
    }
    return 1;
}

/*
 * Copies a target struct to a host struct, in a way that guarantees
 * backwards-compatibility for struct syscall arguments.
 *
 * Similar to kernels uaccess.h:copy_struct_from_user()
 */
int copy_struct_from_user(void *dst, size_t ksize, abi_ptr src, size_t usize)
{
    size_t size = MIN(ksize, usize);
    size_t rest = MAX(ksize, usize) - size;

    /* Deal with trailing bytes. */
    if (usize < ksize) {
        memset(dst + size, 0, rest);
    } else if (usize > ksize) {
        int ret = check_zeroed_user(src, ksize, usize);
        if (ret <= 0) {
            return ret ?: -TARGET_E2BIG;
        }
    }
    /* Copy the interoperable parts of the struct. */
    if (copy_from_user(dst, src, size)) {
        return -TARGET_EFAULT;
    }
    return 0;
}

#define safe_syscall0(type, name) \
static type safe_##name(void) \
{ \
    return safe_syscall(__NR_##name); \
}

#define safe_syscall1(type, name, type1, arg1) \
static type safe_##name(type1 arg1) \
{ \
    return safe_syscall(__NR_##name, arg1); \
}

#define safe_syscall2(type, name, type1, arg1, type2, arg2) \
static type safe_##name(type1 arg1, type2 arg2) \
{ \
    return safe_syscall(__NR_##name, arg1, arg2); \
}

#define safe_syscall3(type, name, type1, arg1, type2, arg2, type3, arg3) \
static type safe_##name(type1 arg1, type2 arg2, type3 arg3) \
{ \
    return safe_syscall(__NR_##name, arg1, arg2, arg3); \
}

#define safe_syscall4(type, name, type1, arg1, type2, arg2, type3, arg3, \
    type4, arg4) \
static type safe_##name(type1 arg1, type2 arg2, type3 arg3, type4 arg4) \
{ \
    return safe_syscall(__NR_##name, arg1, arg2, arg3, arg4); \
}

#define safe_syscall5(type, name, type1, arg1, type2, arg2, type3, arg3, \
    type4, arg4, type5, arg5) \
static type safe_##name(type1 arg1, type2 arg2, type3 arg3, type4 arg4, \
    type5 arg5) \
{ \
    return safe_syscall(__NR_##name, arg1, arg2, arg3, arg4, arg5); \
}

#define safe_syscall6(type, name, type1, arg1, type2, arg2, type3, arg3, \
    type4, arg4, type5, arg5, type6, arg6) \
static type safe_##name(type1 arg1, type2 arg2, type3 arg3, type4 arg4, \
    type5 arg5, type6 arg6) \
{ \
    return safe_syscall(__NR_##name, arg1, arg2, arg3, arg4, arg5, arg6); \
}

safe_syscall3(ssize_t, read, int, fd, void *, buff, size_t, count)
safe_syscall3(ssize_t, write, int, fd, const void *, buff, size_t, count)
safe_syscall4(int, openat, int, dirfd, const char *, pathname, \
              int, flags, mode_t, mode)

safe_syscall4(int, openat2, int, dirfd, const char *, pathname, \
              const struct open_how_ver0 *, how, size_t, size)

#if defined(TARGET_NR_wait4) || defined(TARGET_NR_waitpid)
safe_syscall4(pid_t, wait4, pid_t, pid, int *, status, int, options, \
              struct rusage *, rusage)
#endif
safe_syscall5(int, waitid, idtype_t, idtype, id_t, id, siginfo_t *, infop, \
              int, options, struct rusage *, rusage)
safe_syscall3(int, execve, const char *, filename, char **, argv, char **, envp)
safe_syscall5(int, execveat, int, dirfd, const char *, filename,
              char **, argv, char **, envp, int, flags)
#if defined(TARGET_NR_select) || defined(TARGET_NR__newselect) || \
    defined(TARGET_NR_pselect6) || defined(TARGET_NR_pselect6_time64)
safe_syscall6(int, pselect6, int, nfds, fd_set *, readfds, fd_set *, writefds, \
              fd_set *, exceptfds, struct timespec *, timeout, void *, sig)
#endif
#if defined(TARGET_NR_ppoll) || defined(TARGET_NR_ppoll_time64)
safe_syscall5(int, ppoll, struct pollfd *, ufds, unsigned int, nfds,
              struct timespec *, tsp, const sigset_t *, sigmask,
              size_t, sigsetsize)
#endif
safe_syscall6(int, epoll_pwait, int, epfd, struct epoll_event *, events,
              int, maxevents, int, timeout, const sigset_t *, sigmask,
              size_t, sigsetsize)
#if defined(__NR_futex)
safe_syscall6(int,futex,int *,uaddr,int,op,int,val, \
              const struct timespec *,timeout,int *,uaddr2,int,val3)
#endif
#if defined(__NR_futex_time64)
safe_syscall6(int,futex_time64,int *,uaddr,int,op,int,val, \
              const struct timespec *,timeout,int *,uaddr2,int,val3)
#endif
safe_syscall2(int, rt_sigsuspend, sigset_t *, newset, size_t, sigsetsize)
safe_syscall2(int, kill, pid_t, pid, int, sig)
safe_syscall2(int, tkill, int, tid, int, sig)
safe_syscall3(int, tgkill, int, tgid, int, pid, int, sig)
safe_syscall3(ssize_t, readv, int, fd, const struct iovec *, iov, int, iovcnt)
safe_syscall3(ssize_t, writev, int, fd, const struct iovec *, iov, int, iovcnt)
safe_syscall5(ssize_t, preadv, int, fd, const struct iovec *, iov, int, iovcnt,
              unsigned long, pos_l, unsigned long, pos_h)
safe_syscall5(ssize_t, pwritev, int, fd, const struct iovec *, iov, int, iovcnt,
              unsigned long, pos_l, unsigned long, pos_h)
safe_syscall3(int, connect, int, fd, const struct sockaddr *, addr,
              socklen_t, addrlen)
safe_syscall6(ssize_t, sendto, int, fd, const void *, buf, size_t, len,
              int, flags, const struct sockaddr *, addr, socklen_t, addrlen)
safe_syscall6(ssize_t, recvfrom, int, fd, void *, buf, size_t, len,
              int, flags, struct sockaddr *, addr, socklen_t *, addrlen)
safe_syscall3(ssize_t, sendmsg, int, fd, const struct msghdr *, msg, int, flags)
safe_syscall3(ssize_t, recvmsg, int, fd, struct msghdr *, msg, int, flags)
safe_syscall2(int, flock, int, fd, int, operation)
#if defined(TARGET_NR_rt_sigtimedwait) || defined(TARGET_NR_rt_sigtimedwait_time64)
safe_syscall4(int, rt_sigtimedwait, const sigset_t *, these, siginfo_t *, uinfo,
              const struct timespec *, uts, size_t, sigsetsize)
#endif
safe_syscall4(int, accept4, int, fd, struct sockaddr *, addr, socklen_t *, len,
              int, flags)
#if defined(TARGET_NR_nanosleep)
safe_syscall2(int, nanosleep, const struct timespec *, req,
              struct timespec *, rem)
#endif
#if defined(TARGET_NR_clock_nanosleep) || \
    defined(TARGET_NR_clock_nanosleep_time64)
safe_syscall4(int, clock_nanosleep, const clockid_t, clock, int, flags,
              const struct timespec *, req, struct timespec *, rem)
#endif
#ifdef __NR_ipc
#ifdef __s390x__
safe_syscall5(int, ipc, int, call, long, first, long, second, long, third,
              void *, ptr)
#else
safe_syscall6(int, ipc, int, call, long, first, long, second, long, third,
              void *, ptr, long, fifth)
#endif
#endif
#ifdef __NR_msgsnd
safe_syscall4(int, msgsnd, int, msgid, const void *, msgp, size_t, sz,
              int, flags)
#endif
#ifdef __NR_msgrcv
safe_syscall5(int, msgrcv, int, msgid, void *, msgp, size_t, sz,
              long, msgtype, int, flags)
#endif
#ifdef __NR_semtimedop
safe_syscall4(int, semtimedop, int, semid, struct sembuf *, tsops,
              unsigned, nsops, const struct timespec *, timeout)
#endif
#if defined(TARGET_NR_mq_timedsend) || \
    defined(TARGET_NR_mq_timedsend_time64)
safe_syscall5(int, mq_timedsend, int, mqdes, const char *, msg_ptr,
              size_t, len, unsigned, prio, const struct timespec *, timeout)
#endif
#if defined(TARGET_NR_mq_timedreceive) || \
    defined(TARGET_NR_mq_timedreceive_time64)
safe_syscall5(int, mq_timedreceive, int, mqdes, char *, msg_ptr,
              size_t, len, unsigned *, prio, const struct timespec *, timeout)
#endif
#if defined(TARGET_NR_copy_file_range) && defined(__NR_copy_file_range)
safe_syscall6(ssize_t, copy_file_range, int, infd, loff_t *, pinoff,
              int, outfd, loff_t *, poutoff, size_t, length,
              unsigned int, flags)
#endif

/* We do ioctl like this rather than via safe_syscall3 to preserve the
 * "third argument might be integer or pointer or not present" behaviour of
 * the libc function.
 */
#define safe_ioctl(...) safe_syscall(__NR_ioctl, __VA_ARGS__)
/* Similarly for fcntl. Since we always build with LFS enabled,
 * we should be using the 64-bit structures automatically.
 */
#ifdef __NR_fcntl64
#define safe_fcntl(...) safe_syscall(__NR_fcntl64, __VA_ARGS__)
#else
#define safe_fcntl(...) safe_syscall(__NR_fcntl, __VA_ARGS__)
#endif

static inline int host_to_target_sock_type(int host_type)
{
    int target_type;

    switch (host_type & 0xf /* SOCK_TYPE_MASK */) {
    case SOCK_DGRAM:
        target_type = TARGET_SOCK_DGRAM;
        break;
    case SOCK_STREAM:
        target_type = TARGET_SOCK_STREAM;
        break;
    default:
        target_type = host_type & 0xf /* SOCK_TYPE_MASK */;
        break;
    }

#if defined(SOCK_CLOEXEC)
    if (host_type & SOCK_CLOEXEC) {
        target_type |= TARGET_SOCK_CLOEXEC;
    }
#endif

#if defined(SOCK_NONBLOCK)
    if (host_type & SOCK_NONBLOCK) {
        target_type |= TARGET_SOCK_NONBLOCK;
    }
#endif

    return target_type;
}

static abi_ulong target_brk, initial_target_brk;

void target_set_brk(abi_ulong new_brk)
{
    target_brk = TARGET_PAGE_ALIGN(new_brk);
    initial_target_brk = target_brk;
}

/* do_brk() must return target values and target errnos. */
abi_long do_brk(abi_ulong brk_val)
{
    abi_long mapped_addr;
    abi_ulong new_brk;
    abi_ulong old_brk;

    /* brk pointers are always untagged */

    /* do not allow to shrink below initial brk value */
    if (brk_val < initial_target_brk) {
        return target_brk;
    }

    new_brk = TARGET_PAGE_ALIGN(brk_val);
    old_brk = TARGET_PAGE_ALIGN(target_brk);

    /* new and old target_brk might be on the same page */
    if (new_brk == old_brk) {
        target_brk = brk_val;
        return target_brk;
    }

    /* Release heap if necessary */
    if (new_brk < old_brk) {
        target_munmap(new_brk, old_brk - new_brk);

        target_brk = brk_val;
        return target_brk;
    }

    mapped_addr = target_mmap(old_brk, new_brk - old_brk,
                              PROT_READ | PROT_WRITE,
                              MAP_FIXED_NOREPLACE | MAP_ANON | MAP_PRIVATE,
                              -1, 0);

    if (mapped_addr == old_brk) {
        target_brk = brk_val;
        return target_brk;
    }

#if defined(TARGET_ALPHA)
    /* We (partially) emulate OSF/1 on Alpha, which requires we
       return a proper errno, not an unchanged brk value.  */
    return -TARGET_ENOMEM;
#endif
    /* For everything else, return the previous break. */
    return target_brk;
}

#if defined(TARGET_NR_select) || defined(TARGET_NR__newselect) || \
    defined(TARGET_NR_pselect6) || defined(TARGET_NR_pselect6_time64)
static inline abi_long copy_from_user_fdset(fd_set *fds,
                                            abi_ulong target_fds_addr,
                                            int n)
{
    int i, nw, j, k;
    abi_ulong b, *target_fds;

    nw = DIV_ROUND_UP(n, TARGET_ABI_BITS);
    if (!(target_fds = lock_user(VERIFY_READ,
                                 target_fds_addr,
                                 sizeof(abi_ulong) * nw,
                                 1)))
        return -TARGET_EFAULT;

    FD_ZERO(fds);
    k = 0;
    for (i = 0; i < nw; i++) {
        /* grab the abi_ulong */
        __get_user(b, &target_fds[i]);
        for (j = 0; j < TARGET_ABI_BITS; j++) {
            /* check the bit inside the abi_ulong */
            if ((b >> j) & 1)
                FD_SET(k, fds);
            k++;
        }
    }

    unlock_user(target_fds, target_fds_addr, 0);

    return 0;
}

static inline abi_ulong copy_from_user_fdset_ptr(fd_set *fds, fd_set **fds_ptr,
                                                 abi_ulong target_fds_addr,
                                                 int n)
{
    if (target_fds_addr) {
        if (copy_from_user_fdset(fds, target_fds_addr, n))
            return -TARGET_EFAULT;
        *fds_ptr = fds;
    } else {
        *fds_ptr = NULL;
    }
    return 0;
}

static inline abi_long copy_to_user_fdset(abi_ulong target_fds_addr,
                                          const fd_set *fds,
                                          int n)
{
    int i, nw, j, k;
    abi_long v;
    abi_ulong *target_fds;

    nw = DIV_ROUND_UP(n, TARGET_ABI_BITS);
    if (!(target_fds = lock_user(VERIFY_WRITE,
                                 target_fds_addr,
                                 sizeof(abi_ulong) * nw,
                                 0)))
        return -TARGET_EFAULT;

    k = 0;
    for (i = 0; i < nw; i++) {
        v = 0;
        for (j = 0; j < TARGET_ABI_BITS; j++) {
            v |= ((abi_ulong)(FD_ISSET(k, fds) != 0) << j);
            k++;
        }
        __put_user(v, &target_fds[i]);
    }

    unlock_user(target_fds, target_fds_addr, sizeof(abi_ulong) * nw);

    return 0;
}
#endif

#if defined(__alpha__)
#define HOST_HZ 1024
#else
#define HOST_HZ 100
#endif

static inline abi_long host_to_target_clock_t(long ticks)
{
#if HOST_HZ == TARGET_HZ
    return ticks;
#else
    return ((int64_t)ticks * TARGET_HZ) / HOST_HZ;
#endif
}

static inline abi_long host_to_target_rusage(abi_ulong target_addr,
                                             const struct rusage *rusage)
{
    struct target_rusage *target_rusage;

    if (!lock_user_struct(VERIFY_WRITE, target_rusage, target_addr, 0))
        return -TARGET_EFAULT;
    target_rusage->ru_utime.tv_sec = tswapal(rusage->ru_utime.tv_sec);
    target_rusage->ru_utime.tv_usec = tswapal(rusage->ru_utime.tv_usec);
    target_rusage->ru_stime.tv_sec = tswapal(rusage->ru_stime.tv_sec);
    target_rusage->ru_stime.tv_usec = tswapal(rusage->ru_stime.tv_usec);
    target_rusage->ru_maxrss = tswapal(rusage->ru_maxrss);
    target_rusage->ru_ixrss = tswapal(rusage->ru_ixrss);
    target_rusage->ru_idrss = tswapal(rusage->ru_idrss);
    target_rusage->ru_isrss = tswapal(rusage->ru_isrss);
    target_rusage->ru_minflt = tswapal(rusage->ru_minflt);
    target_rusage->ru_majflt = tswapal(rusage->ru_majflt);
    target_rusage->ru_nswap = tswapal(rusage->ru_nswap);
    target_rusage->ru_inblock = tswapal(rusage->ru_inblock);
    target_rusage->ru_oublock = tswapal(rusage->ru_oublock);
    target_rusage->ru_msgsnd = tswapal(rusage->ru_msgsnd);
    target_rusage->ru_msgrcv = tswapal(rusage->ru_msgrcv);
    target_rusage->ru_nsignals = tswapal(rusage->ru_nsignals);
    target_rusage->ru_nvcsw = tswapal(rusage->ru_nvcsw);
    target_rusage->ru_nivcsw = tswapal(rusage->ru_nivcsw);
    unlock_user_struct(target_rusage, target_addr, 1);

    return 0;
}

#ifdef TARGET_NR_setrlimit
static inline rlim_t target_to_host_rlim(abi_ulong target_rlim)
{
    abi_ulong target_rlim_swap;
    rlim_t result;
    
    target_rlim_swap = tswapal(target_rlim);
    if (target_rlim_swap == TARGET_RLIM_INFINITY)
        return RLIM_INFINITY;

    result = target_rlim_swap;
    if (target_rlim_swap != (rlim_t)result)
        return RLIM_INFINITY;
    
    return result;
}
#endif

#if defined(TARGET_NR_getrlimit) || defined(TARGET_NR_ugetrlimit)
static inline abi_ulong host_to_target_rlim(rlim_t rlim)
{
    abi_ulong target_rlim_swap;
    abi_ulong result;
    
    if (rlim == RLIM_INFINITY || rlim != (abi_long)rlim)
        target_rlim_swap = TARGET_RLIM_INFINITY;
    else
        target_rlim_swap = rlim;
    result = tswapal(target_rlim_swap);
    
    return result;
}
#endif

static inline int target_to_host_resource(int code)
{
    switch (code) {
    case TARGET_RLIMIT_AS:
        return RLIMIT_AS;
    case TARGET_RLIMIT_CORE:
        return RLIMIT_CORE;
    case TARGET_RLIMIT_CPU:
        return RLIMIT_CPU;
    case TARGET_RLIMIT_DATA:
        return RLIMIT_DATA;
    case TARGET_RLIMIT_FSIZE:
        return RLIMIT_FSIZE;
    case TARGET_RLIMIT_LOCKS:
        return RLIMIT_LOCKS;
    case TARGET_RLIMIT_MEMLOCK:
        return RLIMIT_MEMLOCK;
    case TARGET_RLIMIT_MSGQUEUE:
        return RLIMIT_MSGQUEUE;
    case TARGET_RLIMIT_NICE:
        return RLIMIT_NICE;
    case TARGET_RLIMIT_NOFILE:
        return RLIMIT_NOFILE;
    case TARGET_RLIMIT_NPROC:
        return RLIMIT_NPROC;
    case TARGET_RLIMIT_RSS:
        return RLIMIT_RSS;
    case TARGET_RLIMIT_RTPRIO:
        return RLIMIT_RTPRIO;
#ifdef RLIMIT_RTTIME
    case TARGET_RLIMIT_RTTIME:
        return RLIMIT_RTTIME;
#endif
    case TARGET_RLIMIT_SIGPENDING:
        return RLIMIT_SIGPENDING;
    case TARGET_RLIMIT_STACK:
        return RLIMIT_STACK;
    default:
        return code;
    }
}

static inline abi_long copy_from_user_timeval(struct timeval *tv,
                                              abi_ulong target_tv_addr)
{
    struct target_timeval *target_tv;

    if (!lock_user_struct(VERIFY_READ, target_tv, target_tv_addr, 1)) {
        return -TARGET_EFAULT;
    }

    __get_user(tv->tv_sec, &target_tv->tv_sec);
    __get_user(tv->tv_usec, &target_tv->tv_usec);

    unlock_user_struct(target_tv, target_tv_addr, 0);

    return 0;
}

static inline abi_long copy_to_user_timeval(abi_ulong target_tv_addr,
                                            const struct timeval *tv)
{
    struct target_timeval *target_tv;

    if (!lock_user_struct(VERIFY_WRITE, target_tv, target_tv_addr, 0)) {
        return -TARGET_EFAULT;
    }

    __put_user(tv->tv_sec, &target_tv->tv_sec);
    __put_user(tv->tv_usec, &target_tv->tv_usec);

    unlock_user_struct(target_tv, target_tv_addr, 1);

    return 0;
}

#if defined(TARGET_NR_clock_adjtime64) && defined(CONFIG_CLOCK_ADJTIME)
static inline abi_long copy_from_user_timeval64(struct timeval *tv,
                                                abi_ulong target_tv_addr)
{
    struct target__kernel_sock_timeval *target_tv;

    if (!lock_user_struct(VERIFY_READ, target_tv, target_tv_addr, 1)) {
        return -TARGET_EFAULT;
    }

    __get_user(tv->tv_sec, &target_tv->tv_sec);
    __get_user(tv->tv_usec, &target_tv->tv_usec);

    unlock_user_struct(target_tv, target_tv_addr, 0);

    return 0;
}
#endif

static inline abi_long copy_to_user_timeval64(abi_ulong target_tv_addr,
                                              const struct timeval *tv)
{
    struct target__kernel_sock_timeval *target_tv;

    if (!lock_user_struct(VERIFY_WRITE, target_tv, target_tv_addr, 0)) {
        return -TARGET_EFAULT;
    }

    __put_user(tv->tv_sec, &target_tv->tv_sec);
    __put_user(tv->tv_usec, &target_tv->tv_usec);

    unlock_user_struct(target_tv, target_tv_addr, 1);

    return 0;
}

#if defined(TARGET_NR_futex) || \
    defined(TARGET_NR_rt_sigtimedwait) || \
    defined(TARGET_NR_pselect6) || defined(TARGET_NR_pselect6) || \
    defined(TARGET_NR_nanosleep) || defined(TARGET_NR_clock_settime) || \
    defined(TARGET_NR_utimensat) || defined(TARGET_NR_mq_timedsend) || \
    defined(TARGET_NR_mq_timedreceive) || defined(TARGET_NR_ipc) || \
    defined(TARGET_NR_semop) || defined(TARGET_NR_semtimedop) || \
    defined(TARGET_NR_timer_settime) || \
    (defined(TARGET_NR_timerfd_settime) && defined(CONFIG_TIMERFD))
static inline abi_long target_to_host_timespec(struct timespec *host_ts,
                                               abi_ulong target_addr)
{
    struct target_timespec *target_ts;

    if (!lock_user_struct(VERIFY_READ, target_ts, target_addr, 1)) {
        return -TARGET_EFAULT;
    }
    __get_user(host_ts->tv_sec, &target_ts->tv_sec);
    __get_user(host_ts->tv_nsec, &target_ts->tv_nsec);
    unlock_user_struct(target_ts, target_addr, 0);
    return 0;
}
#endif

#if defined(TARGET_NR_clock_settime64) || defined(TARGET_NR_futex_time64) || \
    defined(TARGET_NR_timer_settime64) || \
    defined(TARGET_NR_mq_timedsend_time64) || \
    defined(TARGET_NR_mq_timedreceive_time64) || \
    (defined(TARGET_NR_timerfd_settime64) && defined(CONFIG_TIMERFD)) || \
    defined(TARGET_NR_clock_nanosleep_time64) || \
    defined(TARGET_NR_rt_sigtimedwait_time64) || \
    defined(TARGET_NR_utimensat) || \
    defined(TARGET_NR_utimensat_time64) || \
    defined(TARGET_NR_semtimedop_time64) || \
    defined(TARGET_NR_pselect6_time64) || defined(TARGET_NR_ppoll_time64)
static inline abi_long target_to_host_timespec64(struct timespec *host_ts,
                                                 abi_ulong target_addr)
{
    struct target__kernel_timespec *target_ts;

    if (!lock_user_struct(VERIFY_READ, target_ts, target_addr, 1)) {
        return -TARGET_EFAULT;
    }
    __get_user(host_ts->tv_sec, &target_ts->tv_sec);
    __get_user(host_ts->tv_nsec, &target_ts->tv_nsec);
    /* in 32bit mode, this drops the padding */
    host_ts->tv_nsec = (long)(abi_long)host_ts->tv_nsec;
    unlock_user_struct(target_ts, target_addr, 0);
    return 0;
}
#endif

static inline abi_long host_to_target_timespec(abi_ulong target_addr,
                                               struct timespec *host_ts)
{
    struct target_timespec *target_ts;

    if (!lock_user_struct(VERIFY_WRITE, target_ts, target_addr, 0)) {
        return -TARGET_EFAULT;
    }
    __put_user(host_ts->tv_sec, &target_ts->tv_sec);
    __put_user(host_ts->tv_nsec, &target_ts->tv_nsec);
    unlock_user_struct(target_ts, target_addr, 1);
    return 0;
}

static inline abi_long host_to_target_timespec64(abi_ulong target_addr,
                                                 struct timespec *host_ts)
{
    struct target__kernel_timespec *target_ts;

    if (!lock_user_struct(VERIFY_WRITE, target_ts, target_addr, 0)) {
        return -TARGET_EFAULT;
    }
    __put_user(host_ts->tv_sec, &target_ts->tv_sec);
    __put_user(host_ts->tv_nsec, &target_ts->tv_nsec);
    unlock_user_struct(target_ts, target_addr, 1);
    return 0;
}

#if defined(TARGET_NR_gettimeofday)
static inline abi_long copy_to_user_timezone(abi_ulong target_tz_addr,
                                             struct timezone *tz)
{
    struct target_timezone *target_tz;

    if (!lock_user_struct(VERIFY_WRITE, target_tz, target_tz_addr, 1)) {
        return -TARGET_EFAULT;
    }

    __put_user(tz->tz_minuteswest, &target_tz->tz_minuteswest);
    __put_user(tz->tz_dsttime, &target_tz->tz_dsttime);

    unlock_user_struct(target_tz, target_tz_addr, 1);

    return 0;
}
#endif

#if defined(TARGET_NR_settimeofday)
static inline abi_long copy_from_user_timezone(struct timezone *tz,
                                               abi_ulong target_tz_addr)
{
    struct target_timezone *target_tz;

    if (!lock_user_struct(VERIFY_READ, target_tz, target_tz_addr, 1)) {
        return -TARGET_EFAULT;
    }

    __get_user(tz->tz_minuteswest, &target_tz->tz_minuteswest);
    __get_user(tz->tz_dsttime, &target_tz->tz_dsttime);

    unlock_user_struct(target_tz, target_tz_addr, 0);

    return 0;
}
#endif

#if defined(TARGET_NR_mq_open) && defined(__NR_mq_open)
#include <mqueue.h>

static inline abi_long copy_from_user_mq_attr(struct mq_attr *attr,
                                              abi_ulong target_mq_attr_addr)
{
    struct target_mq_attr *target_mq_attr;

    if (!lock_user_struct(VERIFY_READ, target_mq_attr,
                          target_mq_attr_addr, 1))
        return -TARGET_EFAULT;

    __get_user(attr->mq_flags, &target_mq_attr->mq_flags);
    __get_user(attr->mq_maxmsg, &target_mq_attr->mq_maxmsg);
    __get_user(attr->mq_msgsize, &target_mq_attr->mq_msgsize);
    __get_user(attr->mq_curmsgs, &target_mq_attr->mq_curmsgs);

    unlock_user_struct(target_mq_attr, target_mq_attr_addr, 0);

    return 0;
}

static inline abi_long copy_to_user_mq_attr(abi_ulong target_mq_attr_addr,
                                            const struct mq_attr *attr)
{
    struct target_mq_attr *target_mq_attr;

    if (!lock_user_struct(VERIFY_WRITE, target_mq_attr,
                          target_mq_attr_addr, 0))
        return -TARGET_EFAULT;

    __put_user(attr->mq_flags, &target_mq_attr->mq_flags);
    __put_user(attr->mq_maxmsg, &target_mq_attr->mq_maxmsg);
    __put_user(attr->mq_msgsize, &target_mq_attr->mq_msgsize);
    __put_user(attr->mq_curmsgs, &target_mq_attr->mq_curmsgs);

    unlock_user_struct(target_mq_attr, target_mq_attr_addr, 1);

    return 0;
}
#endif

#if defined(TARGET_NR_select) || defined(TARGET_NR__newselect)
/* do_select() must return target values and target errnos. */
static abi_long do_select(int n,
                          abi_ulong rfd_addr, abi_ulong wfd_addr,
                          abi_ulong efd_addr, abi_ulong target_tv_addr)
{
    fd_set rfds, wfds, efds;
    fd_set *rfds_ptr, *wfds_ptr, *efds_ptr;
    struct timeval tv;
    struct timespec ts, *ts_ptr;
    abi_long ret;

    ret = copy_from_user_fdset_ptr(&rfds, &rfds_ptr, rfd_addr, n);
    if (ret) {
        return ret;
    }
    ret = copy_from_user_fdset_ptr(&wfds, &wfds_ptr, wfd_addr, n);
    if (ret) {
        return ret;
    }
    ret = copy_from_user_fdset_ptr(&efds, &efds_ptr, efd_addr, n);
    if (ret) {
        return ret;
    }

    if (target_tv_addr) {
        if (copy_from_user_timeval(&tv, target_tv_addr))
            return -TARGET_EFAULT;
        ts.tv_sec = tv.tv_sec;
        ts.tv_nsec = tv.tv_usec * 1000;
        ts_ptr = &ts;
    } else {
        ts_ptr = NULL;
    }

    ret = get_errno(safe_pselect6(n, rfds_ptr, wfds_ptr, efds_ptr,
                                  ts_ptr, NULL));

    if (!is_error(ret)) {
        if (rfd_addr && copy_to_user_fdset(rfd_addr, &rfds, n))
            return -TARGET_EFAULT;
        if (wfd_addr && copy_to_user_fdset(wfd_addr, &wfds, n))
            return -TARGET_EFAULT;
        if (efd_addr && copy_to_user_fdset(efd_addr, &efds, n))
            return -TARGET_EFAULT;

        if (target_tv_addr) {
            tv.tv_sec = ts.tv_sec;
            tv.tv_usec = ts.tv_nsec / 1000;
            if (copy_to_user_timeval(target_tv_addr, &tv)) {
                return -TARGET_EFAULT;
            }
        }
    }

    return ret;
}

#if defined(TARGET_WANT_OLD_SYS_SELECT)
static abi_long do_old_select(abi_ulong arg1)
{
    struct target_sel_arg_struct *sel;
    abi_ulong inp, outp, exp, tvp;
    long nsel;

    if (!lock_user_struct(VERIFY_READ, sel, arg1, 1)) {
        return -TARGET_EFAULT;
    }

    nsel = tswapal(sel->n);
    inp = tswapal(sel->inp);
    outp = tswapal(sel->outp);
    exp = tswapal(sel->exp);
    tvp = tswapal(sel->tvp);

    unlock_user_struct(sel, arg1, 0);

    return do_select(nsel, inp, outp, exp, tvp);
}
#endif
#endif

#if defined(TARGET_NR_pselect6) || defined(TARGET_NR_pselect6_time64)
static abi_long do_pselect6(abi_long arg1, abi_long arg2, abi_long arg3,
                            abi_long arg4, abi_long arg5, abi_long arg6,
                            bool time64)
{
    abi_long rfd_addr, wfd_addr, efd_addr, n, ts_addr;
    fd_set rfds, wfds, efds;
    fd_set *rfds_ptr, *wfds_ptr, *efds_ptr;
    struct timespec ts, *ts_ptr;
    abi_long ret;

    /*
     * The 6th arg is actually two args smashed together,
     * so we cannot use the C library.
     */
    struct {
        sigset_t *set;
        size_t size;
    } sig, *sig_ptr;

    abi_ulong arg_sigset, arg_sigsize, *arg7;

    n = arg1;
    rfd_addr = arg2;
    wfd_addr = arg3;
    efd_addr = arg4;
    ts_addr = arg5;

    ret = copy_from_user_fdset_ptr(&rfds, &rfds_ptr, rfd_addr, n);
    if (ret) {
        return ret;
    }
    ret = copy_from_user_fdset_ptr(&wfds, &wfds_ptr, wfd_addr, n);
    if (ret) {
        return ret;
    }
    ret = copy_from_user_fdset_ptr(&efds, &efds_ptr, efd_addr, n);
    if (ret) {
        return ret;
    }

    /*
     * This takes a timespec, and not a timeval, so we cannot
     * use the do_select() helper ...
     */
    if (ts_addr) {
        if (time64) {
            if (target_to_host_timespec64(&ts, ts_addr)) {
                return -TARGET_EFAULT;
            }
        } else {
            if (target_to_host_timespec(&ts, ts_addr)) {
                return -TARGET_EFAULT;
            }
        }
            ts_ptr = &ts;
    } else {
        ts_ptr = NULL;
    }

    /* Extract the two packed args for the sigset */
    sig_ptr = NULL;
    if (arg6) {
        arg7 = lock_user(VERIFY_READ, arg6, sizeof(*arg7) * 2, 1);
        if (!arg7) {
            return -TARGET_EFAULT;
        }
        arg_sigset = tswapal(arg7[0]);
        arg_sigsize = tswapal(arg7[1]);
        unlock_user(arg7, arg6, 0);

        if (arg_sigset) {
            ret = process_sigsuspend_mask(&sig.set, arg_sigset, arg_sigsize);
            if (ret != 0) {
                return ret;
            }
            sig_ptr = &sig;
            sig.size = SIGSET_T_SIZE;
        }
    }

    ret = get_errno(safe_pselect6(n, rfds_ptr, wfds_ptr, efds_ptr,
                                  ts_ptr, sig_ptr));

    if (sig_ptr) {
        finish_sigsuspend_mask(ret);
    }

    if (!is_error(ret)) {
        if (rfd_addr && copy_to_user_fdset(rfd_addr, &rfds, n)) {
            return -TARGET_EFAULT;
        }
        if (wfd_addr && copy_to_user_fdset(wfd_addr, &wfds, n)) {
            return -TARGET_EFAULT;
        }
        if (efd_addr && copy_to_user_fdset(efd_addr, &efds, n)) {
            return -TARGET_EFAULT;
        }
        if (time64) {
            if (ts_addr && host_to_target_timespec64(ts_addr, &ts)) {
                return -TARGET_EFAULT;
            }
        } else {
            if (ts_addr && host_to_target_timespec(ts_addr, &ts)) {
                return -TARGET_EFAULT;
            }
        }
    }
    return ret;
}
#endif

#if defined(TARGET_NR_poll) || defined(TARGET_NR_ppoll) || \
    defined(TARGET_NR_ppoll_time64)
static abi_long do_ppoll(abi_long arg1, abi_long arg2, abi_long arg3,
                         abi_long arg4, abi_long arg5, bool ppoll, bool time64)
{
    struct target_pollfd *target_pfd;
    unsigned int nfds = arg2;
    struct pollfd *pfd;
    unsigned int i;
    abi_long ret;

    pfd = NULL;
    target_pfd = NULL;
    if (nfds) {
        if (nfds > (INT_MAX / sizeof(struct target_pollfd))) {
            return -TARGET_EINVAL;
        }
        target_pfd = lock_user(VERIFY_WRITE, arg1,
                               sizeof(struct target_pollfd) * nfds, 1);
        if (!target_pfd) {
            return -TARGET_EFAULT;
        }

        pfd = alloca(sizeof(struct pollfd) * nfds);
        for (i = 0; i < nfds; i++) {
            pfd[i].fd = tswap32(target_pfd[i].fd);
            pfd[i].events = tswap16(target_pfd[i].events);
        }
    }
    if (ppoll) {
        struct timespec _timeout_ts, *timeout_ts = &_timeout_ts;
        sigset_t *set = NULL;

        if (arg3) {
            if (time64) {
                if (target_to_host_timespec64(timeout_ts, arg3)) {
                    unlock_user(target_pfd, arg1, 0);
                    return -TARGET_EFAULT;
                }
            } else {
                if (target_to_host_timespec(timeout_ts, arg3)) {
                    unlock_user(target_pfd, arg1, 0);
                    return -TARGET_EFAULT;
                }
            }
        } else {
            timeout_ts = NULL;
        }

        if (arg4) {
            ret = process_sigsuspend_mask(&set, arg4, arg5);
            if (ret != 0) {
                unlock_user(target_pfd, arg1, 0);
                return ret;
            }
        }

        ret = get_errno(safe_ppoll(pfd, nfds, timeout_ts,
                                   set, SIGSET_T_SIZE));

        if (set) {
            finish_sigsuspend_mask(ret);
        }
        if (!is_error(ret) && arg3) {
            if (time64) {
                if (host_to_target_timespec64(arg3, timeout_ts)) {
                    return -TARGET_EFAULT;
                }
            } else {
                if (host_to_target_timespec(arg3, timeout_ts)) {
                    return -TARGET_EFAULT;
                }
            }
        }
    } else {
          struct timespec ts, *pts;

          if (arg3 >= 0) {
              /* Convert ms to secs, ns */
              ts.tv_sec = arg3 / 1000;
              ts.tv_nsec = (arg3 % 1000) * 1000000LL;
              pts = &ts;
          } else {
              /* -ve poll() timeout means "infinite" */
              pts = NULL;
          }
          ret = get_errno(safe_ppoll(pfd, nfds, pts, NULL, 0));
    }

    if (!is_error(ret)) {
        for (i = 0; i < nfds; i++) {
            target_pfd[i].revents = tswap16(pfd[i].revents);
        }
    }
    unlock_user(target_pfd, arg1, sizeof(struct target_pollfd) * nfds);
    return ret;
}
#endif

static abi_long do_pipe(CPUArchState *cpu_env, abi_ulong pipedes,
                        int flags, int is_pipe2)
{
    int host_pipe[2];
    abi_long ret;
    ret = pipe2(host_pipe, flags);

    if (is_error(ret))
        return get_errno(ret);

    /* Several targets have special calling conventions for the original
       pipe syscall, but didn't replicate this into the pipe2 syscall.  */
    if (!is_pipe2) {
#if defined(TARGET_ALPHA)
        cpu_env->ir[IR_A4] = host_pipe[1];
        return host_pipe[0];
#elif defined(TARGET_MIPS)
        cpu_env->active_tc.gpr[3] = host_pipe[1];
        return host_pipe[0];
#elif defined(TARGET_SH4)
        cpu_env->gregs[1] = host_pipe[1];
        return host_pipe[0];
#elif defined(TARGET_SPARC)
        cpu_env->regwptr[1] = host_pipe[1];
        return host_pipe[0];
#endif
    }

    if (put_user_s32(host_pipe[0], pipedes)
        || put_user_s32(host_pipe[1], pipedes + sizeof(abi_int)))
        return -TARGET_EFAULT;
    return get_errno(ret);
}

static inline abi_long target_to_host_sockaddr(int fd, struct sockaddr *addr,
                                               abi_ulong target_addr,
                                               socklen_t len)
{
    const socklen_t unix_maxlen = sizeof (struct sockaddr_un);
    sa_family_t sa_family;
    struct target_sockaddr *target_saddr;

    if (fd_trans_target_to_host_addr(fd)) {
        return fd_trans_target_to_host_addr(fd)(addr, target_addr, len);
    }

    target_saddr = lock_user(VERIFY_READ, target_addr, len, 1);
    if (!target_saddr)
        return -TARGET_EFAULT;

    sa_family = tswap16(target_saddr->sa_family);

    /* Oops. The caller might send a incomplete sun_path; sun_path
     * must be terminated by \0 (see the manual page), but
     * unfortunately it is quite common to specify sockaddr_un
     * length as "strlen(x->sun_path)" while it should be
     * "strlen(...) + 1". We'll fix that here if needed.
     * Linux kernel has a similar feature.
     */

    if (sa_family == AF_UNIX) {
        if (len < unix_maxlen && len > 0) {
            char *cp = (char*)target_saddr;

            if ( cp[len-1] && !cp[len] )
                len++;
        }
        if (len > unix_maxlen)
            len = unix_maxlen;
    }

    memcpy(addr, target_saddr, len);
    addr->sa_family = sa_family;
    if (sa_family == AF_NETLINK) {
        struct sockaddr_nl *nladdr;

        nladdr = (struct sockaddr_nl *)addr;
        nladdr->nl_pid = tswap32(nladdr->nl_pid);
        nladdr->nl_groups = tswap32(nladdr->nl_groups);
    } else if (sa_family == AF_PACKET) {
	struct target_sockaddr_ll *lladdr;

	lladdr = (struct target_sockaddr_ll *)addr;
	lladdr->sll_ifindex = tswap32(lladdr->sll_ifindex);
	lladdr->sll_hatype = tswap16(lladdr->sll_hatype);
    } else if (sa_family == AF_INET6) {
        struct sockaddr_in6 *in6addr;

        in6addr = (struct sockaddr_in6 *)addr;
        in6addr->sin6_scope_id = tswap32(in6addr->sin6_scope_id);
    }
    unlock_user(target_saddr, target_addr, 0);

    return 0;
}

static inline abi_long host_to_target_sockaddr(abi_ulong target_addr,
                                               struct sockaddr *addr,
                                               socklen_t len)
{
    struct target_sockaddr *target_saddr;

    if (len == 0) {
        return 0;
    }
    assert(addr);

    target_saddr = lock_user(VERIFY_WRITE, target_addr, len, 0);
    if (!target_saddr)
        return -TARGET_EFAULT;
    memcpy(target_saddr, addr, len);
    if (len >= offsetof(struct target_sockaddr, sa_family) +
        sizeof(target_saddr->sa_family)) {
        target_saddr->sa_family = tswap16(addr->sa_family);
    }
    if (addr->sa_family == AF_NETLINK &&
        len >= sizeof(struct target_sockaddr_nl)) {
        struct target_sockaddr_nl *target_nl =
               (struct target_sockaddr_nl *)target_saddr;
        target_nl->nl_pid = tswap32(target_nl->nl_pid);
        target_nl->nl_groups = tswap32(target_nl->nl_groups);
    } else if (addr->sa_family == AF_PACKET) {
        struct sockaddr_ll *target_ll = (struct sockaddr_ll *)target_saddr;
        target_ll->sll_ifindex = tswap32(target_ll->sll_ifindex);
        target_ll->sll_hatype = tswap16(target_ll->sll_hatype);
    } else if (addr->sa_family == AF_INET6 &&
               len >= sizeof(struct target_sockaddr_in6)) {
        struct target_sockaddr_in6 *target_in6 =
               (struct target_sockaddr_in6 *)target_saddr;
        target_in6->sin6_scope_id = tswap16(target_in6->sin6_scope_id);
    }
    unlock_user(target_saddr, target_addr, len);

    return 0;
}

static inline abi_long target_to_host_cmsg(struct msghdr *msgh,
                                           struct target_msghdr *target_msgh)
{
    struct cmsghdr *cmsg = CMSG_FIRSTHDR(msgh);
    abi_long msg_controllen;
    abi_ulong target_cmsg_addr;
    struct target_cmsghdr *target_cmsg, *target_cmsg_start;
    socklen_t space = 0;
    
    msg_controllen = tswapal(target_msgh->msg_controllen);
    if (msg_controllen < sizeof (struct target_cmsghdr)) 
        goto the_end;
    target_cmsg_addr = tswapal(target_msgh->msg_control);
    target_cmsg = lock_user(VERIFY_READ, target_cmsg_addr, msg_controllen, 1);
    target_cmsg_start = target_cmsg;
    if (!target_cmsg)
        return -TARGET_EFAULT;

    while (cmsg && target_cmsg) {
        void *data = CMSG_DATA(cmsg);
        void *target_data = TARGET_CMSG_DATA(target_cmsg);

        int len = tswapal(target_cmsg->cmsg_len)
            - sizeof(struct target_cmsghdr);

        space += CMSG_SPACE(len);
        if (space > msgh->msg_controllen) {
            space -= CMSG_SPACE(len);
            /* This is a QEMU bug, since we allocated the payload
             * area ourselves (unlike overflow in host-to-target
             * conversion, which is just the guest giving us a buffer
             * that's too small). It can't happen for the payload types
             * we currently support; if it becomes an issue in future
             * we would need to improve our allocation strategy to
             * something more intelligent than "twice the size of the
             * target buffer we're reading from".
             */
            qemu_log_mask(LOG_UNIMP,
                          ("Unsupported ancillary data %d/%d: "
                           "unhandled msg size\n"),
                          tswap32(target_cmsg->cmsg_level),
                          tswap32(target_cmsg->cmsg_type));
            break;
        }

        if (tswap32(target_cmsg->cmsg_level) == TARGET_SOL_SOCKET) {
            cmsg->cmsg_level = SOL_SOCKET;
        } else {
            cmsg->cmsg_level = tswap32(target_cmsg->cmsg_level);
        }
        cmsg->cmsg_type = tswap32(target_cmsg->cmsg_type);
        cmsg->cmsg_len = CMSG_LEN(len);

        if (cmsg->cmsg_level == SOL_SOCKET && cmsg->cmsg_type == SCM_RIGHTS) {
            int *fd = (int *)data;
            int *target_fd = (int *)target_data;
            int i, numfds = len / sizeof(int);

            for (i = 0; i < numfds; i++) {
                __get_user(fd[i], target_fd + i);
            }
        } else if (cmsg->cmsg_level == SOL_SOCKET
               &&  cmsg->cmsg_type == SCM_CREDENTIALS) {
            struct ucred *cred = (struct ucred *)data;
            struct target_ucred *target_cred =
                (struct target_ucred *)target_data;

            __get_user(cred->pid, &target_cred->pid);
            __get_user(cred->uid, &target_cred->uid);
            __get_user(cred->gid, &target_cred->gid);
        } else if (cmsg->cmsg_level == SOL_ALG) {
            uint32_t *dst = (uint32_t *)data;

            memcpy(dst, target_data, len);
            /* fix endianness of first 32-bit word */
            if (len >= sizeof(uint32_t)) {
                *dst = tswap32(*dst);
            }
        } else {
            qemu_log_mask(LOG_UNIMP, "Unsupported ancillary data: %d/%d\n",
                          cmsg->cmsg_level, cmsg->cmsg_type);
            memcpy(data, target_data, len);
        }

        cmsg = CMSG_NXTHDR(msgh, cmsg);
        target_cmsg = TARGET_CMSG_NXTHDR(target_msgh, target_cmsg,
                                         target_cmsg_start);
    }
    unlock_user(target_cmsg, target_cmsg_addr, 0);
 the_end:
    msgh->msg_controllen = space;
    return 0;
}

static inline abi_long host_to_target_cmsg(struct target_msghdr *target_msgh,
                                           struct msghdr *msgh)
{
    struct cmsghdr *cmsg = CMSG_FIRSTHDR(msgh);
    abi_long msg_controllen;
    abi_ulong target_cmsg_addr;
    struct target_cmsghdr *target_cmsg, *target_cmsg_start;
    socklen_t space = 0;

    msg_controllen = tswapal(target_msgh->msg_controllen);
    if (msg_controllen < sizeof (struct target_cmsghdr)) 
        goto the_end;
    target_cmsg_addr = tswapal(target_msgh->msg_control);
    target_cmsg = lock_user(VERIFY_WRITE, target_cmsg_addr, msg_controllen, 0);
    target_cmsg_start = target_cmsg;
    if (!target_cmsg)
        return -TARGET_EFAULT;

    while (cmsg && target_cmsg) {
        void *data = CMSG_DATA(cmsg);
        void *target_data = TARGET_CMSG_DATA(target_cmsg);

        int len = cmsg->cmsg_len - sizeof(struct cmsghdr);
        int tgt_len, tgt_space;

        /* We never copy a half-header but may copy half-data;
         * this is Linux's behaviour in put_cmsg(). Note that
         * truncation here is a guest problem (which we report
         * to the guest via the CTRUNC bit), unlike truncation
         * in target_to_host_cmsg, which is a QEMU bug.
         */
        if (msg_controllen < sizeof(struct target_cmsghdr)) {
            target_msgh->msg_flags |= tswap32(MSG_CTRUNC);
            break;
        }

        if (cmsg->cmsg_level == SOL_SOCKET) {
            target_cmsg->cmsg_level = tswap32(TARGET_SOL_SOCKET);
        } else {
            target_cmsg->cmsg_level = tswap32(cmsg->cmsg_level);
        }
        target_cmsg->cmsg_type = tswap32(cmsg->cmsg_type);

        /* Payload types which need a different size of payload on
         * the target must adjust tgt_len here.
         */
        tgt_len = len;
        switch (cmsg->cmsg_level) {
        case SOL_SOCKET:
            switch (cmsg->cmsg_type) {
            case SO_TIMESTAMP:
                tgt_len = sizeof(struct target_timeval);
                break;
            default:
                break;
            }
            break;
        default:
            break;
        }

        if (msg_controllen < TARGET_CMSG_LEN(tgt_len)) {
            target_msgh->msg_flags |= tswap32(MSG_CTRUNC);
            tgt_len = msg_controllen - sizeof(struct target_cmsghdr);
        }

        /* We must now copy-and-convert len bytes of payload
         * into tgt_len bytes of destination space. Bear in mind
         * that in both source and destination we may be dealing
         * with a truncated value!
         */
        switch (cmsg->cmsg_level) {
        case SOL_SOCKET:
            switch (cmsg->cmsg_type) {
            case SCM_RIGHTS:
            {
                int *fd = (int *)data;
                int *target_fd = (int *)target_data;
                int i, numfds = tgt_len / sizeof(int);

                for (i = 0; i < numfds; i++) {
                    __put_user(fd[i], target_fd + i);
                }
                break;
            }
            case SO_TIMESTAMP:
            {
                struct timeval *tv = (struct timeval *)data;
                struct target_timeval *target_tv =
                    (struct target_timeval *)target_data;

                if (len != sizeof(struct timeval) ||
                    tgt_len != sizeof(struct target_timeval)) {
                    goto unimplemented;
                }

                /* copy struct timeval to target */
                __put_user(tv->tv_sec, &target_tv->tv_sec);
                __put_user(tv->tv_usec, &target_tv->tv_usec);
                break;
            }
            case SCM_CREDENTIALS:
            {
                struct ucred *cred = (struct ucred *)data;
                struct target_ucred *target_cred =
                    (struct target_ucred *)target_data;

                __put_user(cred->pid, &target_cred->pid);
                __put_user(cred->uid, &target_cred->uid);
                __put_user(cred->gid, &target_cred->gid);
                break;
            }
            default:
                goto unimplemented;
            }
            break;

        case SOL_IP:
            switch (cmsg->cmsg_type) {
            case IP_TTL:
            {
                uint32_t *v = (uint32_t *)data;
                uint32_t *t_int = (uint32_t *)target_data;

                if (len != sizeof(uint32_t) ||
                    tgt_len != sizeof(uint32_t)) {
                    goto unimplemented;
                }
                __put_user(*v, t_int);
                break;
            }
            case IP_RECVERR:
            {
                struct errhdr_t {
                   struct sock_extended_err ee;
                   struct sockaddr_in offender;
                };
                struct errhdr_t *errh = (struct errhdr_t *)data;
                struct errhdr_t *target_errh =
                    (struct errhdr_t *)target_data;

                if (len != sizeof(struct errhdr_t) ||
                    tgt_len != sizeof(struct errhdr_t)) {
                    goto unimplemented;
                }
                __put_user(errh->ee.ee_errno, &target_errh->ee.ee_errno);
                __put_user(errh->ee.ee_origin, &target_errh->ee.ee_origin);
                __put_user(errh->ee.ee_type,  &target_errh->ee.ee_type);
                __put_user(errh->ee.ee_code, &target_errh->ee.ee_code);
                __put_user(errh->ee.ee_pad, &target_errh->ee.ee_pad);
                __put_user(errh->ee.ee_info, &target_errh->ee.ee_info);
                __put_user(errh->ee.ee_data, &target_errh->ee.ee_data);
                host_to_target_sockaddr((unsigned long) &target_errh->offender,
                    (void *) &errh->offender, sizeof(errh->offender));
                break;
            }
            default:
                goto unimplemented;
            }
            break;

        case SOL_IPV6:
            switch (cmsg->cmsg_type) {
            case IPV6_HOPLIMIT:
            {
                uint32_t *v = (uint32_t *)data;
                uint32_t *t_int = (uint32_t *)target_data;

                if (len != sizeof(uint32_t) ||
                    tgt_len != sizeof(uint32_t)) {
                    goto unimplemented;
                }
                __put_user(*v, t_int);
                break;
            }
            case IPV6_RECVERR:
            {
                struct errhdr6_t {
                   struct sock_extended_err ee;
                   struct sockaddr_in6 offender;
                };
                struct errhdr6_t *errh = (struct errhdr6_t *)data;
                struct errhdr6_t *target_errh =
                    (struct errhdr6_t *)target_data;

                if (len != sizeof(struct errhdr6_t) ||
                    tgt_len != sizeof(struct errhdr6_t)) {
                    goto unimplemented;
                }
                __put_user(errh->ee.ee_errno, &target_errh->ee.ee_errno);
                __put_user(errh->ee.ee_origin, &target_errh->ee.ee_origin);
                __put_user(errh->ee.ee_type,  &target_errh->ee.ee_type);
                __put_user(errh->ee.ee_code, &target_errh->ee.ee_code);
                __put_user(errh->ee.ee_pad, &target_errh->ee.ee_pad);
                __put_user(errh->ee.ee_info, &target_errh->ee.ee_info);
                __put_user(errh->ee.ee_data, &target_errh->ee.ee_data);
                host_to_target_sockaddr((unsigned long) &target_errh->offender,
                    (void *) &errh->offender, sizeof(errh->offender));
                break;
            }
            default:
                goto unimplemented;
            }
            break;

        default:
        unimplemented:
            qemu_log_mask(LOG_UNIMP, "Unsupported ancillary data: %d/%d\n",
                          cmsg->cmsg_level, cmsg->cmsg_type);
            memcpy(target_data, data, MIN(len, tgt_len));
            if (tgt_len > len) {
                memset(target_data + len, 0, tgt_len - len);
            }
        }

        target_cmsg->cmsg_len = tswapal(TARGET_CMSG_LEN(tgt_len));
        tgt_space = TARGET_CMSG_SPACE(tgt_len);
        if (msg_controllen < tgt_space) {
            tgt_space = msg_controllen;
        }
        msg_controllen -= tgt_space;
        space += tgt_space;
        cmsg = CMSG_NXTHDR(msgh, cmsg);
        target_cmsg = TARGET_CMSG_NXTHDR(target_msgh, target_cmsg,
                                         target_cmsg_start);
    }
    unlock_user(target_cmsg, target_cmsg_addr, space);
 the_end:
    target_msgh->msg_controllen = tswapal(space);
    return 0;
}

/* do_setsockopt() Must return target values and target errnos. */
static abi_long do_setsockopt(int sockfd, int level, int optname,
                              abi_ulong optval_addr, socklen_t optlen)
{
    abi_long ret;
    int val;

    switch(level) {
    case SOL_TCP:
    case SOL_UDP:
        /* TCP and UDP options all take an 'int' value.  */
        if (optlen < sizeof(uint32_t))
            return -TARGET_EINVAL;

        if (get_user_u32(val, optval_addr))
            return -TARGET_EFAULT;
        ret = get_errno(setsockopt(sockfd, level, optname, &val, sizeof(val)));
        break;
    case SOL_IP:
        switch(optname) {
        case IP_TOS:
        case IP_TTL:
        case IP_HDRINCL:
        case IP_ROUTER_ALERT:
        case IP_RECVOPTS:
        case IP_RETOPTS:
        case IP_PKTINFO:
        case IP_MTU_DISCOVER:
        case IP_RECVERR:
        case IP_RECVTTL:
        case IP_RECVTOS:
#ifdef IP_FREEBIND
        case IP_FREEBIND:
#endif
        case IP_MULTICAST_TTL:
        case IP_MULTICAST_LOOP:
            val = 0;
            if (optlen >= sizeof(uint32_t)) {
                if (get_user_u32(val, optval_addr))
                    return -TARGET_EFAULT;
            } else if (optlen >= 1) {
                if (get_user_u8(val, optval_addr))
                    return -TARGET_EFAULT;
            }
            ret = get_errno(setsockopt(sockfd, level, optname, &val, sizeof(val)));
            break;
        case IP_ADD_MEMBERSHIP:
        case IP_DROP_MEMBERSHIP:
        {
            struct ip_mreqn ip_mreq;
            struct target_ip_mreqn *target_smreqn;

            QEMU_BUILD_BUG_ON(sizeof(struct ip_mreq) !=
                              sizeof(struct target_ip_mreq));

            if (optlen < sizeof (struct target_ip_mreq) ||
                optlen > sizeof (struct target_ip_mreqn)) {
                return -TARGET_EINVAL;
            }

            target_smreqn = lock_user(VERIFY_READ, optval_addr, optlen, 1);
            if (!target_smreqn) {
                return -TARGET_EFAULT;
            }
            ip_mreq.imr_multiaddr.s_addr = target_smreqn->imr_multiaddr.s_addr;
            ip_mreq.imr_address.s_addr = target_smreqn->imr_address.s_addr;
            if (optlen == sizeof(struct target_ip_mreqn)) {
                ip_mreq.imr_ifindex = tswapal(target_smreqn->imr_ifindex);
                optlen = sizeof(struct ip_mreqn);
            }
            unlock_user(target_smreqn, optval_addr, 0);

            ret = get_errno(setsockopt(sockfd, level, optname, &ip_mreq, optlen));
            break;
        }
        case IP_BLOCK_SOURCE:
        case IP_UNBLOCK_SOURCE:
        case IP_ADD_SOURCE_MEMBERSHIP:
        case IP_DROP_SOURCE_MEMBERSHIP:
        {
            struct ip_mreq_source *ip_mreq_source;

            if (optlen != sizeof (struct target_ip_mreq_source))
                return -TARGET_EINVAL;

            ip_mreq_source = lock_user(VERIFY_READ, optval_addr, optlen, 1);
            if (!ip_mreq_source) {
                return -TARGET_EFAULT;
            }
            ret = get_errno(setsockopt(sockfd, level, optname, ip_mreq_source, optlen));
            unlock_user (ip_mreq_source, optval_addr, 0);
            break;
        }
        default:
            goto unimplemented;
        }
        break;
    case SOL_IPV6:
        switch (optname) {
        case IPV6_MTU_DISCOVER:
        case IPV6_MTU:
        case IPV6_V6ONLY:
        case IPV6_RECVPKTINFO:
        case IPV6_UNICAST_HOPS:
        case IPV6_MULTICAST_HOPS:
        case IPV6_MULTICAST_LOOP:
        case IPV6_RECVERR:
        case IPV6_RECVHOPLIMIT:
        case IPV6_2292HOPLIMIT:
        case IPV6_CHECKSUM:
        case IPV6_ADDRFORM:
        case IPV6_2292PKTINFO:
        case IPV6_RECVTCLASS:
        case IPV6_RECVRTHDR:
        case IPV6_2292RTHDR:
        case IPV6_RECVHOPOPTS:
        case IPV6_2292HOPOPTS:
        case IPV6_RECVDSTOPTS:
        case IPV6_2292DSTOPTS:
        case IPV6_TCLASS:
        case IPV6_ADDR_PREFERENCES:
#ifdef IPV6_RECVPATHMTU
        case IPV6_RECVPATHMTU:
#endif
#ifdef IPV6_TRANSPARENT
        case IPV6_TRANSPARENT:
#endif
#ifdef IPV6_FREEBIND
        case IPV6_FREEBIND:
#endif
#ifdef IPV6_RECVORIGDSTADDR
        case IPV6_RECVORIGDSTADDR:
#endif
            val = 0;
            if (optlen < sizeof(uint32_t)) {
                return -TARGET_EINVAL;
            }
            if (get_user_u32(val, optval_addr)) {
                return -TARGET_EFAULT;
            }
            ret = get_errno(setsockopt(sockfd, level, optname,
                                       &val, sizeof(val)));
            break;
        case IPV6_PKTINFO:
        {
            struct in6_pktinfo pki;

            if (optlen < sizeof(pki)) {
                return -TARGET_EINVAL;
            }

            if (copy_from_user(&pki, optval_addr, sizeof(pki))) {
                return -TARGET_EFAULT;
            }

            pki.ipi6_ifindex = tswap32(pki.ipi6_ifindex);

            ret = get_errno(setsockopt(sockfd, level, optname,
                                       &pki, sizeof(pki)));
            break;
        }
        case IPV6_ADD_MEMBERSHIP:
        case IPV6_DROP_MEMBERSHIP:
        {
            struct ipv6_mreq ipv6mreq;

            if (optlen < sizeof(ipv6mreq)) {
                return -TARGET_EINVAL;
            }

            if (copy_from_user(&ipv6mreq, optval_addr, sizeof(ipv6mreq))) {
                return -TARGET_EFAULT;
            }

            ipv6mreq.ipv6mr_interface = tswap32(ipv6mreq.ipv6mr_interface);

            ret = get_errno(setsockopt(sockfd, level, optname,
                                       &ipv6mreq, sizeof(ipv6mreq)));
            break;
        }
        default:
            goto unimplemented;
        }
        break;
    case SOL_ICMPV6:
        switch (optname) {
        case ICMPV6_FILTER:
        {
            struct icmp6_filter icmp6f;

            if (optlen > sizeof(icmp6f)) {
                optlen = sizeof(icmp6f);
            }

            if (copy_from_user(&icmp6f, optval_addr, optlen)) {
                return -TARGET_EFAULT;
            }

            for (val = 0; val < 8; val++) {
                icmp6f.data[val] = tswap32(icmp6f.data[val]);
            }

            ret = get_errno(setsockopt(sockfd, level, optname,
                                       &icmp6f, optlen));
            break;
        }
        default:
            goto unimplemented;
        }
        break;
    case SOL_RAW:
        switch (optname) {
        case ICMP_FILTER:
        case IPV6_CHECKSUM:
            /* those take an u32 value */
            if (optlen < sizeof(uint32_t)) {
                return -TARGET_EINVAL;
            }

            if (get_user_u32(val, optval_addr)) {
                return -TARGET_EFAULT;
            }
            ret = get_errno(setsockopt(sockfd, level, optname,
                                       &val, sizeof(val)));
            break;

        default:
            goto unimplemented;
        }
        break;
#if defined(SOL_ALG) && defined(ALG_SET_KEY) && defined(ALG_SET_AEAD_AUTHSIZE)
    case SOL_ALG:
        switch (optname) {
        case ALG_SET_KEY:
        {
            char *alg_key = lock_user(VERIFY_READ, optval_addr, optlen, 1);
            if (!alg_key) {
                return -TARGET_EFAULT;
            }
            ret = get_errno(setsockopt(sockfd, level, optname,
                                       alg_key, optlen));
            unlock_user(alg_key, optval_addr, optlen);
            break;
        }
        case ALG_SET_AEAD_AUTHSIZE:
        {
            ret = get_errno(setsockopt(sockfd, level, optname,
                                       NULL, optlen));
            break;
        }
        default:
            goto unimplemented;
        }
        break;
#endif
    case TARGET_SOL_SOCKET:
        switch (optname) {
        case TARGET_SO_RCVTIMEO:
        case TARGET_SO_SNDTIMEO:
        {
                struct timeval tv;

                if (optlen != sizeof(struct target_timeval)) {
                    return -TARGET_EINVAL;
                }

                if (copy_from_user_timeval(&tv, optval_addr)) {
                    return -TARGET_EFAULT;
                }

                ret = get_errno(setsockopt(sockfd, SOL_SOCKET,
                                optname == TARGET_SO_RCVTIMEO ?
                                    SO_RCVTIMEO : SO_SNDTIMEO,
                                &tv, sizeof(tv)));
                return ret;
        }
        case TARGET_SO_ATTACH_FILTER:
        {
                struct target_sock_fprog *tfprog;
                struct target_sock_filter *tfilter;
                struct sock_fprog fprog;
                struct sock_filter *filter;
                int i;

                if (optlen != sizeof(*tfprog)) {
                    return -TARGET_EINVAL;
                }
                if (!lock_user_struct(VERIFY_READ, tfprog, optval_addr, 0)) {
                    return -TARGET_EFAULT;
                }
                if (!lock_user_struct(VERIFY_READ, tfilter,
                                      tswapal(tfprog->filter), 0)) {
                    unlock_user_struct(tfprog, optval_addr, 1);
                    return -TARGET_EFAULT;
                }

                fprog.len = tswap16(tfprog->len);
                filter = g_try_new(struct sock_filter, fprog.len);
                if (filter == NULL) {
                    unlock_user_struct(tfilter, tfprog->filter, 1);
                    unlock_user_struct(tfprog, optval_addr, 1);
                    return -TARGET_ENOMEM;
                }
                for (i = 0; i < fprog.len; i++) {
                    filter[i].code = tswap16(tfilter[i].code);
                    filter[i].jt = tfilter[i].jt;
                    filter[i].jf = tfilter[i].jf;
                    filter[i].k = tswap32(tfilter[i].k);
                }
                fprog.filter = filter;

                ret = get_errno(setsockopt(sockfd, SOL_SOCKET,
                                SO_ATTACH_FILTER, &fprog, sizeof(fprog)));
                g_free(filter);

                unlock_user_struct(tfilter, tfprog->filter, 1);
                unlock_user_struct(tfprog, optval_addr, 1);
                return ret;
        }
	case TARGET_SO_BINDTODEVICE:
	{
		char *dev_ifname, *addr_ifname;

		if (optlen > IFNAMSIZ - 1) {
		    optlen = IFNAMSIZ - 1;
		}
		dev_ifname = lock_user(VERIFY_READ, optval_addr, optlen, 1);
		if (!dev_ifname) {
		    return -TARGET_EFAULT;
		}
		optname = SO_BINDTODEVICE;
		addr_ifname = alloca(IFNAMSIZ);
		memcpy(addr_ifname, dev_ifname, optlen);
		addr_ifname[optlen] = 0;
		ret = get_errno(setsockopt(sockfd, SOL_SOCKET, optname,
                                           addr_ifname, optlen));
		unlock_user (dev_ifname, optval_addr, 0);
		return ret;
	}
        case TARGET_SO_LINGER:
        {
                struct linger lg;
                struct target_linger *tlg;

                if (optlen != sizeof(struct target_linger)) {
                    return -TARGET_EINVAL;
                }
                if (!lock_user_struct(VERIFY_READ, tlg, optval_addr, 1)) {
                    return -TARGET_EFAULT;
                }
                __get_user(lg.l_onoff, &tlg->l_onoff);
                __get_user(lg.l_linger, &tlg->l_linger);
                ret = get_errno(setsockopt(sockfd, SOL_SOCKET, SO_LINGER,
                                &lg, sizeof(lg)));
                unlock_user_struct(tlg, optval_addr, 0);
                return ret;
        }
            /* Options with 'int' argument.  */
        case TARGET_SO_DEBUG:
		optname = SO_DEBUG;
		break;
        case TARGET_SO_REUSEADDR:
		optname = SO_REUSEADDR;
		break;
#ifdef SO_REUSEPORT
        case TARGET_SO_REUSEPORT:
                optname = SO_REUSEPORT;
                break;
#endif
        case TARGET_SO_TYPE:
		optname = SO_TYPE;
		break;
        case TARGET_SO_ERROR:
		optname = SO_ERROR;
		break;
        case TARGET_SO_DONTROUTE:
		optname = SO_DONTROUTE;
		break;
        case TARGET_SO_BROADCAST:
		optname = SO_BROADCAST;
		break;
        case TARGET_SO_SNDBUF:
		optname = SO_SNDBUF;
		break;
        case TARGET_SO_SNDBUFFORCE:
                optname = SO_SNDBUFFORCE;
                break;
        case TARGET_SO_RCVBUF:
		optname = SO_RCVBUF;
		break;
        case TARGET_SO_RCVBUFFORCE:
                optname = SO_RCVBUFFORCE;
                break;
        case TARGET_SO_KEEPALIVE:
		optname = SO_KEEPALIVE;
		break;
        case TARGET_SO_OOBINLINE:
		optname = SO_OOBINLINE;
		break;
        case TARGET_SO_NO_CHECK:
		optname = SO_NO_CHECK;
		break;
        case TARGET_SO_PRIORITY:
		optname = SO_PRIORITY;
		break;
#ifdef SO_BSDCOMPAT
        case TARGET_SO_BSDCOMPAT:
		optname = SO_BSDCOMPAT;
		break;
#endif
        case TARGET_SO_PASSCRED:
		optname = SO_PASSCRED;
		break;
        case TARGET_SO_PASSSEC:
                optname = SO_PASSSEC;
                break;
        case TARGET_SO_TIMESTAMP:
		optname = SO_TIMESTAMP;
		break;
        case TARGET_SO_RCVLOWAT:
		optname = SO_RCVLOWAT;
		break;
        default:
            goto unimplemented;
        }
	if (optlen < sizeof(uint32_t))
            return -TARGET_EINVAL;

	if (get_user_u32(val, optval_addr))
            return -TARGET_EFAULT;
	ret = get_errno(setsockopt(sockfd, SOL_SOCKET, optname, &val, sizeof(val)));
        break;
#ifdef SOL_NETLINK
    case SOL_NETLINK:
        switch (optname) {
        case NETLINK_PKTINFO:
        case NETLINK_ADD_MEMBERSHIP:
        case NETLINK_DROP_MEMBERSHIP:
        case NETLINK_BROADCAST_ERROR:
        case NETLINK_NO_ENOBUFS:
#if LINUX_VERSION_CODE >= KERNEL_VERSION(4, 2, 0)
        case NETLINK_LISTEN_ALL_NSID:
        case NETLINK_CAP_ACK:
#endif /* LINUX_VERSION_CODE >= KERNEL_VERSION(4, 2, 0) */
#if LINUX_VERSION_CODE >= KERNEL_VERSION(4, 12, 0)
        case NETLINK_EXT_ACK:
#endif /* LINUX_VERSION_CODE >= KERNEL_VERSION(4, 12, 0) */
#if LINUX_VERSION_CODE >= KERNEL_VERSION(4, 20, 0)
        case NETLINK_GET_STRICT_CHK:
#endif /* LINUX_VERSION_CODE >= KERNEL_VERSION(4, 12, 0) */
            break;
        default:
            goto unimplemented;
        }
        val = 0;
        if (optlen < sizeof(uint32_t)) {
            return -TARGET_EINVAL;
        }
        if (get_user_u32(val, optval_addr)) {
            return -TARGET_EFAULT;
        }
        ret = get_errno(setsockopt(sockfd, SOL_NETLINK, optname, &val,
                                   sizeof(val)));
        break;
#endif /* SOL_NETLINK */
    default:
    unimplemented:
        qemu_log_mask(LOG_UNIMP, "Unsupported setsockopt level=%d optname=%d\n",
                      level, optname);
        ret = -TARGET_ENOPROTOOPT;
    }
    return ret;
}

/* do_getsockopt() Must return target values and target errnos. */
static abi_long do_getsockopt(int sockfd, int level, int optname,
                              abi_ulong optval_addr, abi_ulong optlen)
{
    abi_long ret;
    int len, val;
    socklen_t lv;

    switch(level) {
    case TARGET_SOL_SOCKET:
        level = SOL_SOCKET;
        switch (optname) {
        /* These don't just return a single integer */
        case TARGET_SO_PEERNAME:
            goto unimplemented;
        case TARGET_SO_RCVTIMEO: {
            struct timeval tv;
            socklen_t tvlen;

            optname = SO_RCVTIMEO;

get_timeout:
            if (get_user_u32(len, optlen)) {
                return -TARGET_EFAULT;
            }
            if (len < 0) {
                return -TARGET_EINVAL;
            }

            tvlen = sizeof(tv);
            ret = get_errno(getsockopt(sockfd, level, optname,
                                       &tv, &tvlen));
            if (ret < 0) {
                return ret;
            }
            if (len > sizeof(struct target_timeval)) {
                len = sizeof(struct target_timeval);
            }
            if (copy_to_user_timeval(optval_addr, &tv)) {
                return -TARGET_EFAULT;
            }
            if (put_user_u32(len, optlen)) {
                return -TARGET_EFAULT;
            }
            break;
        }
        case TARGET_SO_SNDTIMEO:
            optname = SO_SNDTIMEO;
            goto get_timeout;
        case TARGET_SO_PEERCRED: {
            struct ucred cr;
            socklen_t crlen;
            struct target_ucred *tcr;

            if (get_user_u32(len, optlen)) {
                return -TARGET_EFAULT;
            }
            if (len < 0) {
                return -TARGET_EINVAL;
            }

            crlen = sizeof(cr);
            ret = get_errno(getsockopt(sockfd, level, SO_PEERCRED,
                                       &cr, &crlen));
            if (ret < 0) {
                return ret;
            }
            if (len > crlen) {
                len = crlen;
            }
            if (!lock_user_struct(VERIFY_WRITE, tcr, optval_addr, 0)) {
                return -TARGET_EFAULT;
            }
            __put_user(cr.pid, &tcr->pid);
            __put_user(cr.uid, &tcr->uid);
            __put_user(cr.gid, &tcr->gid);
            unlock_user_struct(tcr, optval_addr, 1);
            if (put_user_u32(len, optlen)) {
                return -TARGET_EFAULT;
            }
            break;
        }
        case TARGET_SO_PEERSEC: {
            char *name;

            if (get_user_u32(len, optlen)) {
                return -TARGET_EFAULT;
            }
            if (len < 0) {
                return -TARGET_EINVAL;
            }
            name = lock_user(VERIFY_WRITE, optval_addr, len, 0);
            if (!name) {
                return -TARGET_EFAULT;
            }
            lv = len;
            ret = get_errno(getsockopt(sockfd, level, SO_PEERSEC,
                                       name, &lv));
            if (put_user_u32(lv, optlen)) {
                ret = -TARGET_EFAULT;
            }
            unlock_user(name, optval_addr, lv);
            break;
        }
        case TARGET_SO_LINGER:
        {
            struct linger lg;
            socklen_t lglen;
            struct target_linger *tlg;

            if (get_user_u32(len, optlen)) {
                return -TARGET_EFAULT;
            }
            if (len < 0) {
                return -TARGET_EINVAL;
            }

            lglen = sizeof(lg);
            ret = get_errno(getsockopt(sockfd, level, SO_LINGER,
                                       &lg, &lglen));
            if (ret < 0) {
                return ret;
            }
            if (len > lglen) {
                len = lglen;
            }
            if (!lock_user_struct(VERIFY_WRITE, tlg, optval_addr, 0)) {
                return -TARGET_EFAULT;
            }
            __put_user(lg.l_onoff, &tlg->l_onoff);
            __put_user(lg.l_linger, &tlg->l_linger);
            unlock_user_struct(tlg, optval_addr, 1);
            if (put_user_u32(len, optlen)) {
                return -TARGET_EFAULT;
            }
            break;
        }
        /* Options with 'int' argument.  */
        case TARGET_SO_DEBUG:
            optname = SO_DEBUG;
            goto int_case;
        case TARGET_SO_REUSEADDR:
            optname = SO_REUSEADDR;
            goto int_case;
#ifdef SO_REUSEPORT
        case TARGET_SO_REUSEPORT:
            optname = SO_REUSEPORT;
            goto int_case;
#endif
        case TARGET_SO_TYPE:
            optname = SO_TYPE;
            goto int_case;
        case TARGET_SO_ERROR:
            optname = SO_ERROR;
            goto int_case;
        case TARGET_SO_DONTROUTE:
            optname = SO_DONTROUTE;
            goto int_case;
        case TARGET_SO_BROADCAST:
            optname = SO_BROADCAST;
            goto int_case;
        case TARGET_SO_SNDBUF:
            optname = SO_SNDBUF;
            goto int_case;
        case TARGET_SO_RCVBUF:
            optname = SO_RCVBUF;
            goto int_case;
        case TARGET_SO_KEEPALIVE:
            optname = SO_KEEPALIVE;
            goto int_case;
        case TARGET_SO_OOBINLINE:
            optname = SO_OOBINLINE;
            goto int_case;
        case TARGET_SO_NO_CHECK:
            optname = SO_NO_CHECK;
            goto int_case;
        case TARGET_SO_PRIORITY:
            optname = SO_PRIORITY;
            goto int_case;
#ifdef SO_BSDCOMPAT
        case TARGET_SO_BSDCOMPAT:
            optname = SO_BSDCOMPAT;
            goto int_case;
#endif
        case TARGET_SO_PASSCRED:
            optname = SO_PASSCRED;
            goto int_case;
        case TARGET_SO_TIMESTAMP:
            optname = SO_TIMESTAMP;
            goto int_case;
        case TARGET_SO_RCVLOWAT:
            optname = SO_RCVLOWAT;
            goto int_case;
        case TARGET_SO_ACCEPTCONN:
            optname = SO_ACCEPTCONN;
            goto int_case;
        case TARGET_SO_PROTOCOL:
            optname = SO_PROTOCOL;
            goto int_case;
        case TARGET_SO_DOMAIN:
            optname = SO_DOMAIN;
            goto int_case;
        default:
            goto int_case;
        }
        break;
    case SOL_TCP:
    case SOL_UDP:
        /* TCP and UDP options all take an 'int' value.  */
    int_case:
        if (get_user_u32(len, optlen))
            return -TARGET_EFAULT;
        if (len < 0)
            return -TARGET_EINVAL;
        lv = sizeof(lv);
        ret = get_errno(getsockopt(sockfd, level, optname, &val, &lv));
        if (ret < 0)
            return ret;
        switch (optname) {
        case SO_TYPE:
            val = host_to_target_sock_type(val);
            break;
        case SO_ERROR:
            val = host_to_target_errno(val);
            break;
        }
        if (len > lv)
            len = lv;
        if (len == 4) {
            if (put_user_u32(val, optval_addr))
                return -TARGET_EFAULT;
        } else {
            if (put_user_u8(val, optval_addr))
                return -TARGET_EFAULT;
        }
        if (put_user_u32(len, optlen))
            return -TARGET_EFAULT;
        break;
    case SOL_IP:
        switch(optname) {
        case IP_TOS:
        case IP_TTL:
        case IP_HDRINCL:
        case IP_ROUTER_ALERT:
        case IP_RECVOPTS:
        case IP_RETOPTS:
        case IP_PKTINFO:
        case IP_MTU_DISCOVER:
        case IP_RECVERR:
        case IP_RECVTOS:
#ifdef IP_FREEBIND
        case IP_FREEBIND:
#endif
        case IP_MULTICAST_TTL:
        case IP_MULTICAST_LOOP:
            if (get_user_u32(len, optlen))
                return -TARGET_EFAULT;
            if (len < 0)
                return -TARGET_EINVAL;
            lv = sizeof(lv);
            ret = get_errno(getsockopt(sockfd, level, optname, &val, &lv));
            if (ret < 0)
                return ret;
            if (len < sizeof(int) && len > 0 && val >= 0 && val < 255) {
                len = 1;
                if (put_user_u32(len, optlen)
                    || put_user_u8(val, optval_addr))
                    return -TARGET_EFAULT;
            } else {
                if (len > sizeof(int))
                    len = sizeof(int);
                if (put_user_u32(len, optlen)
                    || put_user_u32(val, optval_addr))
                    return -TARGET_EFAULT;
            }
            break;
        default:
            ret = -TARGET_ENOPROTOOPT;
            break;
        }
        break;
    case SOL_IPV6:
        switch (optname) {
        case IPV6_MTU_DISCOVER:
        case IPV6_MTU:
        case IPV6_V6ONLY:
        case IPV6_RECVPKTINFO:
        case IPV6_UNICAST_HOPS:
        case IPV6_MULTICAST_HOPS:
        case IPV6_MULTICAST_LOOP:
        case IPV6_RECVERR:
        case IPV6_RECVHOPLIMIT:
        case IPV6_2292HOPLIMIT:
        case IPV6_CHECKSUM:
        case IPV6_ADDRFORM:
        case IPV6_2292PKTINFO:
        case IPV6_RECVTCLASS:
        case IPV6_RECVRTHDR:
        case IPV6_2292RTHDR:
        case IPV6_RECVHOPOPTS:
        case IPV6_2292HOPOPTS:
        case IPV6_RECVDSTOPTS:
        case IPV6_2292DSTOPTS:
        case IPV6_TCLASS:
        case IPV6_ADDR_PREFERENCES:
#ifdef IPV6_RECVPATHMTU
        case IPV6_RECVPATHMTU:
#endif
#ifdef IPV6_TRANSPARENT
        case IPV6_TRANSPARENT:
#endif
#ifdef IPV6_FREEBIND
        case IPV6_FREEBIND:
#endif
#ifdef IPV6_RECVORIGDSTADDR
        case IPV6_RECVORIGDSTADDR:
#endif
            if (get_user_u32(len, optlen))
                return -TARGET_EFAULT;
            if (len < 0)
                return -TARGET_EINVAL;
            lv = sizeof(lv);
            ret = get_errno(getsockopt(sockfd, level, optname, &val, &lv));
            if (ret < 0)
                return ret;
            if (len < sizeof(int) && len > 0 && val >= 0 && val < 255) {
                len = 1;
                if (put_user_u32(len, optlen)
                    || put_user_u8(val, optval_addr))
                    return -TARGET_EFAULT;
            } else {
                if (len > sizeof(int))
                    len = sizeof(int);
                if (put_user_u32(len, optlen)
                    || put_user_u32(val, optval_addr))
                    return -TARGET_EFAULT;
            }
            break;
        default:
            ret = -TARGET_ENOPROTOOPT;
            break;
        }
        break;
#ifdef SOL_NETLINK
    case SOL_NETLINK:
        switch (optname) {
        case NETLINK_PKTINFO:
        case NETLINK_BROADCAST_ERROR:
        case NETLINK_NO_ENOBUFS:
#if LINUX_VERSION_CODE >= KERNEL_VERSION(4, 2, 0)
        case NETLINK_LISTEN_ALL_NSID:
        case NETLINK_CAP_ACK:
#endif /* LINUX_VERSION_CODE >= KERNEL_VERSION(4, 2, 0) */
#if LINUX_VERSION_CODE >= KERNEL_VERSION(4, 12, 0)
        case NETLINK_EXT_ACK:
#endif /* LINUX_VERSION_CODE >= KERNEL_VERSION(4, 12, 0) */
#if LINUX_VERSION_CODE >= KERNEL_VERSION(4, 20, 0)
        case NETLINK_GET_STRICT_CHK:
#endif /* LINUX_VERSION_CODE >= KERNEL_VERSION(4, 12, 0) */
            if (get_user_u32(len, optlen)) {
                return -TARGET_EFAULT;
            }
            if (len != sizeof(val)) {
                return -TARGET_EINVAL;
            }
            lv = len;
            ret = get_errno(getsockopt(sockfd, level, optname, &val, &lv));
            if (ret < 0) {
                return ret;
            }
            if (put_user_u32(lv, optlen)
                || put_user_u32(val, optval_addr)) {
                return -TARGET_EFAULT;
            }
            break;
#if LINUX_VERSION_CODE >= KERNEL_VERSION(4, 2, 0)
        case NETLINK_LIST_MEMBERSHIPS:
        {
            uint32_t *results;
            int i;
            if (get_user_u32(len, optlen)) {
                return -TARGET_EFAULT;
            }
            if (len < 0) {
                return -TARGET_EINVAL;
            }
            results = lock_user(VERIFY_WRITE, optval_addr, len, 1);
            if (!results && len > 0) {
                return -TARGET_EFAULT;
            }
            lv = len;
            ret = get_errno(getsockopt(sockfd, level, optname, results, &lv));
            if (ret < 0) {
                unlock_user(results, optval_addr, 0);
                return ret;
            }
            /* swap host endianness to target endianness. */
            for (i = 0; i < (len / sizeof(uint32_t)); i++) {
                results[i] = tswap32(results[i]);
            }
            if (put_user_u32(lv, optlen)) {
                return -TARGET_EFAULT;
            }
            unlock_user(results, optval_addr, 0);
            break;
        }
#endif /* LINUX_VERSION_CODE >= KERNEL_VERSION(4, 2, 0) */
        default:
            goto unimplemented;
        }
        break;
#endif /* SOL_NETLINK */
    default:
    unimplemented:
        qemu_log_mask(LOG_UNIMP,
                      "getsockopt level=%d optname=%d not yet supported\n",
                      level, optname);
        ret = -TARGET_EOPNOTSUPP;
        break;
    }
    return ret;
}

/* Convert target low/high pair representing file offset into the host
 * low/high pair. This function doesn't handle offsets bigger than 64 bits
 * as the kernel doesn't handle them either.
 */
static void target_to_host_low_high(abi_ulong tlow,
                                    abi_ulong thigh,
                                    unsigned long *hlow,
                                    unsigned long *hhigh)
{
    uint64_t off = tlow |
        ((unsigned long long)thigh << TARGET_LONG_BITS / 2) <<
        TARGET_LONG_BITS / 2;

    *hlow = off;
    *hhigh = (off >> HOST_LONG_BITS / 2) >> HOST_LONG_BITS / 2;
}

static struct iovec *lock_iovec(int type, abi_ulong target_addr,
                                abi_ulong count, int copy)
{
    struct target_iovec *target_vec;
    struct iovec *vec;
    abi_ulong total_len, max_len;
    int i;
    int err = 0;
    bool bad_address = false;

    if (count == 0) {
        errno = 0;
        return NULL;
    }
    if (count > IOV_MAX) {
        errno = EINVAL;
        return NULL;
    }

    vec = g_try_new0(struct iovec, count);
    if (vec == NULL) {
        errno = ENOMEM;
        return NULL;
    }

    target_vec = lock_user(VERIFY_READ, target_addr,
                           count * sizeof(struct target_iovec), 1);
    if (target_vec == NULL) {
        err = EFAULT;
        goto fail2;
    }

    /* ??? If host page size > target page size, this will result in a
       value larger than what we can actually support.  */
    max_len = 0x7fffffff & TARGET_PAGE_MASK;
    total_len = 0;

    for (i = 0; i < count; i++) {
        abi_ulong base = tswapal(target_vec[i].iov_base);
        abi_long len = tswapal(target_vec[i].iov_len);

        if (len < 0) {
            err = EINVAL;
            goto fail;
        } else if (len == 0) {
            /* Zero length pointer is ignored.  */
            vec[i].iov_base = 0;
        } else {
            vec[i].iov_base = lock_user(type, base, len, copy);
            /* If the first buffer pointer is bad, this is a fault.  But
             * subsequent bad buffers will result in a partial write; this
             * is realized by filling the vector with null pointers and
             * zero lengths. */
            if (!vec[i].iov_base) {
                if (i == 0) {
                    err = EFAULT;
                    goto fail;
                } else {
                    bad_address = true;
                }
            }
            if (bad_address) {
                len = 0;
            }
            if (len > max_len - total_len) {
                len = max_len - total_len;
            }
        }
        vec[i].iov_len = len;
        total_len += len;
    }

    unlock_user(target_vec, target_addr, 0);
    return vec;

 fail:
    while (--i >= 0) {
        if (tswapal(target_vec[i].iov_len) > 0) {
            unlock_user(vec[i].iov_base, tswapal(target_vec[i].iov_base), 0);
        }
    }
    unlock_user(target_vec, target_addr, 0);
 fail2:
    g_free(vec);
    errno = err;
    return NULL;
}

static void unlock_iovec(struct iovec *vec, abi_ulong target_addr,
                         abi_ulong count, int copy)
{
    struct target_iovec *target_vec;
    int i;

    target_vec = lock_user(VERIFY_READ, target_addr,
                           count * sizeof(struct target_iovec), 1);
    if (target_vec) {
        for (i = 0; i < count; i++) {
            abi_ulong base = tswapal(target_vec[i].iov_base);
            abi_long len = tswapal(target_vec[i].iov_len);
            if (len < 0) {
                break;
            }
            unlock_user(vec[i].iov_base, base, copy ? vec[i].iov_len : 0);
        }
        unlock_user(target_vec, target_addr, 0);
    }

    g_free(vec);
}

static inline int target_to_host_sock_type(int *type)
{
    int host_type = 0;
    int target_type = *type;

    switch (target_type & TARGET_SOCK_TYPE_MASK) {
    case TARGET_SOCK_DGRAM:
        host_type = SOCK_DGRAM;
        break;
    case TARGET_SOCK_STREAM:
        host_type = SOCK_STREAM;
        break;
    default:
        host_type = target_type & TARGET_SOCK_TYPE_MASK;
        break;
    }
    if (target_type & TARGET_SOCK_CLOEXEC) {
#if defined(SOCK_CLOEXEC)
        host_type |= SOCK_CLOEXEC;
#else
        return -TARGET_EINVAL;
#endif
    }
    if (target_type & TARGET_SOCK_NONBLOCK) {
#if defined(SOCK_NONBLOCK)
        host_type |= SOCK_NONBLOCK;
#elif !defined(O_NONBLOCK)
        return -TARGET_EINVAL;
#endif
    }
    *type = host_type;
    return 0;
}

/* Try to emulate socket type flags after socket creation.  */
static int sock_flags_fixup(int fd, int target_type)
{
#if !defined(SOCK_NONBLOCK) && defined(O_NONBLOCK)
    if (target_type & TARGET_SOCK_NONBLOCK) {
        int flags = fcntl(fd, F_GETFL);
        if (fcntl(fd, F_SETFL, O_NONBLOCK | flags) == -1) {
            close(fd);
            return -TARGET_EINVAL;
        }
    }
#endif
    return fd;
}

/* do_socket() Must return target values and target errnos. */
static abi_long do_socket(int domain, int type, int protocol)
{
    int target_type = type;
    int ret;

    ret = target_to_host_sock_type(&type);
    if (ret) {
        return ret;
    }

    if (domain == PF_NETLINK && !(
#ifdef CONFIG_RTNETLINK
         protocol == NETLINK_ROUTE ||
#endif
         protocol == NETLINK_KOBJECT_UEVENT ||
         protocol == NETLINK_AUDIT)) {
        return -TARGET_EPROTONOSUPPORT;
    }

    if (domain == AF_PACKET ||
        (domain == AF_INET && type == SOCK_PACKET)) {
        protocol = tswap16(protocol);
    }

    ret = get_errno(socket(domain, type, protocol));
    if (ret >= 0) {
        ret = sock_flags_fixup(ret, target_type);
        if (type == SOCK_PACKET) {
            /* Manage an obsolete case :
             * if socket type is SOCK_PACKET, bind by name
             */
            fd_trans_register(ret, &target_packet_trans);
        } else if (domain == PF_NETLINK) {
            switch (protocol) {
#ifdef CONFIG_RTNETLINK
            case NETLINK_ROUTE:
                fd_trans_register(ret, &target_netlink_route_trans);
                break;
#endif
            case NETLINK_KOBJECT_UEVENT:
                /* nothing to do: messages are strings */
                break;
            case NETLINK_AUDIT:
                fd_trans_register(ret, &target_netlink_audit_trans);
                break;
            default:
                g_assert_not_reached();
            }
        }
    }
    return ret;
}

/* do_bind() Must return target values and target errnos. */
static abi_long do_bind(int sockfd, abi_ulong target_addr,
                        socklen_t addrlen)
{
    void *addr;
    abi_long ret;

    if ((int)addrlen < 0) {
        return -TARGET_EINVAL;
    }

    addr = alloca(addrlen+1);

    ret = target_to_host_sockaddr(sockfd, addr, target_addr, addrlen);
    if (ret)
        return ret;

    return get_errno(bind(sockfd, addr, addrlen));
}

/* do_connect() Must return target values and target errnos. */
static abi_long do_connect(int sockfd, abi_ulong target_addr,
                           socklen_t addrlen)
{
    void *addr;
    abi_long ret;

    if ((int)addrlen < 0) {
        return -TARGET_EINVAL;
    }

    addr = alloca(addrlen+1);

    ret = target_to_host_sockaddr(sockfd, addr, target_addr, addrlen);
    if (ret)
        return ret;

    return get_errno(safe_connect(sockfd, addr, addrlen));
}

/* do_sendrecvmsg_locked() Must return target values and target errnos. */
static abi_long do_sendrecvmsg_locked(int fd, struct target_msghdr *msgp,
                                      int flags, int send)
{
    abi_long ret, len;
    struct msghdr msg;
    abi_ulong count;
    struct iovec *vec;
    abi_ulong target_vec;

    if (msgp->msg_name) {
        msg.msg_namelen = tswap32(msgp->msg_namelen);
        msg.msg_name = alloca(msg.msg_namelen+1);
        ret = target_to_host_sockaddr(fd, msg.msg_name,
                                      tswapal(msgp->msg_name),
                                      msg.msg_namelen);
        if (ret == -TARGET_EFAULT) {
            /* For connected sockets msg_name and msg_namelen must
             * be ignored, so returning EFAULT immediately is wrong.
             * Instead, pass a bad msg_name to the host kernel, and
             * let it decide whether to return EFAULT or not.
             */
            msg.msg_name = (void *)-1;
        } else if (ret) {
            goto out2;
        }
    } else {
        msg.msg_name = NULL;
        msg.msg_namelen = 0;
    }
    msg.msg_controllen = 2 * tswapal(msgp->msg_controllen);
    msg.msg_control = alloca(msg.msg_controllen);
    memset(msg.msg_control, 0, msg.msg_controllen);

    msg.msg_flags = tswap32(msgp->msg_flags);

    count = tswapal(msgp->msg_iovlen);
    target_vec = tswapal(msgp->msg_iov);

    if (count > IOV_MAX) {
        /* sendrcvmsg returns a different errno for this condition than
         * readv/writev, so we must catch it here before lock_iovec() does.
         */
        ret = -TARGET_EMSGSIZE;
        goto out2;
    }

    vec = lock_iovec(send ? VERIFY_READ : VERIFY_WRITE,
                     target_vec, count, send);
    if (vec == NULL) {
        ret = -host_to_target_errno(errno);
        /* allow sending packet without any iov, e.g. with MSG_MORE flag */
        if (!send || ret) {
            goto out2;
        }
    }
    msg.msg_iovlen = count;
    msg.msg_iov = vec;

    if (send) {
        if (fd_trans_target_to_host_data(fd)) {
            void *host_msg;

            host_msg = g_malloc(msg.msg_iov->iov_len);
            memcpy(host_msg, msg.msg_iov->iov_base, msg.msg_iov->iov_len);
            ret = fd_trans_target_to_host_data(fd)(host_msg,
                                                   msg.msg_iov->iov_len);
            if (ret >= 0) {
                msg.msg_iov->iov_base = host_msg;
                ret = get_errno(safe_sendmsg(fd, &msg, flags));
            }
            g_free(host_msg);
        } else {
            ret = target_to_host_cmsg(&msg, msgp);
            if (ret == 0) {
                ret = get_errno(safe_sendmsg(fd, &msg, flags));
            }
        }
    } else {
        ret = get_errno(safe_recvmsg(fd, &msg, flags));
        if (!is_error(ret)) {
            len = ret;
            if (fd_trans_host_to_target_data(fd)) {
                ret = fd_trans_host_to_target_data(fd)(msg.msg_iov->iov_base,
                                               MIN(msg.msg_iov->iov_len, len));
            }
            if (!is_error(ret)) {
                ret = host_to_target_cmsg(msgp, &msg);
            }
            if (!is_error(ret)) {
                msgp->msg_namelen = tswap32(msg.msg_namelen);
                msgp->msg_flags = tswap32(msg.msg_flags);
                if (msg.msg_name != NULL && msg.msg_name != (void *)-1) {
                    ret = host_to_target_sockaddr(tswapal(msgp->msg_name),
                                    msg.msg_name, msg.msg_namelen);
                    if (ret) {
                        goto out;
                    }
                }

                ret = len;
            }
        }
    }

out:
    if (vec) {
        unlock_iovec(vec, target_vec, count, !send);
    }
out2:
    return ret;
}

static abi_long do_sendrecvmsg(int fd, abi_ulong target_msg,
                               int flags, int send)
{
    abi_long ret;
    struct target_msghdr *msgp;

    if (!lock_user_struct(send ? VERIFY_READ : VERIFY_WRITE,
                          msgp,
                          target_msg,
                          send ? 1 : 0)) {
        return -TARGET_EFAULT;
    }
    ret = do_sendrecvmsg_locked(fd, msgp, flags, send);
    unlock_user_struct(msgp, target_msg, send ? 0 : 1);
    return ret;
}

/* We don't rely on the C library to have sendmmsg/recvmmsg support,
 * so it might not have this *mmsg-specific flag either.
 */
#ifndef MSG_WAITFORONE
#define MSG_WAITFORONE 0x10000
#endif

static abi_long do_sendrecvmmsg(int fd, abi_ulong target_msgvec,
                                unsigned int vlen, unsigned int flags,
                                int send)
{
    struct target_mmsghdr *mmsgp;
    abi_long ret = 0;
    int i;

    if (vlen > UIO_MAXIOV) {
        vlen = UIO_MAXIOV;
    }

    mmsgp = lock_user(VERIFY_WRITE, target_msgvec, sizeof(*mmsgp) * vlen, 1);
    if (!mmsgp) {
        return -TARGET_EFAULT;
    }

    for (i = 0; i < vlen; i++) {
        ret = do_sendrecvmsg_locked(fd, &mmsgp[i].msg_hdr, flags, send);
        if (is_error(ret)) {
            break;
        }
        mmsgp[i].msg_len = tswap32(ret);
        /* MSG_WAITFORONE turns on MSG_DONTWAIT after one packet */
        if (flags & MSG_WAITFORONE) {
            flags |= MSG_DONTWAIT;
        }
    }

    unlock_user(mmsgp, target_msgvec, sizeof(*mmsgp) * i);

    /* Return number of datagrams sent if we sent any at all;
     * otherwise return the error.
     */
    if (i) {
        return i;
    }
    return ret;
}

/* do_accept4() Must return target values and target errnos. */
static abi_long do_accept4(int fd, abi_ulong target_addr,
                           abi_ulong target_addrlen_addr, int flags)
{
    socklen_t addrlen, ret_addrlen;
    void *addr;
    abi_long ret;
    int host_flags;

    if (flags & ~(TARGET_SOCK_CLOEXEC | TARGET_SOCK_NONBLOCK)) {
        return -TARGET_EINVAL;
    }

    host_flags = 0;
    if (flags & TARGET_SOCK_NONBLOCK) {
        host_flags |= SOCK_NONBLOCK;
    }
    if (flags & TARGET_SOCK_CLOEXEC) {
        host_flags |= SOCK_CLOEXEC;
    }

    if (target_addr == 0) {
        return get_errno(safe_accept4(fd, NULL, NULL, host_flags));
    }

    /* linux returns EFAULT if addrlen pointer is invalid */
    if (get_user_u32(addrlen, target_addrlen_addr))
        return -TARGET_EFAULT;

    if ((int)addrlen < 0) {
        return -TARGET_EINVAL;
    }

    if (!access_ok(thread_cpu, VERIFY_WRITE, target_addr, addrlen)) {
        return -TARGET_EFAULT;
    }

    addr = alloca(addrlen);

    ret_addrlen = addrlen;
    ret = get_errno(safe_accept4(fd, addr, &ret_addrlen, host_flags));
    if (!is_error(ret)) {
        host_to_target_sockaddr(target_addr, addr, MIN(addrlen, ret_addrlen));
        if (put_user_u32(ret_addrlen, target_addrlen_addr)) {
            ret = -TARGET_EFAULT;
        }
    }
    return ret;
}

/* do_getpeername() Must return target values and target errnos. */
static abi_long do_getpeername(int fd, abi_ulong target_addr,
                               abi_ulong target_addrlen_addr)
{
    socklen_t addrlen, ret_addrlen;
    void *addr;
    abi_long ret;

    if (get_user_u32(addrlen, target_addrlen_addr))
        return -TARGET_EFAULT;

    if ((int)addrlen < 0) {
        return -TARGET_EINVAL;
    }

    if (!access_ok(thread_cpu, VERIFY_WRITE, target_addr, addrlen)) {
        return -TARGET_EFAULT;
    }

    addr = alloca(addrlen);

    ret_addrlen = addrlen;
    ret = get_errno(getpeername(fd, addr, &ret_addrlen));
    if (!is_error(ret)) {
        host_to_target_sockaddr(target_addr, addr, MIN(addrlen, ret_addrlen));
        if (put_user_u32(ret_addrlen, target_addrlen_addr)) {
            ret = -TARGET_EFAULT;
        }
    }
    return ret;
}

/* do_getsockname() Must return target values and target errnos. */
static abi_long do_getsockname(int fd, abi_ulong target_addr,
                               abi_ulong target_addrlen_addr)
{
    socklen_t addrlen, ret_addrlen;
    void *addr;
    abi_long ret;

    if (get_user_u32(addrlen, target_addrlen_addr))
        return -TARGET_EFAULT;

    if ((int)addrlen < 0) {
        return -TARGET_EINVAL;
    }

    if (!access_ok(thread_cpu, VERIFY_WRITE, target_addr, addrlen)) {
        return -TARGET_EFAULT;
    }

    addr = alloca(addrlen);

    ret_addrlen = addrlen;
    ret = get_errno(getsockname(fd, addr, &ret_addrlen));
    if (!is_error(ret)) {
        host_to_target_sockaddr(target_addr, addr, MIN(addrlen, ret_addrlen));
        if (put_user_u32(ret_addrlen, target_addrlen_addr)) {
            ret = -TARGET_EFAULT;
        }
    }
    return ret;
}

/* do_socketpair() Must return target values and target errnos. */
static abi_long do_socketpair(int domain, int type, int protocol,
                              abi_ulong target_tab_addr)
{
    int tab[2];
    abi_long ret;

    target_to_host_sock_type(&type);

    ret = get_errno(socketpair(domain, type, protocol, tab));
    if (!is_error(ret)) {
        if (put_user_s32(tab[0], target_tab_addr)
            || put_user_s32(tab[1], target_tab_addr + sizeof(tab[0])))
            ret = -TARGET_EFAULT;
    }
    return ret;
}

/* do_sendto() Must return target values and target errnos. */
static abi_long do_sendto(int fd, abi_ulong msg, size_t len, int flags,
                          abi_ulong target_addr, socklen_t addrlen)
{
    void *addr;
    void *host_msg;
    void *copy_msg = NULL;
    abi_long ret;

    if ((int)addrlen < 0) {
        return -TARGET_EINVAL;
    }

    host_msg = lock_user(VERIFY_READ, msg, len, 1);
    if (!host_msg)
        return -TARGET_EFAULT;
    if (fd_trans_target_to_host_data(fd)) {
        copy_msg = host_msg;
        host_msg = g_malloc(len);
        memcpy(host_msg, copy_msg, len);
        ret = fd_trans_target_to_host_data(fd)(host_msg, len);
        if (ret < 0) {
            goto fail;
        }
    }
    if (target_addr) {
        addr = alloca(addrlen+1);
        ret = target_to_host_sockaddr(fd, addr, target_addr, addrlen);
        if (ret) {
            goto fail;
        }
        ret = get_errno(safe_sendto(fd, host_msg, len, flags, addr, addrlen));
    } else {
        ret = get_errno(safe_sendto(fd, host_msg, len, flags, NULL, 0));
    }
fail:
    if (copy_msg) {
        g_free(host_msg);
        host_msg = copy_msg;
    }
    unlock_user(host_msg, msg, 0);
    return ret;
}

/* do_recvfrom() Must return target values and target errnos. */
static abi_long do_recvfrom(int fd, abi_ulong msg, size_t len, int flags,
                            abi_ulong target_addr,
                            abi_ulong target_addrlen)
{
    socklen_t addrlen, ret_addrlen;
    void *addr;
    void *host_msg;
    abi_long ret;

    if (!msg) {
        host_msg = NULL;
    } else {
        host_msg = lock_user(VERIFY_WRITE, msg, len, 0);
        if (!host_msg) {
            return -TARGET_EFAULT;
        }
    }
    if (target_addr) {
        if (get_user_u32(addrlen, target_addrlen)) {
            ret = -TARGET_EFAULT;
            goto fail;
        }
        if ((int)addrlen < 0) {
            ret = -TARGET_EINVAL;
            goto fail;
        }
        addr = alloca(addrlen);
        ret_addrlen = addrlen;
        ret = get_errno(safe_recvfrom(fd, host_msg, len, flags,
                                      addr, &ret_addrlen));
    } else {
        addr = NULL; /* To keep compiler quiet.  */
        addrlen = 0; /* To keep compiler quiet.  */
        ret = get_errno(safe_recvfrom(fd, host_msg, len, flags, NULL, 0));
    }
    if (!is_error(ret)) {
        if (fd_trans_host_to_target_data(fd)) {
            abi_long trans;
            trans = fd_trans_host_to_target_data(fd)(host_msg, MIN(ret, len));
            if (is_error(trans)) {
                ret = trans;
                goto fail;
            }
        }
        if (target_addr) {
            host_to_target_sockaddr(target_addr, addr,
                                    MIN(addrlen, ret_addrlen));
            if (put_user_u32(ret_addrlen, target_addrlen)) {
                ret = -TARGET_EFAULT;
                goto fail;
            }
        }
        unlock_user(host_msg, msg, len);
    } else {
fail:
        unlock_user(host_msg, msg, 0);
    }
    return ret;
}

#ifdef TARGET_NR_socketcall
/* do_socketcall() must return target values and target errnos. */
static abi_long do_socketcall(int num, abi_ulong vptr)
{
    static const unsigned nargs[] = { /* number of arguments per operation */
        [TARGET_SYS_SOCKET] = 3,      /* domain, type, protocol */
        [TARGET_SYS_BIND] = 3,        /* fd, addr, addrlen */
        [TARGET_SYS_CONNECT] = 3,     /* fd, addr, addrlen */
        [TARGET_SYS_LISTEN] = 2,      /* fd, backlog */
        [TARGET_SYS_ACCEPT] = 3,      /* fd, addr, addrlen */
        [TARGET_SYS_GETSOCKNAME] = 3, /* fd, addr, addrlen */
        [TARGET_SYS_GETPEERNAME] = 3, /* fd, addr, addrlen */
        [TARGET_SYS_SOCKETPAIR] = 4,  /* domain, type, protocol, tab */
        [TARGET_SYS_SEND] = 4,        /* fd, msg, len, flags */
        [TARGET_SYS_RECV] = 4,        /* fd, msg, len, flags */
        [TARGET_SYS_SENDTO] = 6,      /* fd, msg, len, flags, addr, addrlen */
        [TARGET_SYS_RECVFROM] = 6,    /* fd, msg, len, flags, addr, addrlen */
        [TARGET_SYS_SHUTDOWN] = 2,    /* fd, how */
        [TARGET_SYS_SETSOCKOPT] = 5,  /* fd, level, optname, optval, optlen */
        [TARGET_SYS_GETSOCKOPT] = 5,  /* fd, level, optname, optval, optlen */
        [TARGET_SYS_SENDMSG] = 3,     /* fd, msg, flags */
        [TARGET_SYS_RECVMSG] = 3,     /* fd, msg, flags */
        [TARGET_SYS_ACCEPT4] = 4,     /* fd, addr, addrlen, flags */
        [TARGET_SYS_RECVMMSG] = 4,    /* fd, msgvec, vlen, flags */
        [TARGET_SYS_SENDMMSG] = 4,    /* fd, msgvec, vlen, flags */
    };
    abi_long a[6]; /* max 6 args */
    unsigned i;

    /* check the range of the first argument num */
    /* (TARGET_SYS_SENDMMSG is the highest among TARGET_SYS_xxx) */
    if (num < 1 || num > TARGET_SYS_SENDMMSG) {
        return -TARGET_EINVAL;
    }
    /* ensure we have space for args */
    if (nargs[num] > ARRAY_SIZE(a)) {
        return -TARGET_EINVAL;
    }
    /* collect the arguments in a[] according to nargs[] */
    for (i = 0; i < nargs[num]; ++i) {
        if (get_user_ual(a[i], vptr + i * sizeof(abi_long)) != 0) {
            return -TARGET_EFAULT;
        }
    }
    /* now when we have the args, invoke the appropriate underlying function */
    switch (num) {
    case TARGET_SYS_SOCKET: /* domain, type, protocol */
        return do_socket(a[0], a[1], a[2]);
    case TARGET_SYS_BIND: /* sockfd, addr, addrlen */
        return do_bind(a[0], a[1], a[2]);
    case TARGET_SYS_CONNECT: /* sockfd, addr, addrlen */
        return do_connect(a[0], a[1], a[2]);
    case TARGET_SYS_LISTEN: /* sockfd, backlog */
        return get_errno(listen(a[0], a[1]));
    case TARGET_SYS_ACCEPT: /* sockfd, addr, addrlen */
        return do_accept4(a[0], a[1], a[2], 0);
    case TARGET_SYS_GETSOCKNAME: /* sockfd, addr, addrlen */
        return do_getsockname(a[0], a[1], a[2]);
    case TARGET_SYS_GETPEERNAME: /* sockfd, addr, addrlen */
        return do_getpeername(a[0], a[1], a[2]);
    case TARGET_SYS_SOCKETPAIR: /* domain, type, protocol, tab */
        return do_socketpair(a[0], a[1], a[2], a[3]);
    case TARGET_SYS_SEND: /* sockfd, msg, len, flags */
        return do_sendto(a[0], a[1], a[2], a[3], 0, 0);
    case TARGET_SYS_RECV: /* sockfd, msg, len, flags */
        return do_recvfrom(a[0], a[1], a[2], a[3], 0, 0);
    case TARGET_SYS_SENDTO: /* sockfd, msg, len, flags, addr, addrlen */
        return do_sendto(a[0], a[1], a[2], a[3], a[4], a[5]);
    case TARGET_SYS_RECVFROM: /* sockfd, msg, len, flags, addr, addrlen */
        return do_recvfrom(a[0], a[1], a[2], a[3], a[4], a[5]);
    case TARGET_SYS_SHUTDOWN: /* sockfd, how */
        return get_errno(shutdown(a[0], a[1]));
    case TARGET_SYS_SETSOCKOPT: /* sockfd, level, optname, optval, optlen */
        return do_setsockopt(a[0], a[1], a[2], a[3], a[4]);
    case TARGET_SYS_GETSOCKOPT: /* sockfd, level, optname, optval, optlen */
        return do_getsockopt(a[0], a[1], a[2], a[3], a[4]);
    case TARGET_SYS_SENDMSG: /* sockfd, msg, flags */
        return do_sendrecvmsg(a[0], a[1], a[2], 1);
    case TARGET_SYS_RECVMSG: /* sockfd, msg, flags */
        return do_sendrecvmsg(a[0], a[1], a[2], 0);
    case TARGET_SYS_ACCEPT4: /* sockfd, addr, addrlen, flags */
        return do_accept4(a[0], a[1], a[2], a[3]);
    case TARGET_SYS_RECVMMSG: /* sockfd, msgvec, vlen, flags */
        return do_sendrecvmmsg(a[0], a[1], a[2], a[3], 0);
    case TARGET_SYS_SENDMMSG: /* sockfd, msgvec, vlen, flags */
        return do_sendrecvmmsg(a[0], a[1], a[2], a[3], 1);
    default:
        qemu_log_mask(LOG_UNIMP, "Unsupported socketcall: %d\n", num);
        return -TARGET_EINVAL;
    }
}
#endif

#ifndef TARGET_SEMID64_DS
/* asm-generic version of this struct */
struct target_semid64_ds
{
  struct target_ipc_perm sem_perm;
  abi_ulong sem_otime;
#if TARGET_ABI_BITS == 32
  abi_ulong __unused1;
#endif
  abi_ulong sem_ctime;
#if TARGET_ABI_BITS == 32
  abi_ulong __unused2;
#endif
  abi_ulong sem_nsems;
  abi_ulong __unused3;
  abi_ulong __unused4;
};
#endif

static inline abi_long target_to_host_ipc_perm(struct ipc_perm *host_ip,
                                               abi_ulong target_addr)
{
    struct target_ipc_perm *target_ip;
    struct target_semid64_ds *target_sd;

    if (!lock_user_struct(VERIFY_READ, target_sd, target_addr, 1))
        return -TARGET_EFAULT;
    target_ip = &(target_sd->sem_perm);
    host_ip->__key = tswap32(target_ip->__key);
    host_ip->uid = tswap32(target_ip->uid);
    host_ip->gid = tswap32(target_ip->gid);
    host_ip->cuid = tswap32(target_ip->cuid);
    host_ip->cgid = tswap32(target_ip->cgid);
#if defined(TARGET_ALPHA) || defined(TARGET_MIPS) || defined(TARGET_PPC)
    host_ip->mode = tswap32(target_ip->mode);
#else
    host_ip->mode = tswap16(target_ip->mode);
#endif
#if defined(TARGET_PPC)
    host_ip->__seq = tswap32(target_ip->__seq);
#else
    host_ip->__seq = tswap16(target_ip->__seq);
#endif
    unlock_user_struct(target_sd, target_addr, 0);
    return 0;
}

static inline abi_long host_to_target_ipc_perm(abi_ulong target_addr,
                                               struct ipc_perm *host_ip)
{
    struct target_ipc_perm *target_ip;
    struct target_semid64_ds *target_sd;

    if (!lock_user_struct(VERIFY_WRITE, target_sd, target_addr, 0))
        return -TARGET_EFAULT;
    target_ip = &(target_sd->sem_perm);
    target_ip->__key = tswap32(host_ip->__key);
    target_ip->uid = tswap32(host_ip->uid);
    target_ip->gid = tswap32(host_ip->gid);
    target_ip->cuid = tswap32(host_ip->cuid);
    target_ip->cgid = tswap32(host_ip->cgid);
#if defined(TARGET_ALPHA) || defined(TARGET_MIPS) || defined(TARGET_PPC)
    target_ip->mode = tswap32(host_ip->mode);
#else
    target_ip->mode = tswap16(host_ip->mode);
#endif
#if defined(TARGET_PPC)
    target_ip->__seq = tswap32(host_ip->__seq);
#else
    target_ip->__seq = tswap16(host_ip->__seq);
#endif
    unlock_user_struct(target_sd, target_addr, 1);
    return 0;
}

static inline abi_long target_to_host_semid_ds(struct semid_ds *host_sd,
                                               abi_ulong target_addr)
{
    struct target_semid64_ds *target_sd;

    if (!lock_user_struct(VERIFY_READ, target_sd, target_addr, 1))
        return -TARGET_EFAULT;
    if (target_to_host_ipc_perm(&(host_sd->sem_perm),target_addr))
        return -TARGET_EFAULT;
    host_sd->sem_nsems = tswapal(target_sd->sem_nsems);
    host_sd->sem_otime = tswapal(target_sd->sem_otime);
    host_sd->sem_ctime = tswapal(target_sd->sem_ctime);
    unlock_user_struct(target_sd, target_addr, 0);
    return 0;
}

static inline abi_long host_to_target_semid_ds(abi_ulong target_addr,
                                               struct semid_ds *host_sd)
{
    struct target_semid64_ds *target_sd;

    if (!lock_user_struct(VERIFY_WRITE, target_sd, target_addr, 0))
        return -TARGET_EFAULT;
    if (host_to_target_ipc_perm(target_addr,&(host_sd->sem_perm)))
        return -TARGET_EFAULT;
    target_sd->sem_nsems = tswapal(host_sd->sem_nsems);
    target_sd->sem_otime = tswapal(host_sd->sem_otime);
    target_sd->sem_ctime = tswapal(host_sd->sem_ctime);
    unlock_user_struct(target_sd, target_addr, 1);
    return 0;
}

struct target_seminfo {
    int semmap;
    int semmni;
    int semmns;
    int semmnu;
    int semmsl;
    int semopm;
    int semume;
    int semusz;
    int semvmx;
    int semaem;
};

static inline abi_long host_to_target_seminfo(abi_ulong target_addr,
                                              struct seminfo *host_seminfo)
{
    struct target_seminfo *target_seminfo;
    if (!lock_user_struct(VERIFY_WRITE, target_seminfo, target_addr, 0))
        return -TARGET_EFAULT;
    __put_user(host_seminfo->semmap, &target_seminfo->semmap);
    __put_user(host_seminfo->semmni, &target_seminfo->semmni);
    __put_user(host_seminfo->semmns, &target_seminfo->semmns);
    __put_user(host_seminfo->semmnu, &target_seminfo->semmnu);
    __put_user(host_seminfo->semmsl, &target_seminfo->semmsl);
    __put_user(host_seminfo->semopm, &target_seminfo->semopm);
    __put_user(host_seminfo->semume, &target_seminfo->semume);
    __put_user(host_seminfo->semusz, &target_seminfo->semusz);
    __put_user(host_seminfo->semvmx, &target_seminfo->semvmx);
    __put_user(host_seminfo->semaem, &target_seminfo->semaem);
    unlock_user_struct(target_seminfo, target_addr, 1);
    return 0;
}

union semun {
	int val;
	struct semid_ds *buf;
	unsigned short *array;
	struct seminfo *__buf;
};

union target_semun {
	int val;
	abi_ulong buf;
	abi_ulong array;
	abi_ulong __buf;
};

static inline abi_long target_to_host_semarray(int semid, unsigned short **host_array,
                                               abi_ulong target_addr)
{
    int nsems;
    unsigned short *array;
    union semun semun;
    struct semid_ds semid_ds;
    int i, ret;

    semun.buf = &semid_ds;

    ret = semctl(semid, 0, IPC_STAT, semun);
    if (ret == -1)
        return get_errno(ret);

    nsems = semid_ds.sem_nsems;

    *host_array = g_try_new(unsigned short, nsems);
    if (!*host_array) {
        return -TARGET_ENOMEM;
    }
    array = lock_user(VERIFY_READ, target_addr,
                      nsems*sizeof(unsigned short), 1);
    if (!array) {
        g_free(*host_array);
        return -TARGET_EFAULT;
    }

    for(i=0; i<nsems; i++) {
        __get_user((*host_array)[i], &array[i]);
    }
    unlock_user(array, target_addr, 0);

    return 0;
}

static inline abi_long host_to_target_semarray(int semid, abi_ulong target_addr,
                                               unsigned short **host_array)
{
    int nsems;
    unsigned short *array;
    union semun semun;
    struct semid_ds semid_ds;
    int i, ret;

    semun.buf = &semid_ds;

    ret = semctl(semid, 0, IPC_STAT, semun);
    if (ret == -1)
        return get_errno(ret);

    nsems = semid_ds.sem_nsems;

    array = lock_user(VERIFY_WRITE, target_addr,
                      nsems*sizeof(unsigned short), 0);
    if (!array)
        return -TARGET_EFAULT;

    for(i=0; i<nsems; i++) {
        __put_user((*host_array)[i], &array[i]);
    }
    g_free(*host_array);
    unlock_user(array, target_addr, 1);

    return 0;
}

static inline abi_long do_semctl(int semid, int semnum, int cmd,
                                 abi_ulong target_arg)
{
    union target_semun target_su = { .buf = target_arg };
    union semun arg;
    struct semid_ds dsarg;
    unsigned short *array = NULL;
    struct seminfo seminfo;
    abi_long ret = -TARGET_EINVAL;
    abi_long err;
    cmd &= 0xff;

    switch( cmd ) {
	case GETVAL:
	case SETVAL:
            /* In 64 bit cross-endian situations, we will erroneously pick up
             * the wrong half of the union for the "val" element.  To rectify
             * this, the entire 8-byte structure is byteswapped, followed by
	     * a swap of the 4 byte val field. In other cases, the data is
	     * already in proper host byte order. */
	    if (sizeof(target_su.val) != (sizeof(target_su.buf))) {
		target_su.buf = tswapal(target_su.buf);
		arg.val = tswap32(target_su.val);
	    } else {
		arg.val = target_su.val;
	    }
            ret = get_errno(semctl(semid, semnum, cmd, arg));
            break;
	case GETALL:
	case SETALL:
            err = target_to_host_semarray(semid, &array, target_su.array);
            if (err)
                return err;
            arg.array = array;
            ret = get_errno(semctl(semid, semnum, cmd, arg));
            err = host_to_target_semarray(semid, target_su.array, &array);
            if (err)
                return err;
            break;
	case IPC_STAT:
	case IPC_SET:
	case SEM_STAT:
            err = target_to_host_semid_ds(&dsarg, target_su.buf);
            if (err)
                return err;
            arg.buf = &dsarg;
            ret = get_errno(semctl(semid, semnum, cmd, arg));
            err = host_to_target_semid_ds(target_su.buf, &dsarg);
            if (err)
                return err;
            break;
	case IPC_INFO:
	case SEM_INFO:
            arg.__buf = &seminfo;
            ret = get_errno(semctl(semid, semnum, cmd, arg));
            err = host_to_target_seminfo(target_su.__buf, &seminfo);
            if (err)
                return err;
            break;
	case IPC_RMID:
	case GETPID:
	case GETNCNT:
	case GETZCNT:
            ret = get_errno(semctl(semid, semnum, cmd, NULL));
            break;
    }

    return ret;
}

struct target_sembuf {
    unsigned short sem_num;
    short sem_op;
    short sem_flg;
};

static inline abi_long target_to_host_sembuf(struct sembuf *host_sembuf,
                                             abi_ulong target_addr,
                                             unsigned nsops)
{
    struct target_sembuf *target_sembuf;
    int i;

    target_sembuf = lock_user(VERIFY_READ, target_addr,
                              nsops*sizeof(struct target_sembuf), 1);
    if (!target_sembuf)
        return -TARGET_EFAULT;

    for(i=0; i<nsops; i++) {
        __get_user(host_sembuf[i].sem_num, &target_sembuf[i].sem_num);
        __get_user(host_sembuf[i].sem_op, &target_sembuf[i].sem_op);
        __get_user(host_sembuf[i].sem_flg, &target_sembuf[i].sem_flg);
    }

    unlock_user(target_sembuf, target_addr, 0);

    return 0;
}

#if defined(TARGET_NR_ipc) || defined(TARGET_NR_semop) || \
    defined(TARGET_NR_semtimedop) || defined(TARGET_NR_semtimedop_time64)

/*
 * This macro is required to handle the s390 variants, which passes the
 * arguments in a different order than default.
 */
#ifdef __s390x__
#define SEMTIMEDOP_IPC_ARGS(__nsops, __sops, __timeout) \
  (__nsops), (__timeout), (__sops)
#else
#define SEMTIMEDOP_IPC_ARGS(__nsops, __sops, __timeout) \
  (__nsops), 0, (__sops), (__timeout)
#endif

static inline abi_long do_semtimedop(int semid,
                                     abi_long ptr,
                                     unsigned nsops,
                                     abi_long timeout, bool time64)
{
    struct sembuf *sops;
    struct timespec ts, *pts = NULL;
    abi_long ret;

    if (timeout) {
        pts = &ts;
        if (time64) {
            if (target_to_host_timespec64(pts, timeout)) {
                return -TARGET_EFAULT;
            }
        } else {
            if (target_to_host_timespec(pts, timeout)) {
                return -TARGET_EFAULT;
            }
        }
    }

    if (nsops > TARGET_SEMOPM) {
        return -TARGET_E2BIG;
    }

    sops = g_new(struct sembuf, nsops);

    if (target_to_host_sembuf(sops, ptr, nsops)) {
        g_free(sops);
        return -TARGET_EFAULT;
    }

    ret = -TARGET_ENOSYS;
#ifdef __NR_semtimedop
    ret = get_errno(safe_semtimedop(semid, sops, nsops, pts));
#endif
#ifdef __NR_ipc
    if (ret == -TARGET_ENOSYS) {
        ret = get_errno(safe_ipc(IPCOP_semtimedop, semid,
                                 SEMTIMEDOP_IPC_ARGS(nsops, sops, (long)pts)));
    }
#endif
    g_free(sops);
    return ret;
}
#endif

struct target_msqid_ds
{
    struct target_ipc_perm msg_perm;
    abi_ulong msg_stime;
#if TARGET_ABI_BITS == 32
    abi_ulong __unused1;
#endif
    abi_ulong msg_rtime;
#if TARGET_ABI_BITS == 32
    abi_ulong __unused2;
#endif
    abi_ulong msg_ctime;
#if TARGET_ABI_BITS == 32
    abi_ulong __unused3;
#endif
    abi_ulong __msg_cbytes;
    abi_ulong msg_qnum;
    abi_ulong msg_qbytes;
    abi_ulong msg_lspid;
    abi_ulong msg_lrpid;
    abi_ulong __unused4;
    abi_ulong __unused5;
};

static inline abi_long target_to_host_msqid_ds(struct msqid_ds *host_md,
                                               abi_ulong target_addr)
{
    struct target_msqid_ds *target_md;

    if (!lock_user_struct(VERIFY_READ, target_md, target_addr, 1))
        return -TARGET_EFAULT;
    if (target_to_host_ipc_perm(&(host_md->msg_perm),target_addr))
        return -TARGET_EFAULT;
    host_md->msg_stime = tswapal(target_md->msg_stime);
    host_md->msg_rtime = tswapal(target_md->msg_rtime);
    host_md->msg_ctime = tswapal(target_md->msg_ctime);
    host_md->__msg_cbytes = tswapal(target_md->__msg_cbytes);
    host_md->msg_qnum = tswapal(target_md->msg_qnum);
    host_md->msg_qbytes = tswapal(target_md->msg_qbytes);
    host_md->msg_lspid = tswapal(target_md->msg_lspid);
    host_md->msg_lrpid = tswapal(target_md->msg_lrpid);
    unlock_user_struct(target_md, target_addr, 0);
    return 0;
}

static inline abi_long host_to_target_msqid_ds(abi_ulong target_addr,
                                               struct msqid_ds *host_md)
{
    struct target_msqid_ds *target_md;

    if (!lock_user_struct(VERIFY_WRITE, target_md, target_addr, 0))
        return -TARGET_EFAULT;
    if (host_to_target_ipc_perm(target_addr,&(host_md->msg_perm)))
        return -TARGET_EFAULT;
    target_md->msg_stime = tswapal(host_md->msg_stime);
    target_md->msg_rtime = tswapal(host_md->msg_rtime);
    target_md->msg_ctime = tswapal(host_md->msg_ctime);
    target_md->__msg_cbytes = tswapal(host_md->__msg_cbytes);
    target_md->msg_qnum = tswapal(host_md->msg_qnum);
    target_md->msg_qbytes = tswapal(host_md->msg_qbytes);
    target_md->msg_lspid = tswapal(host_md->msg_lspid);
    target_md->msg_lrpid = tswapal(host_md->msg_lrpid);
    unlock_user_struct(target_md, target_addr, 1);
    return 0;
}

struct target_msginfo {
    int msgpool;
    int msgmap;
    int msgmax;
    int msgmnb;
    int msgmni;
    int msgssz;
    int msgtql;
    unsigned short int msgseg;
};

static inline abi_long host_to_target_msginfo(abi_ulong target_addr,
                                              struct msginfo *host_msginfo)
{
    struct target_msginfo *target_msginfo;
    if (!lock_user_struct(VERIFY_WRITE, target_msginfo, target_addr, 0))
        return -TARGET_EFAULT;
    __put_user(host_msginfo->msgpool, &target_msginfo->msgpool);
    __put_user(host_msginfo->msgmap, &target_msginfo->msgmap);
    __put_user(host_msginfo->msgmax, &target_msginfo->msgmax);
    __put_user(host_msginfo->msgmnb, &target_msginfo->msgmnb);
    __put_user(host_msginfo->msgmni, &target_msginfo->msgmni);
    __put_user(host_msginfo->msgssz, &target_msginfo->msgssz);
    __put_user(host_msginfo->msgtql, &target_msginfo->msgtql);
    __put_user(host_msginfo->msgseg, &target_msginfo->msgseg);
    unlock_user_struct(target_msginfo, target_addr, 1);
    return 0;
}

static inline abi_long do_msgctl(int msgid, int cmd, abi_long ptr)
{
    struct msqid_ds dsarg;
    struct msginfo msginfo;
    abi_long ret = -TARGET_EINVAL;

    cmd &= 0xff;

    switch (cmd) {
    case IPC_STAT:
    case IPC_SET:
    case MSG_STAT:
        if (target_to_host_msqid_ds(&dsarg,ptr))
            return -TARGET_EFAULT;
        ret = get_errno(msgctl(msgid, cmd, &dsarg));
        if (host_to_target_msqid_ds(ptr,&dsarg))
            return -TARGET_EFAULT;
        break;
    case IPC_RMID:
        ret = get_errno(msgctl(msgid, cmd, NULL));
        break;
    case IPC_INFO:
    case MSG_INFO:
        ret = get_errno(msgctl(msgid, cmd, (struct msqid_ds *)&msginfo));
        if (host_to_target_msginfo(ptr, &msginfo))
            return -TARGET_EFAULT;
        break;
    }

    return ret;
}

struct target_msgbuf {
    abi_long mtype;
    char	mtext[1];
};

static inline abi_long do_msgsnd(int msqid, abi_long msgp,
                                 ssize_t msgsz, int msgflg)
{
    struct target_msgbuf *target_mb;
    struct msgbuf *host_mb;
    abi_long ret = 0;

    if (msgsz < 0) {
        return -TARGET_EINVAL;
    }

    if (!lock_user_struct(VERIFY_READ, target_mb, msgp, 0))
        return -TARGET_EFAULT;
    host_mb = g_try_malloc(msgsz + sizeof(long));
    if (!host_mb) {
        unlock_user_struct(target_mb, msgp, 0);
        return -TARGET_ENOMEM;
    }
    host_mb->mtype = (abi_long) tswapal(target_mb->mtype);
    memcpy(host_mb->mtext, target_mb->mtext, msgsz);
    ret = -TARGET_ENOSYS;
#ifdef __NR_msgsnd
    ret = get_errno(safe_msgsnd(msqid, host_mb, msgsz, msgflg));
#endif
#ifdef __NR_ipc
    if (ret == -TARGET_ENOSYS) {
#ifdef __s390x__
        ret = get_errno(safe_ipc(IPCOP_msgsnd, msqid, msgsz, msgflg,
                                 host_mb));
#else
        ret = get_errno(safe_ipc(IPCOP_msgsnd, msqid, msgsz, msgflg,
                                 host_mb, 0));
#endif
    }
#endif
    g_free(host_mb);
    unlock_user_struct(target_mb, msgp, 0);

    return ret;
}

#ifdef __NR_ipc
#if defined(__sparc__)
/* SPARC for msgrcv it does not use the kludge on final 2 arguments.  */
#define MSGRCV_ARGS(__msgp, __msgtyp) __msgp, __msgtyp
#elif defined(__s390x__)
/* The s390 sys_ipc variant has only five parameters.  */
#define MSGRCV_ARGS(__msgp, __msgtyp) \
    ((long int[]){(long int)__msgp, __msgtyp})
#else
#define MSGRCV_ARGS(__msgp, __msgtyp) \
    ((long int[]){(long int)__msgp, __msgtyp}), 0
#endif
#endif

static inline abi_long do_msgrcv(int msqid, abi_long msgp,
                                 ssize_t msgsz, abi_long msgtyp,
                                 int msgflg)
{
    struct target_msgbuf *target_mb;
    char *target_mtext;
    struct msgbuf *host_mb;
    abi_long ret = 0;

    if (msgsz < 0) {
        return -TARGET_EINVAL;
    }

    if (!lock_user_struct(VERIFY_WRITE, target_mb, msgp, 0))
        return -TARGET_EFAULT;

    host_mb = g_try_malloc(msgsz + sizeof(long));
    if (!host_mb) {
        ret = -TARGET_ENOMEM;
        goto end;
    }
    ret = -TARGET_ENOSYS;
#ifdef __NR_msgrcv
    ret = get_errno(safe_msgrcv(msqid, host_mb, msgsz, msgtyp, msgflg));
#endif
#ifdef __NR_ipc
    if (ret == -TARGET_ENOSYS) {
        ret = get_errno(safe_ipc(IPCOP_CALL(1, IPCOP_msgrcv), msqid, msgsz,
                        msgflg, MSGRCV_ARGS(host_mb, msgtyp)));
    }
#endif

    if (ret > 0) {
        abi_ulong target_mtext_addr = msgp + sizeof(abi_ulong);
        target_mtext = lock_user(VERIFY_WRITE, target_mtext_addr, ret, 0);
        if (!target_mtext) {
            ret = -TARGET_EFAULT;
            goto end;
        }
        memcpy(target_mb->mtext, host_mb->mtext, ret);
        unlock_user(target_mtext, target_mtext_addr, ret);
    }

    target_mb->mtype = tswapal(host_mb->mtype);

end:
    if (target_mb)
        unlock_user_struct(target_mb, msgp, 1);
    g_free(host_mb);
    return ret;
}

static inline abi_long target_to_host_shmid_ds(struct shmid_ds *host_sd,
                                               abi_ulong target_addr)
{
    struct target_shmid_ds *target_sd;

    if (!lock_user_struct(VERIFY_READ, target_sd, target_addr, 1))
        return -TARGET_EFAULT;
    if (target_to_host_ipc_perm(&(host_sd->shm_perm), target_addr))
        return -TARGET_EFAULT;
    __get_user(host_sd->shm_segsz, &target_sd->shm_segsz);
    __get_user(host_sd->shm_atime, &target_sd->shm_atime);
    __get_user(host_sd->shm_dtime, &target_sd->shm_dtime);
    __get_user(host_sd->shm_ctime, &target_sd->shm_ctime);
    __get_user(host_sd->shm_cpid, &target_sd->shm_cpid);
    __get_user(host_sd->shm_lpid, &target_sd->shm_lpid);
    __get_user(host_sd->shm_nattch, &target_sd->shm_nattch);
    unlock_user_struct(target_sd, target_addr, 0);
    return 0;
}

static inline abi_long host_to_target_shmid_ds(abi_ulong target_addr,
                                               struct shmid_ds *host_sd)
{
    struct target_shmid_ds *target_sd;

    if (!lock_user_struct(VERIFY_WRITE, target_sd, target_addr, 0))
        return -TARGET_EFAULT;
    if (host_to_target_ipc_perm(target_addr, &(host_sd->shm_perm)))
        return -TARGET_EFAULT;
    __put_user(host_sd->shm_segsz, &target_sd->shm_segsz);
    __put_user(host_sd->shm_atime, &target_sd->shm_atime);
    __put_user(host_sd->shm_dtime, &target_sd->shm_dtime);
    __put_user(host_sd->shm_ctime, &target_sd->shm_ctime);
    __put_user(host_sd->shm_cpid, &target_sd->shm_cpid);
    __put_user(host_sd->shm_lpid, &target_sd->shm_lpid);
    __put_user(host_sd->shm_nattch, &target_sd->shm_nattch);
    unlock_user_struct(target_sd, target_addr, 1);
    return 0;
}

struct  target_shminfo {
    abi_ulong shmmax;
    abi_ulong shmmin;
    abi_ulong shmmni;
    abi_ulong shmseg;
    abi_ulong shmall;
};

static inline abi_long host_to_target_shminfo(abi_ulong target_addr,
                                              struct shminfo *host_shminfo)
{
    struct target_shminfo *target_shminfo;
    if (!lock_user_struct(VERIFY_WRITE, target_shminfo, target_addr, 0))
        return -TARGET_EFAULT;
    __put_user(host_shminfo->shmmax, &target_shminfo->shmmax);
    __put_user(host_shminfo->shmmin, &target_shminfo->shmmin);
    __put_user(host_shminfo->shmmni, &target_shminfo->shmmni);
    __put_user(host_shminfo->shmseg, &target_shminfo->shmseg);
    __put_user(host_shminfo->shmall, &target_shminfo->shmall);
    unlock_user_struct(target_shminfo, target_addr, 1);
    return 0;
}

struct target_shm_info {
    int used_ids;
    abi_ulong shm_tot;
    abi_ulong shm_rss;
    abi_ulong shm_swp;
    abi_ulong swap_attempts;
    abi_ulong swap_successes;
};

static inline abi_long host_to_target_shm_info(abi_ulong target_addr,
                                               struct shm_info *host_shm_info)
{
    struct target_shm_info *target_shm_info;
    if (!lock_user_struct(VERIFY_WRITE, target_shm_info, target_addr, 0))
        return -TARGET_EFAULT;
    __put_user(host_shm_info->used_ids, &target_shm_info->used_ids);
    __put_user(host_shm_info->shm_tot, &target_shm_info->shm_tot);
    __put_user(host_shm_info->shm_rss, &target_shm_info->shm_rss);
    __put_user(host_shm_info->shm_swp, &target_shm_info->shm_swp);
    __put_user(host_shm_info->swap_attempts, &target_shm_info->swap_attempts);
    __put_user(host_shm_info->swap_successes, &target_shm_info->swap_successes);
    unlock_user_struct(target_shm_info, target_addr, 1);
    return 0;
}

static inline abi_long do_shmctl(int shmid, int cmd, abi_long buf)
{
    struct shmid_ds dsarg;
    struct shminfo shminfo;
    struct shm_info shm_info;
    abi_long ret = -TARGET_EINVAL;

    cmd &= 0xff;

    switch(cmd) {
    case IPC_STAT:
    case IPC_SET:
    case SHM_STAT:
        if (target_to_host_shmid_ds(&dsarg, buf))
            return -TARGET_EFAULT;
        ret = get_errno(shmctl(shmid, cmd, &dsarg));
        if (host_to_target_shmid_ds(buf, &dsarg))
            return -TARGET_EFAULT;
        break;
    case IPC_INFO:
        ret = get_errno(shmctl(shmid, cmd, (struct shmid_ds *)&shminfo));
        if (host_to_target_shminfo(buf, &shminfo))
            return -TARGET_EFAULT;
        break;
    case SHM_INFO:
        ret = get_errno(shmctl(shmid, cmd, (struct shmid_ds *)&shm_info));
        if (host_to_target_shm_info(buf, &shm_info))
            return -TARGET_EFAULT;
        break;
    case IPC_RMID:
    case SHM_LOCK:
    case SHM_UNLOCK:
        ret = get_errno(shmctl(shmid, cmd, NULL));
        break;
    }

    return ret;
}

#ifdef TARGET_NR_ipc
/* ??? This only works with linear mappings.  */
/* do_ipc() must return target values and target errnos. */
static abi_long do_ipc(CPUArchState *cpu_env,
                       unsigned int call, abi_long first,
                       abi_long second, abi_long third,
                       abi_long ptr, abi_long fifth)
{
    int version;
    abi_long ret = 0;

    version = call >> 16;
    call &= 0xffff;

    switch (call) {
    case IPCOP_semop:
        ret = do_semtimedop(first, ptr, second, 0, false);
        break;
    case IPCOP_semtimedop:
    /*
     * The s390 sys_ipc variant has only five parameters instead of six
     * (as for default variant) and the only difference is the handling of
     * SEMTIMEDOP where on s390 the third parameter is used as a pointer
     * to a struct timespec where the generic variant uses fifth parameter.
     */
#if defined(TARGET_S390X)
        ret = do_semtimedop(first, ptr, second, third, TARGET_ABI_BITS == 64);
#else
        ret = do_semtimedop(first, ptr, second, fifth, TARGET_ABI_BITS == 64);
#endif
        break;

    case IPCOP_semget:
        ret = get_errno(semget(first, second, third));
        break;

    case IPCOP_semctl: {
        /* The semun argument to semctl is passed by value, so dereference the
         * ptr argument. */
        abi_ulong atptr;
        get_user_ual(atptr, ptr);
        ret = do_semctl(first, second, third, atptr);
        break;
    }

    case IPCOP_msgget:
        ret = get_errno(msgget(first, second));
        break;

    case IPCOP_msgsnd:
        ret = do_msgsnd(first, ptr, second, third);
        break;

    case IPCOP_msgctl:
        ret = do_msgctl(first, second, ptr);
        break;

    case IPCOP_msgrcv:
        switch (version) {
        case 0:
            {
                struct target_ipc_kludge {
                    abi_long msgp;
                    abi_long msgtyp;
                } *tmp;

                if (!lock_user_struct(VERIFY_READ, tmp, ptr, 1)) {
                    ret = -TARGET_EFAULT;
                    break;
                }

                ret = do_msgrcv(first, tswapal(tmp->msgp), second, tswapal(tmp->msgtyp), third);

                unlock_user_struct(tmp, ptr, 0);
                break;
            }
        default:
            ret = do_msgrcv(first, ptr, second, fifth, third);
        }
        break;

    case IPCOP_shmat:
        switch (version) {
        default:
        {
            abi_ulong raddr;
            raddr = target_shmat(cpu_env, first, ptr, second);
            if (is_error(raddr))
                return get_errno(raddr);
            if (put_user_ual(raddr, third))
                return -TARGET_EFAULT;
            break;
        }
        case 1:
            ret = -TARGET_EINVAL;
            break;
        }
	break;
    case IPCOP_shmdt:
        ret = target_shmdt(ptr);
	break;

    case IPCOP_shmget:
	/* IPC_* flag values are the same on all linux platforms */
	ret = get_errno(shmget(first, second, third));
	break;

	/* IPC_* and SHM_* command values are the same on all linux platforms */
    case IPCOP_shmctl:
        ret = do_shmctl(first, second, ptr);
        break;
    default:
        qemu_log_mask(LOG_UNIMP, "Unsupported ipc call: %d (version %d)\n",
                      call, version);
	ret = -TARGET_ENOSYS;
	break;
    }
    return ret;
}
#endif

/* kernel structure types definitions */

#define STRUCT(name, ...) STRUCT_ ## name,
#define STRUCT_SPECIAL(name) STRUCT_ ## name,
enum {
#include "syscall_types.h"
STRUCT_MAX
};
#undef STRUCT
#undef STRUCT_SPECIAL

#define STRUCT(name, ...) static const argtype struct_ ## name ## _def[] = {  __VA_ARGS__, TYPE_NULL };
#define STRUCT_SPECIAL(name)
#include "syscall_types.h"
#undef STRUCT
#undef STRUCT_SPECIAL

#define MAX_STRUCT_SIZE 4096

#ifdef CONFIG_FIEMAP
/* So fiemap access checks don't overflow on 32 bit systems.
 * This is very slightly smaller than the limit imposed by
 * the underlying kernel.
 */
#define FIEMAP_MAX_EXTENTS ((UINT_MAX - sizeof(struct fiemap))  \
                            / sizeof(struct fiemap_extent))

static abi_long do_ioctl_fs_ioc_fiemap(const IOCTLEntry *ie, uint8_t *buf_temp,
                                       int fd, int cmd, abi_long arg)
{
    /* The parameter for this ioctl is a struct fiemap followed
     * by an array of struct fiemap_extent whose size is set
     * in fiemap->fm_extent_count. The array is filled in by the
     * ioctl.
     */
    int target_size_in, target_size_out;
    struct fiemap *fm;
    const argtype *arg_type = ie->arg_type;
    const argtype extent_arg_type[] = { MK_STRUCT(STRUCT_fiemap_extent) };
    void *argptr, *p;
    abi_long ret;
    int i, extent_size = thunk_type_size(extent_arg_type, 0);
    uint32_t outbufsz;
    int free_fm = 0;

    assert(arg_type[0] == TYPE_PTR);
    assert(ie->access == IOC_RW);
    arg_type++;
    target_size_in = thunk_type_size(arg_type, 0);
    argptr = lock_user(VERIFY_READ, arg, target_size_in, 1);
    if (!argptr) {
        return -TARGET_EFAULT;
    }
    thunk_convert(buf_temp, argptr, arg_type, THUNK_HOST);
    unlock_user(argptr, arg, 0);
    fm = (struct fiemap *)buf_temp;
    if (fm->fm_extent_count > FIEMAP_MAX_EXTENTS) {
        return -TARGET_EINVAL;
    }

    outbufsz = sizeof (*fm) +
        (sizeof(struct fiemap_extent) * fm->fm_extent_count);

    if (outbufsz > MAX_STRUCT_SIZE) {
        /* We can't fit all the extents into the fixed size buffer.
         * Allocate one that is large enough and use it instead.
         */
        fm = g_try_malloc(outbufsz);
        if (!fm) {
            return -TARGET_ENOMEM;
        }
        memcpy(fm, buf_temp, sizeof(struct fiemap));
        free_fm = 1;
    }
    ret = get_errno(safe_ioctl(fd, ie->host_cmd, fm));
    if (!is_error(ret)) {
        target_size_out = target_size_in;
        /* An extent_count of 0 means we were only counting the extents
         * so there are no structs to copy
         */
        if (fm->fm_extent_count != 0) {
            target_size_out += fm->fm_mapped_extents * extent_size;
        }
        argptr = lock_user(VERIFY_WRITE, arg, target_size_out, 0);
        if (!argptr) {
            ret = -TARGET_EFAULT;
        } else {
            /* Convert the struct fiemap */
            thunk_convert(argptr, fm, arg_type, THUNK_TARGET);
            if (fm->fm_extent_count != 0) {
                p = argptr + target_size_in;
                /* ...and then all the struct fiemap_extents */
                for (i = 0; i < fm->fm_mapped_extents; i++) {
                    thunk_convert(p, &fm->fm_extents[i], extent_arg_type,
                                  THUNK_TARGET);
                    p += extent_size;
                }
            }
            unlock_user(argptr, arg, target_size_out);
        }
    }
    if (free_fm) {
        g_free(fm);
    }
    return ret;
}
#endif

static abi_long do_ioctl_ifconf(const IOCTLEntry *ie, uint8_t *buf_temp,
                                int fd, int cmd, abi_long arg)
{
    const argtype *arg_type = ie->arg_type;
    int target_size;
    void *argptr;
    int ret;
    struct ifconf *host_ifconf;
    uint32_t outbufsz;
    const argtype ifreq_arg_type[] = { MK_STRUCT(STRUCT_sockaddr_ifreq) };
    const argtype ifreq_max_type[] = { MK_STRUCT(STRUCT_ifmap_ifreq) };
    int target_ifreq_size;
    int nb_ifreq;
    int free_buf = 0;
    int i;
    int target_ifc_len;
    abi_long target_ifc_buf;
    int host_ifc_len;
    char *host_ifc_buf;

    assert(arg_type[0] == TYPE_PTR);
    assert(ie->access == IOC_RW);

    arg_type++;
    target_size = thunk_type_size(arg_type, 0);

    argptr = lock_user(VERIFY_READ, arg, target_size, 1);
    if (!argptr)
        return -TARGET_EFAULT;
    thunk_convert(buf_temp, argptr, arg_type, THUNK_HOST);
    unlock_user(argptr, arg, 0);

    host_ifconf = (struct ifconf *)(unsigned long)buf_temp;
    target_ifc_buf = (abi_long)(unsigned long)host_ifconf->ifc_buf;
    target_ifreq_size = thunk_type_size(ifreq_max_type, 0);

    if (target_ifc_buf != 0) {
        target_ifc_len = host_ifconf->ifc_len;
        nb_ifreq = target_ifc_len / target_ifreq_size;
        host_ifc_len = nb_ifreq * sizeof(struct ifreq);

        outbufsz = sizeof(*host_ifconf) + host_ifc_len;
        if (outbufsz > MAX_STRUCT_SIZE) {
            /*
             * We can't fit all the extents into the fixed size buffer.
             * Allocate one that is large enough and use it instead.
             */
            host_ifconf = g_try_malloc(outbufsz);
            if (!host_ifconf) {
                return -TARGET_ENOMEM;
            }
            memcpy(host_ifconf, buf_temp, sizeof(*host_ifconf));
            free_buf = 1;
        }
        host_ifc_buf = (char *)host_ifconf + sizeof(*host_ifconf);

        host_ifconf->ifc_len = host_ifc_len;
    } else {
      host_ifc_buf = NULL;
    }
    host_ifconf->ifc_buf = host_ifc_buf;

    ret = get_errno(safe_ioctl(fd, ie->host_cmd, host_ifconf));
    if (!is_error(ret)) {
	/* convert host ifc_len to target ifc_len */

        nb_ifreq = host_ifconf->ifc_len / sizeof(struct ifreq);
        target_ifc_len = nb_ifreq * target_ifreq_size;
        host_ifconf->ifc_len = target_ifc_len;

	/* restore target ifc_buf */

        host_ifconf->ifc_buf = (char *)(unsigned long)target_ifc_buf;

	/* copy struct ifconf to target user */

        argptr = lock_user(VERIFY_WRITE, arg, target_size, 0);
        if (!argptr)
            return -TARGET_EFAULT;
        thunk_convert(argptr, host_ifconf, arg_type, THUNK_TARGET);
        unlock_user(argptr, arg, target_size);

        if (target_ifc_buf != 0) {
            /* copy ifreq[] to target user */
            argptr = lock_user(VERIFY_WRITE, target_ifc_buf, target_ifc_len, 0);
            for (i = 0; i < nb_ifreq ; i++) {
                thunk_convert(argptr + i * target_ifreq_size,
                              host_ifc_buf + i * sizeof(struct ifreq),
                              ifreq_arg_type, THUNK_TARGET);
            }
            unlock_user(argptr, target_ifc_buf, target_ifc_len);
        }
    }

    if (free_buf) {
        g_free(host_ifconf);
    }

    return ret;
}

#if defined(CONFIG_USBFS)
#if HOST_LONG_BITS > 64
#error USBDEVFS thunks do not support >64 bit hosts yet.
#endif
struct live_urb {
    uint64_t target_urb_adr;
    uint64_t target_buf_adr;
    char *target_buf_ptr;
    struct usbdevfs_urb host_urb;
};

static GHashTable *usbdevfs_urb_hashtable(void)
{
    static GHashTable *urb_hashtable;

    if (!urb_hashtable) {
        urb_hashtable = g_hash_table_new(g_int64_hash, g_int64_equal);
    }
    return urb_hashtable;
}

static void urb_hashtable_insert(struct live_urb *urb)
{
    GHashTable *urb_hashtable = usbdevfs_urb_hashtable();
    g_hash_table_insert(urb_hashtable, urb, urb);
}

static struct live_urb *urb_hashtable_lookup(uint64_t target_urb_adr)
{
    GHashTable *urb_hashtable = usbdevfs_urb_hashtable();
    return g_hash_table_lookup(urb_hashtable, &target_urb_adr);
}

static void urb_hashtable_remove(struct live_urb *urb)
{
    GHashTable *urb_hashtable = usbdevfs_urb_hashtable();
    g_hash_table_remove(urb_hashtable, urb);
}

static abi_long
do_ioctl_usbdevfs_reapurb(const IOCTLEntry *ie, uint8_t *buf_temp,
                          int fd, int cmd, abi_long arg)
{
    const argtype usbfsurb_arg_type[] = { MK_STRUCT(STRUCT_usbdevfs_urb) };
    const argtype ptrvoid_arg_type[] = { TYPE_PTRVOID, 0, 0 };
    struct live_urb *lurb;
    void *argptr;
    uint64_t hurb;
    int target_size;
    uintptr_t target_urb_adr;
    abi_long ret;

    target_size = thunk_type_size(usbfsurb_arg_type, THUNK_TARGET);

    memset(buf_temp, 0, sizeof(uint64_t));
    ret = get_errno(safe_ioctl(fd, ie->host_cmd, buf_temp));
    if (is_error(ret)) {
        return ret;
    }

    memcpy(&hurb, buf_temp, sizeof(uint64_t));
    lurb = (void *)((uintptr_t)hurb - offsetof(struct live_urb, host_urb));
    if (!lurb->target_urb_adr) {
        return -TARGET_EFAULT;
    }
    urb_hashtable_remove(lurb);
    unlock_user(lurb->target_buf_ptr, lurb->target_buf_adr,
        lurb->host_urb.buffer_length);
    lurb->target_buf_ptr = NULL;

    /* restore the guest buffer pointer */
    lurb->host_urb.buffer = (void *)(uintptr_t)lurb->target_buf_adr;

    /* update the guest urb struct */
    argptr = lock_user(VERIFY_WRITE, lurb->target_urb_adr, target_size, 0);
    if (!argptr) {
        g_free(lurb);
        return -TARGET_EFAULT;
    }
    thunk_convert(argptr, &lurb->host_urb, usbfsurb_arg_type, THUNK_TARGET);
    unlock_user(argptr, lurb->target_urb_adr, target_size);

    target_size = thunk_type_size(ptrvoid_arg_type, THUNK_TARGET);
    /* write back the urb handle */
    argptr = lock_user(VERIFY_WRITE, arg, target_size, 0);
    if (!argptr) {
        g_free(lurb);
        return -TARGET_EFAULT;
    }

    /* GHashTable uses 64-bit keys but thunk_convert expects uintptr_t */
    target_urb_adr = lurb->target_urb_adr;
    thunk_convert(argptr, &target_urb_adr, ptrvoid_arg_type, THUNK_TARGET);
    unlock_user(argptr, arg, target_size);

    g_free(lurb);
    return ret;
}

static abi_long
do_ioctl_usbdevfs_discardurb(const IOCTLEntry *ie,
                             uint8_t *buf_temp __attribute__((unused)),
                             int fd, int cmd, abi_long arg)
{
    struct live_urb *lurb;

    /* map target address back to host URB with metadata. */
    lurb = urb_hashtable_lookup(arg);
    if (!lurb) {
        return -TARGET_EFAULT;
    }
    return get_errno(safe_ioctl(fd, ie->host_cmd, &lurb->host_urb));
}

static abi_long
do_ioctl_usbdevfs_submiturb(const IOCTLEntry *ie, uint8_t *buf_temp,
                            int fd, int cmd, abi_long arg)
{
    const argtype *arg_type = ie->arg_type;
    int target_size;
    abi_long ret;
    void *argptr;
    int rw_dir;
    struct live_urb *lurb;

    /*
     * each submitted URB needs to map to a unique ID for the
     * kernel, and that unique ID needs to be a pointer to
     * host memory.  hence, we need to malloc for each URB.
     * isochronous transfers have a variable length struct.
     */
    arg_type++;
    target_size = thunk_type_size(arg_type, THUNK_TARGET);

    /* construct host copy of urb and metadata */
    lurb = g_try_new0(struct live_urb, 1);
    if (!lurb) {
        return -TARGET_ENOMEM;
    }

    argptr = lock_user(VERIFY_READ, arg, target_size, 1);
    if (!argptr) {
        g_free(lurb);
        return -TARGET_EFAULT;
    }
    thunk_convert(&lurb->host_urb, argptr, arg_type, THUNK_HOST);
    unlock_user(argptr, arg, 0);

    lurb->target_urb_adr = arg;
    lurb->target_buf_adr = (uintptr_t)lurb->host_urb.buffer;

    /* buffer space used depends on endpoint type so lock the entire buffer */
    /* control type urbs should check the buffer contents for true direction */
    rw_dir = lurb->host_urb.endpoint & USB_DIR_IN ? VERIFY_WRITE : VERIFY_READ;
    lurb->target_buf_ptr = lock_user(rw_dir, lurb->target_buf_adr,
        lurb->host_urb.buffer_length, 1);
    if (lurb->target_buf_ptr == NULL) {
        g_free(lurb);
        return -TARGET_EFAULT;
    }

    /* update buffer pointer in host copy */
    lurb->host_urb.buffer = lurb->target_buf_ptr;

    ret = get_errno(safe_ioctl(fd, ie->host_cmd, &lurb->host_urb));
    if (is_error(ret)) {
        unlock_user(lurb->target_buf_ptr, lurb->target_buf_adr, 0);
        g_free(lurb);
    } else {
        urb_hashtable_insert(lurb);
    }

    return ret;
}
#endif /* CONFIG_USBFS */

static abi_long do_ioctl_dm(const IOCTLEntry *ie, uint8_t *buf_temp, int fd,
                            int cmd, abi_long arg)
{
    void *argptr;
    struct dm_ioctl *host_dm;
    abi_long guest_data;
    uint32_t guest_data_size;
    int target_size;
    const argtype *arg_type = ie->arg_type;
    abi_long ret;
    void *big_buf = NULL;
    char *host_data;

    arg_type++;
    target_size = thunk_type_size(arg_type, 0);
    argptr = lock_user(VERIFY_READ, arg, target_size, 1);
    if (!argptr) {
        ret = -TARGET_EFAULT;
        goto out;
    }
    thunk_convert(buf_temp, argptr, arg_type, THUNK_HOST);
    unlock_user(argptr, arg, 0);

    /* buf_temp is too small, so fetch things into a bigger buffer */
    big_buf = g_malloc0(((struct dm_ioctl*)buf_temp)->data_size * 2);
    memcpy(big_buf, buf_temp, target_size);
    buf_temp = big_buf;
    host_dm = big_buf;

    guest_data = arg + host_dm->data_start;
    if ((guest_data - arg) < 0) {
        ret = -TARGET_EINVAL;
        goto out;
    }
    guest_data_size = host_dm->data_size - host_dm->data_start;
    host_data = (char*)host_dm + host_dm->data_start;

    argptr = lock_user(VERIFY_READ, guest_data, guest_data_size, 1);
    if (!argptr) {
        ret = -TARGET_EFAULT;
        goto out;
    }

    switch (ie->host_cmd) {
    case DM_REMOVE_ALL:
    case DM_LIST_DEVICES:
    case DM_DEV_CREATE:
    case DM_DEV_REMOVE:
    case DM_DEV_SUSPEND:
    case DM_DEV_STATUS:
    case DM_DEV_WAIT:
    case DM_TABLE_STATUS:
    case DM_TABLE_CLEAR:
    case DM_TABLE_DEPS:
    case DM_LIST_VERSIONS:
        /* no input data */
        break;
    case DM_DEV_RENAME:
    case DM_DEV_SET_GEOMETRY:
        /* data contains only strings */
        memcpy(host_data, argptr, guest_data_size);
        break;
    case DM_TARGET_MSG:
        memcpy(host_data, argptr, guest_data_size);
        *(uint64_t*)host_data = tswap64(*(uint64_t*)argptr);
        break;
    case DM_TABLE_LOAD:
    {
        void *gspec = argptr;
        void *cur_data = host_data;
        const argtype dm_arg_type[] = { MK_STRUCT(STRUCT_dm_target_spec) };
        int spec_size = thunk_type_size(dm_arg_type, 0);
        int i;

        for (i = 0; i < host_dm->target_count; i++) {
            struct dm_target_spec *spec = cur_data;
            uint32_t next;
            int slen;

            thunk_convert(spec, gspec, dm_arg_type, THUNK_HOST);
            slen = strlen((char*)gspec + spec_size) + 1;
            next = spec->next;
            spec->next = sizeof(*spec) + slen;
            strcpy((char*)&spec[1], gspec + spec_size);
            gspec += next;
            cur_data += spec->next;
        }
        break;
    }
    default:
        ret = -TARGET_EINVAL;
        unlock_user(argptr, guest_data, 0);
        goto out;
    }
    unlock_user(argptr, guest_data, 0);

    ret = get_errno(safe_ioctl(fd, ie->host_cmd, buf_temp));
    if (!is_error(ret)) {
        guest_data = arg + host_dm->data_start;
        guest_data_size = host_dm->data_size - host_dm->data_start;
        argptr = lock_user(VERIFY_WRITE, guest_data, guest_data_size, 0);
        switch (ie->host_cmd) {
        case DM_REMOVE_ALL:
        case DM_DEV_CREATE:
        case DM_DEV_REMOVE:
        case DM_DEV_RENAME:
        case DM_DEV_SUSPEND:
        case DM_DEV_STATUS:
        case DM_TABLE_LOAD:
        case DM_TABLE_CLEAR:
        case DM_TARGET_MSG:
        case DM_DEV_SET_GEOMETRY:
            /* no return data */
            break;
        case DM_LIST_DEVICES:
        {
            struct dm_name_list *nl = (void*)host_dm + host_dm->data_start;
            uint32_t remaining_data = guest_data_size;
            void *cur_data = argptr;
            const argtype dm_arg_type[] = { MK_STRUCT(STRUCT_dm_name_list) };
            int nl_size = 12; /* can't use thunk_size due to alignment */

            while (1) {
                uint32_t next = nl->next;
                if (next) {
                    nl->next = nl_size + (strlen(nl->name) + 1);
                }
                if (remaining_data < nl->next) {
                    host_dm->flags |= DM_BUFFER_FULL_FLAG;
                    break;
                }
                thunk_convert(cur_data, nl, dm_arg_type, THUNK_TARGET);
                strcpy(cur_data + nl_size, nl->name);
                cur_data += nl->next;
                remaining_data -= nl->next;
                if (!next) {
                    break;
                }
                nl = (void*)nl + next;
            }
            break;
        }
        case DM_DEV_WAIT:
        case DM_TABLE_STATUS:
        {
            struct dm_target_spec *spec = (void*)host_dm + host_dm->data_start;
            void *cur_data = argptr;
            const argtype dm_arg_type[] = { MK_STRUCT(STRUCT_dm_target_spec) };
            int spec_size = thunk_type_size(dm_arg_type, 0);
            int i;

            for (i = 0; i < host_dm->target_count; i++) {
                uint32_t next = spec->next;
                int slen = strlen((char*)&spec[1]) + 1;
                spec->next = (cur_data - argptr) + spec_size + slen;
                if (guest_data_size < spec->next) {
                    host_dm->flags |= DM_BUFFER_FULL_FLAG;
                    break;
                }
                thunk_convert(cur_data, spec, dm_arg_type, THUNK_TARGET);
                strcpy(cur_data + spec_size, (char*)&spec[1]);
                cur_data = argptr + spec->next;
                spec = (void*)host_dm + host_dm->data_start + next;
            }
            break;
        }
        case DM_TABLE_DEPS:
        {
            void *hdata = (void*)host_dm + host_dm->data_start;
            int count = *(uint32_t*)hdata;
            uint64_t *hdev = hdata + 8;
            uint64_t *gdev = argptr + 8;
            int i;

            *(uint32_t*)argptr = tswap32(count);
            for (i = 0; i < count; i++) {
                *gdev = tswap64(*hdev);
                gdev++;
                hdev++;
            }
            break;
        }
        case DM_LIST_VERSIONS:
        {
            struct dm_target_versions *vers = (void*)host_dm + host_dm->data_start;
            uint32_t remaining_data = guest_data_size;
            void *cur_data = argptr;
            const argtype dm_arg_type[] = { MK_STRUCT(STRUCT_dm_target_versions) };
            int vers_size = thunk_type_size(dm_arg_type, 0);

            while (1) {
                uint32_t next = vers->next;
                if (next) {
                    vers->next = vers_size + (strlen(vers->name) + 1);
                }
                if (remaining_data < vers->next) {
                    host_dm->flags |= DM_BUFFER_FULL_FLAG;
                    break;
                }
                thunk_convert(cur_data, vers, dm_arg_type, THUNK_TARGET);
                strcpy(cur_data + vers_size, vers->name);
                cur_data += vers->next;
                remaining_data -= vers->next;
                if (!next) {
                    break;
                }
                vers = (void*)vers + next;
            }
            break;
        }
        default:
            unlock_user(argptr, guest_data, 0);
            ret = -TARGET_EINVAL;
            goto out;
        }
        unlock_user(argptr, guest_data, guest_data_size);

        argptr = lock_user(VERIFY_WRITE, arg, target_size, 0);
        if (!argptr) {
            ret = -TARGET_EFAULT;
            goto out;
        }
        thunk_convert(argptr, buf_temp, arg_type, THUNK_TARGET);
        unlock_user(argptr, arg, target_size);
    }
out:
    g_free(big_buf);
    return ret;
}

static abi_long do_ioctl_blkpg(const IOCTLEntry *ie, uint8_t *buf_temp, int fd,
                               int cmd, abi_long arg)
{
    void *argptr;
    int target_size;
    const argtype *arg_type = ie->arg_type;
    const argtype part_arg_type[] = { MK_STRUCT(STRUCT_blkpg_partition) };
    abi_long ret;

    struct blkpg_ioctl_arg *host_blkpg = (void*)buf_temp;
    struct blkpg_partition host_part;

    /* Read and convert blkpg */
    arg_type++;
    target_size = thunk_type_size(arg_type, 0);
    argptr = lock_user(VERIFY_READ, arg, target_size, 1);
    if (!argptr) {
        ret = -TARGET_EFAULT;
        goto out;
    }
    thunk_convert(buf_temp, argptr, arg_type, THUNK_HOST);
    unlock_user(argptr, arg, 0);

    switch (host_blkpg->op) {
    case BLKPG_ADD_PARTITION:
    case BLKPG_DEL_PARTITION:
        /* payload is struct blkpg_partition */
        break;
    default:
        /* Unknown opcode */
        ret = -TARGET_EINVAL;
        goto out;
    }

    /* Read and convert blkpg->data */
    arg = (abi_long)(uintptr_t)host_blkpg->data;
    target_size = thunk_type_size(part_arg_type, 0);
    argptr = lock_user(VERIFY_READ, arg, target_size, 1);
    if (!argptr) {
        ret = -TARGET_EFAULT;
        goto out;
    }
    thunk_convert(&host_part, argptr, part_arg_type, THUNK_HOST);
    unlock_user(argptr, arg, 0);

    /* Swizzle the data pointer to our local copy and call! */
    host_blkpg->data = &host_part;
    ret = get_errno(safe_ioctl(fd, ie->host_cmd, host_blkpg));

out:
    return ret;
}

static abi_long do_ioctl_rt(const IOCTLEntry *ie, uint8_t *buf_temp,
                                int fd, int cmd, abi_long arg)
{
    const argtype *arg_type = ie->arg_type;
    const StructEntry *se;
    const argtype *field_types;
    const int *dst_offsets, *src_offsets;
    int target_size;
    void *argptr;
    abi_ulong *target_rt_dev_ptr = NULL;
    unsigned long *host_rt_dev_ptr = NULL;
    abi_long ret;
    int i;

    assert(ie->access == IOC_W);
    assert(*arg_type == TYPE_PTR);
    arg_type++;
    assert(*arg_type == TYPE_STRUCT);
    target_size = thunk_type_size(arg_type, 0);
    argptr = lock_user(VERIFY_READ, arg, target_size, 1);
    if (!argptr) {
        return -TARGET_EFAULT;
    }
    arg_type++;
    assert(*arg_type == (int)STRUCT_rtentry);
    se = struct_entries + *arg_type++;
    assert(se->convert[0] == NULL);
    /* convert struct here to be able to catch rt_dev string */
    field_types = se->field_types;
    dst_offsets = se->field_offsets[THUNK_HOST];
    src_offsets = se->field_offsets[THUNK_TARGET];
    for (i = 0; i < se->nb_fields; i++) {
        if (dst_offsets[i] == offsetof(struct rtentry, rt_dev)) {
            assert(*field_types == TYPE_PTRVOID);
            target_rt_dev_ptr = argptr + src_offsets[i];
            host_rt_dev_ptr = (unsigned long *)(buf_temp + dst_offsets[i]);
            if (*target_rt_dev_ptr != 0) {
                *host_rt_dev_ptr = (unsigned long)lock_user_string(
                                                  tswapal(*target_rt_dev_ptr));
                if (!*host_rt_dev_ptr) {
                    unlock_user(argptr, arg, 0);
                    return -TARGET_EFAULT;
                }
            } else {
                *host_rt_dev_ptr = 0;
            }
            field_types++;
            continue;
        }
        field_types = thunk_convert(buf_temp + dst_offsets[i],
                                    argptr + src_offsets[i],
                                    field_types, THUNK_HOST);
    }
    unlock_user(argptr, arg, 0);

    ret = get_errno(safe_ioctl(fd, ie->host_cmd, buf_temp));

    assert(host_rt_dev_ptr != NULL);
    assert(target_rt_dev_ptr != NULL);
    if (*host_rt_dev_ptr != 0) {
        unlock_user((void *)*host_rt_dev_ptr,
                    *target_rt_dev_ptr, 0);
    }
    return ret;
}

static abi_long do_ioctl_kdsigaccept(const IOCTLEntry *ie, uint8_t *buf_temp,
                                     int fd, int cmd, abi_long arg)
{
    int sig = target_to_host_signal(arg);
    return get_errno(safe_ioctl(fd, ie->host_cmd, sig));
}

static abi_long do_ioctl_SIOCGSTAMP(const IOCTLEntry *ie, uint8_t *buf_temp,
                                    int fd, int cmd, abi_long arg)
{
    struct timeval tv;
    abi_long ret;

    ret = get_errno(safe_ioctl(fd, SIOCGSTAMP, &tv));
    if (is_error(ret)) {
        return ret;
    }

    if (cmd == (int)TARGET_SIOCGSTAMP_OLD) {
        if (copy_to_user_timeval(arg, &tv)) {
            return -TARGET_EFAULT;
        }
    } else {
        if (copy_to_user_timeval64(arg, &tv)) {
            return -TARGET_EFAULT;
        }
    }

    return ret;
}

static abi_long do_ioctl_SIOCGSTAMPNS(const IOCTLEntry *ie, uint8_t *buf_temp,
                                      int fd, int cmd, abi_long arg)
{
    struct timespec ts;
    abi_long ret;

    ret = get_errno(safe_ioctl(fd, SIOCGSTAMPNS, &ts));
    if (is_error(ret)) {
        return ret;
    }

    if (cmd == (int)TARGET_SIOCGSTAMPNS_OLD) {
        if (host_to_target_timespec(arg, &ts)) {
            return -TARGET_EFAULT;
        }
    } else{
        if (host_to_target_timespec64(arg, &ts)) {
            return -TARGET_EFAULT;
        }
    }

    return ret;
}

#ifdef TIOCGPTPEER
static abi_long do_ioctl_tiocgptpeer(const IOCTLEntry *ie, uint8_t *buf_temp,
                                     int fd, int cmd, abi_long arg)
{
    int flags = target_to_host_bitmask(arg, fcntl_flags_tbl);
    return get_errno(safe_ioctl(fd, ie->host_cmd, flags));
}
#endif

#ifdef HAVE_DRM_H

static void unlock_drm_version(struct drm_version *host_ver,
                               struct target_drm_version *target_ver,
                               bool copy)
{
    unlock_user(host_ver->name, target_ver->name,
                                copy ? host_ver->name_len : 0);
    unlock_user(host_ver->date, target_ver->date,
                                copy ? host_ver->date_len : 0);
    unlock_user(host_ver->desc, target_ver->desc,
                                copy ? host_ver->desc_len : 0);
}

static inline abi_long target_to_host_drmversion(struct drm_version *host_ver,
                                          struct target_drm_version *target_ver)
{
    memset(host_ver, 0, sizeof(*host_ver));

    __get_user(host_ver->name_len, &target_ver->name_len);
    if (host_ver->name_len) {
        host_ver->name = lock_user(VERIFY_WRITE, target_ver->name,
                                   target_ver->name_len, 0);
        if (!host_ver->name) {
            return -EFAULT;
        }
    }

    __get_user(host_ver->date_len, &target_ver->date_len);
    if (host_ver->date_len) {
        host_ver->date = lock_user(VERIFY_WRITE, target_ver->date,
                                   target_ver->date_len, 0);
        if (!host_ver->date) {
            goto err;
        }
    }

    __get_user(host_ver->desc_len, &target_ver->desc_len);
    if (host_ver->desc_len) {
        host_ver->desc = lock_user(VERIFY_WRITE, target_ver->desc,
                                   target_ver->desc_len, 0);
        if (!host_ver->desc) {
            goto err;
        }
    }

    return 0;
err:
    unlock_drm_version(host_ver, target_ver, false);
    return -EFAULT;
}

static inline void host_to_target_drmversion(
                                          struct target_drm_version *target_ver,
                                          struct drm_version *host_ver)
{
    __put_user(host_ver->version_major, &target_ver->version_major);
    __put_user(host_ver->version_minor, &target_ver->version_minor);
    __put_user(host_ver->version_patchlevel, &target_ver->version_patchlevel);
    __put_user(host_ver->name_len, &target_ver->name_len);
    __put_user(host_ver->date_len, &target_ver->date_len);
    __put_user(host_ver->desc_len, &target_ver->desc_len);
    unlock_drm_version(host_ver, target_ver, true);
}

static abi_long do_ioctl_drm(const IOCTLEntry *ie, uint8_t *buf_temp,
                             int fd, int cmd, abi_long arg)
{
    struct drm_version *ver;
    struct target_drm_version *target_ver;
    abi_long ret;

    switch (ie->host_cmd) {
    case DRM_IOCTL_VERSION:
        if (!lock_user_struct(VERIFY_WRITE, target_ver, arg, 0)) {
            return -TARGET_EFAULT;
        }
        ver = (struct drm_version *)buf_temp;
        ret = target_to_host_drmversion(ver, target_ver);
        if (!is_error(ret)) {
            ret = get_errno(safe_ioctl(fd, ie->host_cmd, ver));
            if (is_error(ret)) {
                unlock_drm_version(ver, target_ver, false);
            } else {
                host_to_target_drmversion(target_ver, ver);
            }
        }
        unlock_user_struct(target_ver, arg, 0);
        return ret;
    }
    return -TARGET_ENOSYS;
}

static abi_long do_ioctl_drm_i915_getparam(const IOCTLEntry *ie,
                                           struct drm_i915_getparam *gparam,
                                           int fd, abi_long arg)
{
    abi_long ret;
    int value;
    struct target_drm_i915_getparam *target_gparam;

    if (!lock_user_struct(VERIFY_READ, target_gparam, arg, 0)) {
        return -TARGET_EFAULT;
    }

    __get_user(gparam->param, &target_gparam->param);
    gparam->value = &value;
    ret = get_errno(safe_ioctl(fd, ie->host_cmd, gparam));
    put_user_s32(value, target_gparam->value);

    unlock_user_struct(target_gparam, arg, 0);
    return ret;
}

static abi_long do_ioctl_drm_i915(const IOCTLEntry *ie, uint8_t *buf_temp,
                                  int fd, int cmd, abi_long arg)
{
    switch (ie->host_cmd) {
    case DRM_IOCTL_I915_GETPARAM:
        return do_ioctl_drm_i915_getparam(ie,
                                          (struct drm_i915_getparam *)buf_temp,
                                          fd, arg);
    default:
        return -TARGET_ENOSYS;
    }
}

#endif

static abi_long do_ioctl_TUNSETTXFILTER(const IOCTLEntry *ie, uint8_t *buf_temp,
                                        int fd, int cmd, abi_long arg)
{
    struct tun_filter *filter = (struct tun_filter *)buf_temp;
    struct tun_filter *target_filter;
    char *target_addr;

    assert(ie->access == IOC_W);

    target_filter = lock_user(VERIFY_READ, arg, sizeof(*target_filter), 1);
    if (!target_filter) {
        return -TARGET_EFAULT;
    }
    filter->flags = tswap16(target_filter->flags);
    filter->count = tswap16(target_filter->count);
    unlock_user(target_filter, arg, 0);

    if (filter->count) {
        if (offsetof(struct tun_filter, addr) + filter->count * ETH_ALEN >
            MAX_STRUCT_SIZE) {
            return -TARGET_EFAULT;
        }

        target_addr = lock_user(VERIFY_READ,
                                arg + offsetof(struct tun_filter, addr),
                                filter->count * ETH_ALEN, 1);
        if (!target_addr) {
            return -TARGET_EFAULT;
        }
        memcpy(filter->addr, target_addr, filter->count * ETH_ALEN);
        unlock_user(target_addr, arg + offsetof(struct tun_filter, addr), 0);
    }

    return get_errno(safe_ioctl(fd, ie->host_cmd, filter));
}

IOCTLEntry ioctl_entries[] = {
#define IOCTL(cmd, access, ...) \
    { TARGET_ ## cmd, cmd, #cmd, access, 0, {  __VA_ARGS__ } },
#define IOCTL_SPECIAL(cmd, access, dofn, ...)                      \
    { TARGET_ ## cmd, cmd, #cmd, access, dofn, {  __VA_ARGS__ } },
#define IOCTL_IGNORE(cmd) \
    { TARGET_ ## cmd, 0, #cmd },
#include "ioctls.h"
    { 0, 0, },
};

/* ??? Implement proper locking for ioctls.  */
/* do_ioctl() Must return target values and target errnos. */
static abi_long do_ioctl(int fd, int cmd, abi_long arg)
{
    const IOCTLEntry *ie;
    const argtype *arg_type;
    abi_long ret;
    uint8_t buf_temp[MAX_STRUCT_SIZE];
    int target_size;
    void *argptr;

    ie = ioctl_entries;
    for(;;) {
        if (ie->target_cmd == 0) {
            qemu_log_mask(
                LOG_UNIMP, "Unsupported ioctl: cmd=0x%04lx\n", (long)cmd);
            return -TARGET_ENOTTY;
        }
        if (ie->target_cmd == cmd)
            break;
        ie++;
    }
    arg_type = ie->arg_type;
    if (ie->do_ioctl) {
        return ie->do_ioctl(ie, buf_temp, fd, cmd, arg);
    } else if (!ie->host_cmd) {
        /* Some architectures define BSD ioctls in their headers
           that are not implemented in Linux.  */
        return -TARGET_ENOTTY;
    }

    switch(arg_type[0]) {
    case TYPE_NULL:
        /* no argument */
        ret = get_errno(safe_ioctl(fd, ie->host_cmd));
        break;
    case TYPE_PTRVOID:
    case TYPE_INT:
    case TYPE_LONG:
    case TYPE_ULONG:
        ret = get_errno(safe_ioctl(fd, ie->host_cmd, arg));
        break;
    case TYPE_PTR:
        arg_type++;
        target_size = thunk_type_size(arg_type, 0);
        switch(ie->access) {
        case IOC_R:
            ret = get_errno(safe_ioctl(fd, ie->host_cmd, buf_temp));
            if (!is_error(ret)) {
                argptr = lock_user(VERIFY_WRITE, arg, target_size, 0);
                if (!argptr)
                    return -TARGET_EFAULT;
                thunk_convert(argptr, buf_temp, arg_type, THUNK_TARGET);
                unlock_user(argptr, arg, target_size);
            }
            break;
        case IOC_W:
            argptr = lock_user(VERIFY_READ, arg, target_size, 1);
            if (!argptr)
                return -TARGET_EFAULT;
            thunk_convert(buf_temp, argptr, arg_type, THUNK_HOST);
            unlock_user(argptr, arg, 0);
            ret = get_errno(safe_ioctl(fd, ie->host_cmd, buf_temp));
            break;
        default:
        case IOC_RW:
            argptr = lock_user(VERIFY_READ, arg, target_size, 1);
            if (!argptr)
                return -TARGET_EFAULT;
            thunk_convert(buf_temp, argptr, arg_type, THUNK_HOST);
            unlock_user(argptr, arg, 0);
            ret = get_errno(safe_ioctl(fd, ie->host_cmd, buf_temp));
            if (!is_error(ret)) {
                argptr = lock_user(VERIFY_WRITE, arg, target_size, 0);
                if (!argptr)
                    return -TARGET_EFAULT;
                thunk_convert(argptr, buf_temp, arg_type, THUNK_TARGET);
                unlock_user(argptr, arg, target_size);
            }
            break;
        }
        break;
    default:
        qemu_log_mask(LOG_UNIMP,
                      "Unsupported ioctl type: cmd=0x%04lx type=%d\n",
                      (long)cmd, arg_type[0]);
        ret = -TARGET_ENOTTY;
        break;
    }
    return ret;
}

static const bitmask_transtbl iflag_tbl[] = {
        { TARGET_IGNBRK, TARGET_IGNBRK, IGNBRK, IGNBRK },
        { TARGET_BRKINT, TARGET_BRKINT, BRKINT, BRKINT },
        { TARGET_IGNPAR, TARGET_IGNPAR, IGNPAR, IGNPAR },
        { TARGET_PARMRK, TARGET_PARMRK, PARMRK, PARMRK },
        { TARGET_INPCK, TARGET_INPCK, INPCK, INPCK },
        { TARGET_ISTRIP, TARGET_ISTRIP, ISTRIP, ISTRIP },
        { TARGET_INLCR, TARGET_INLCR, INLCR, INLCR },
        { TARGET_IGNCR, TARGET_IGNCR, IGNCR, IGNCR },
        { TARGET_ICRNL, TARGET_ICRNL, ICRNL, ICRNL },
        { TARGET_IUCLC, TARGET_IUCLC, IUCLC, IUCLC },
        { TARGET_IXON, TARGET_IXON, IXON, IXON },
        { TARGET_IXANY, TARGET_IXANY, IXANY, IXANY },
        { TARGET_IXOFF, TARGET_IXOFF, IXOFF, IXOFF },
        { TARGET_IMAXBEL, TARGET_IMAXBEL, IMAXBEL, IMAXBEL },
        { TARGET_IUTF8, TARGET_IUTF8, IUTF8, IUTF8},
};

static const bitmask_transtbl oflag_tbl[] = {
	{ TARGET_OPOST, TARGET_OPOST, OPOST, OPOST },
	{ TARGET_OLCUC, TARGET_OLCUC, OLCUC, OLCUC },
	{ TARGET_ONLCR, TARGET_ONLCR, ONLCR, ONLCR },
	{ TARGET_OCRNL, TARGET_OCRNL, OCRNL, OCRNL },
	{ TARGET_ONOCR, TARGET_ONOCR, ONOCR, ONOCR },
	{ TARGET_ONLRET, TARGET_ONLRET, ONLRET, ONLRET },
	{ TARGET_OFILL, TARGET_OFILL, OFILL, OFILL },
	{ TARGET_OFDEL, TARGET_OFDEL, OFDEL, OFDEL },
	{ TARGET_NLDLY, TARGET_NL0, NLDLY, NL0 },
	{ TARGET_NLDLY, TARGET_NL1, NLDLY, NL1 },
	{ TARGET_CRDLY, TARGET_CR0, CRDLY, CR0 },
	{ TARGET_CRDLY, TARGET_CR1, CRDLY, CR1 },
	{ TARGET_CRDLY, TARGET_CR2, CRDLY, CR2 },
	{ TARGET_CRDLY, TARGET_CR3, CRDLY, CR3 },
	{ TARGET_TABDLY, TARGET_TAB0, TABDLY, TAB0 },
	{ TARGET_TABDLY, TARGET_TAB1, TABDLY, TAB1 },
	{ TARGET_TABDLY, TARGET_TAB2, TABDLY, TAB2 },
	{ TARGET_TABDLY, TARGET_TAB3, TABDLY, TAB3 },
	{ TARGET_BSDLY, TARGET_BS0, BSDLY, BS0 },
	{ TARGET_BSDLY, TARGET_BS1, BSDLY, BS1 },
	{ TARGET_VTDLY, TARGET_VT0, VTDLY, VT0 },
	{ TARGET_VTDLY, TARGET_VT1, VTDLY, VT1 },
	{ TARGET_FFDLY, TARGET_FF0, FFDLY, FF0 },
	{ TARGET_FFDLY, TARGET_FF1, FFDLY, FF1 },
};

static const bitmask_transtbl cflag_tbl[] = {
	{ TARGET_CBAUD, TARGET_B0, CBAUD, B0 },
	{ TARGET_CBAUD, TARGET_B50, CBAUD, B50 },
	{ TARGET_CBAUD, TARGET_B75, CBAUD, B75 },
	{ TARGET_CBAUD, TARGET_B110, CBAUD, B110 },
	{ TARGET_CBAUD, TARGET_B134, CBAUD, B134 },
	{ TARGET_CBAUD, TARGET_B150, CBAUD, B150 },
	{ TARGET_CBAUD, TARGET_B200, CBAUD, B200 },
	{ TARGET_CBAUD, TARGET_B300, CBAUD, B300 },
	{ TARGET_CBAUD, TARGET_B600, CBAUD, B600 },
	{ TARGET_CBAUD, TARGET_B1200, CBAUD, B1200 },
	{ TARGET_CBAUD, TARGET_B1800, CBAUD, B1800 },
	{ TARGET_CBAUD, TARGET_B2400, CBAUD, B2400 },
	{ TARGET_CBAUD, TARGET_B4800, CBAUD, B4800 },
	{ TARGET_CBAUD, TARGET_B9600, CBAUD, B9600 },
	{ TARGET_CBAUD, TARGET_B19200, CBAUD, B19200 },
	{ TARGET_CBAUD, TARGET_B38400, CBAUD, B38400 },
	{ TARGET_CBAUD, TARGET_B57600, CBAUD, B57600 },
	{ TARGET_CBAUD, TARGET_B115200, CBAUD, B115200 },
	{ TARGET_CBAUD, TARGET_B230400, CBAUD, B230400 },
	{ TARGET_CBAUD, TARGET_B460800, CBAUD, B460800 },
	{ TARGET_CSIZE, TARGET_CS5, CSIZE, CS5 },
	{ TARGET_CSIZE, TARGET_CS6, CSIZE, CS6 },
	{ TARGET_CSIZE, TARGET_CS7, CSIZE, CS7 },
	{ TARGET_CSIZE, TARGET_CS8, CSIZE, CS8 },
	{ TARGET_CSTOPB, TARGET_CSTOPB, CSTOPB, CSTOPB },
	{ TARGET_CREAD, TARGET_CREAD, CREAD, CREAD },
	{ TARGET_PARENB, TARGET_PARENB, PARENB, PARENB },
	{ TARGET_PARODD, TARGET_PARODD, PARODD, PARODD },
	{ TARGET_HUPCL, TARGET_HUPCL, HUPCL, HUPCL },
	{ TARGET_CLOCAL, TARGET_CLOCAL, CLOCAL, CLOCAL },
	{ TARGET_CRTSCTS, TARGET_CRTSCTS, CRTSCTS, CRTSCTS },
};

static const bitmask_transtbl lflag_tbl[] = {
  { TARGET_ISIG, TARGET_ISIG, ISIG, ISIG },
  { TARGET_ICANON, TARGET_ICANON, ICANON, ICANON },
  { TARGET_XCASE, TARGET_XCASE, XCASE, XCASE },
  { TARGET_ECHO, TARGET_ECHO, ECHO, ECHO },
  { TARGET_ECHOE, TARGET_ECHOE, ECHOE, ECHOE },
  { TARGET_ECHOK, TARGET_ECHOK, ECHOK, ECHOK },
  { TARGET_ECHONL, TARGET_ECHONL, ECHONL, ECHONL },
  { TARGET_NOFLSH, TARGET_NOFLSH, NOFLSH, NOFLSH },
  { TARGET_TOSTOP, TARGET_TOSTOP, TOSTOP, TOSTOP },
  { TARGET_ECHOCTL, TARGET_ECHOCTL, ECHOCTL, ECHOCTL },
  { TARGET_ECHOPRT, TARGET_ECHOPRT, ECHOPRT, ECHOPRT },
  { TARGET_ECHOKE, TARGET_ECHOKE, ECHOKE, ECHOKE },
  { TARGET_FLUSHO, TARGET_FLUSHO, FLUSHO, FLUSHO },
  { TARGET_PENDIN, TARGET_PENDIN, PENDIN, PENDIN },
  { TARGET_IEXTEN, TARGET_IEXTEN, IEXTEN, IEXTEN },
  { TARGET_EXTPROC, TARGET_EXTPROC, EXTPROC, EXTPROC},
};

static void target_to_host_termios (void *dst, const void *src)
{
    struct host_termios *host = dst;
    const struct target_termios *target = src;

    host->c_iflag =
        target_to_host_bitmask(tswap32(target->c_iflag), iflag_tbl);
    host->c_oflag =
        target_to_host_bitmask(tswap32(target->c_oflag), oflag_tbl);
    host->c_cflag =
        target_to_host_bitmask(tswap32(target->c_cflag), cflag_tbl);
    host->c_lflag =
        target_to_host_bitmask(tswap32(target->c_lflag), lflag_tbl);
    host->c_line = target->c_line;

    memset(host->c_cc, 0, sizeof(host->c_cc));
    host->c_cc[VINTR] = target->c_cc[TARGET_VINTR];
    host->c_cc[VQUIT] = target->c_cc[TARGET_VQUIT];
    host->c_cc[VERASE] = target->c_cc[TARGET_VERASE];
    host->c_cc[VKILL] = target->c_cc[TARGET_VKILL];
    host->c_cc[VEOF] = target->c_cc[TARGET_VEOF];
    host->c_cc[VTIME] = target->c_cc[TARGET_VTIME];
    host->c_cc[VMIN] = target->c_cc[TARGET_VMIN];
    host->c_cc[VSWTC] = target->c_cc[TARGET_VSWTC];
    host->c_cc[VSTART] = target->c_cc[TARGET_VSTART];
    host->c_cc[VSTOP] = target->c_cc[TARGET_VSTOP];
    host->c_cc[VSUSP] = target->c_cc[TARGET_VSUSP];
    host->c_cc[VEOL] = target->c_cc[TARGET_VEOL];
    host->c_cc[VREPRINT] = target->c_cc[TARGET_VREPRINT];
    host->c_cc[VDISCARD] = target->c_cc[TARGET_VDISCARD];
    host->c_cc[VWERASE] = target->c_cc[TARGET_VWERASE];
    host->c_cc[VLNEXT] = target->c_cc[TARGET_VLNEXT];
    host->c_cc[VEOL2] = target->c_cc[TARGET_VEOL2];
}

static void host_to_target_termios (void *dst, const void *src)
{
    struct target_termios *target = dst;
    const struct host_termios *host = src;

    target->c_iflag =
        tswap32(host_to_target_bitmask(host->c_iflag, iflag_tbl));
    target->c_oflag =
        tswap32(host_to_target_bitmask(host->c_oflag, oflag_tbl));
    target->c_cflag =
        tswap32(host_to_target_bitmask(host->c_cflag, cflag_tbl));
    target->c_lflag =
        tswap32(host_to_target_bitmask(host->c_lflag, lflag_tbl));
    target->c_line = host->c_line;

    memset(target->c_cc, 0, sizeof(target->c_cc));
    target->c_cc[TARGET_VINTR] = host->c_cc[VINTR];
    target->c_cc[TARGET_VQUIT] = host->c_cc[VQUIT];
    target->c_cc[TARGET_VERASE] = host->c_cc[VERASE];
    target->c_cc[TARGET_VKILL] = host->c_cc[VKILL];
    target->c_cc[TARGET_VEOF] = host->c_cc[VEOF];
    target->c_cc[TARGET_VTIME] = host->c_cc[VTIME];
    target->c_cc[TARGET_VMIN] = host->c_cc[VMIN];
    target->c_cc[TARGET_VSWTC] = host->c_cc[VSWTC];
    target->c_cc[TARGET_VSTART] = host->c_cc[VSTART];
    target->c_cc[TARGET_VSTOP] = host->c_cc[VSTOP];
    target->c_cc[TARGET_VSUSP] = host->c_cc[VSUSP];
    target->c_cc[TARGET_VEOL] = host->c_cc[VEOL];
    target->c_cc[TARGET_VREPRINT] = host->c_cc[VREPRINT];
    target->c_cc[TARGET_VDISCARD] = host->c_cc[VDISCARD];
    target->c_cc[TARGET_VWERASE] = host->c_cc[VWERASE];
    target->c_cc[TARGET_VLNEXT] = host->c_cc[VLNEXT];
    target->c_cc[TARGET_VEOL2] = host->c_cc[VEOL2];
}

static const StructEntry struct_termios_def = {
    .convert = { host_to_target_termios, target_to_host_termios },
    .size = { sizeof(struct target_termios), sizeof(struct host_termios) },
    .align = { __alignof__(struct target_termios), __alignof__(struct host_termios) },
    .print = print_termios,
};

/* If the host does not provide these bits, they may be safely discarded. */
#ifndef MAP_SYNC
#define MAP_SYNC 0
#endif
#ifndef MAP_UNINITIALIZED
#define MAP_UNINITIALIZED 0
#endif

static const bitmask_transtbl mmap_flags_tbl[] = {
    { TARGET_MAP_FIXED, TARGET_MAP_FIXED, MAP_FIXED, MAP_FIXED },
    { TARGET_MAP_ANONYMOUS, TARGET_MAP_ANONYMOUS,
      MAP_ANONYMOUS, MAP_ANONYMOUS },
    { TARGET_MAP_GROWSDOWN, TARGET_MAP_GROWSDOWN,
      MAP_GROWSDOWN, MAP_GROWSDOWN },
    { TARGET_MAP_DENYWRITE, TARGET_MAP_DENYWRITE,
      MAP_DENYWRITE, MAP_DENYWRITE },
    { TARGET_MAP_EXECUTABLE, TARGET_MAP_EXECUTABLE,
      MAP_EXECUTABLE, MAP_EXECUTABLE },
    { TARGET_MAP_LOCKED, TARGET_MAP_LOCKED, MAP_LOCKED, MAP_LOCKED },
    { TARGET_MAP_NORESERVE, TARGET_MAP_NORESERVE,
      MAP_NORESERVE, MAP_NORESERVE },
    { TARGET_MAP_HUGETLB, TARGET_MAP_HUGETLB, MAP_HUGETLB, MAP_HUGETLB },
    /* MAP_STACK had been ignored by the kernel for quite some time.
       Recognize it for the target insofar as we do not want to pass
       it through to the host.  */
    { TARGET_MAP_STACK, TARGET_MAP_STACK, 0, 0 },
    { TARGET_MAP_NONBLOCK, TARGET_MAP_NONBLOCK, MAP_NONBLOCK, MAP_NONBLOCK },
    { TARGET_MAP_POPULATE, TARGET_MAP_POPULATE, MAP_POPULATE, MAP_POPULATE },
    { TARGET_MAP_FIXED_NOREPLACE, TARGET_MAP_FIXED_NOREPLACE,
      MAP_FIXED_NOREPLACE, MAP_FIXED_NOREPLACE },
    { TARGET_MAP_UNINITIALIZED, TARGET_MAP_UNINITIALIZED,
      MAP_UNINITIALIZED, MAP_UNINITIALIZED },
};

/*
 * Arrange for legacy / undefined architecture specific flags to be
 * ignored by mmap handling code.
 */
#ifndef TARGET_MAP_32BIT
#define TARGET_MAP_32BIT 0
#endif
#ifndef TARGET_MAP_HUGE_2MB
#define TARGET_MAP_HUGE_2MB 0
#endif
#ifndef TARGET_MAP_HUGE_1GB
#define TARGET_MAP_HUGE_1GB 0
#endif

static abi_long do_mmap(abi_ulong addr, abi_ulong len, int prot,
                        int target_flags, int fd, off_t offset)
{
    /*
     * The historical set of flags that all mmap types implicitly support.
     */
    enum {
        TARGET_LEGACY_MAP_MASK = TARGET_MAP_SHARED
                               | TARGET_MAP_PRIVATE
                               | TARGET_MAP_FIXED
                               | TARGET_MAP_ANONYMOUS
                               | TARGET_MAP_DENYWRITE
                               | TARGET_MAP_EXECUTABLE
                               | TARGET_MAP_UNINITIALIZED
                               | TARGET_MAP_GROWSDOWN
                               | TARGET_MAP_LOCKED
                               | TARGET_MAP_NORESERVE
                               | TARGET_MAP_POPULATE
                               | TARGET_MAP_NONBLOCK
                               | TARGET_MAP_STACK
                               | TARGET_MAP_HUGETLB
                               | TARGET_MAP_32BIT
                               | TARGET_MAP_HUGE_2MB
                               | TARGET_MAP_HUGE_1GB
    };
    int host_flags;

    switch (target_flags & TARGET_MAP_TYPE) {
    case TARGET_MAP_PRIVATE:
        host_flags = MAP_PRIVATE;
        break;
    case TARGET_MAP_SHARED:
        host_flags = MAP_SHARED;
        break;
    case TARGET_MAP_SHARED_VALIDATE:
        /*
         * MAP_SYNC is only supported for MAP_SHARED_VALIDATE, and is
         * therefore omitted from mmap_flags_tbl and TARGET_LEGACY_MAP_MASK.
         */
        if (target_flags & ~(TARGET_LEGACY_MAP_MASK | TARGET_MAP_SYNC)) {
            return -TARGET_EOPNOTSUPP;
        }
        host_flags = MAP_SHARED_VALIDATE;
        if (target_flags & TARGET_MAP_SYNC) {
            host_flags |= MAP_SYNC;
        }
        break;
    default:
        return -TARGET_EINVAL;
    }
    host_flags |= target_to_host_bitmask(target_flags, mmap_flags_tbl);

    return get_errno(target_mmap(addr, len, prot, host_flags, fd, offset));
}

/*
 * NOTE: TARGET_ABI32 is defined for TARGET_I386 (but not for TARGET_X86_64)
 *       TARGET_I386 is defined if TARGET_X86_64 is defined
 */
#if defined(TARGET_I386)

/* NOTE: there is really one LDT for all the threads */
static uint8_t *ldt_table;

static abi_long read_ldt(abi_ulong ptr, unsigned long bytecount)
{
    int size;
    void *p;

    if (!ldt_table)
        return 0;
    size = TARGET_LDT_ENTRIES * TARGET_LDT_ENTRY_SIZE;
    if (size > bytecount)
        size = bytecount;
    p = lock_user(VERIFY_WRITE, ptr, size, 0);
    if (!p)
        return -TARGET_EFAULT;
    /* ??? Should this by byteswapped?  */
    memcpy(p, ldt_table, size);
    unlock_user(p, ptr, size);
    return size;
}

/* XXX: add locking support */
static abi_long write_ldt(CPUX86State *env,
                          abi_ulong ptr, unsigned long bytecount, int oldmode)
{
    struct target_modify_ldt_ldt_s ldt_info;
    struct target_modify_ldt_ldt_s *target_ldt_info;
    int seg_32bit, contents, read_exec_only, limit_in_pages;
    int seg_not_present, useable, lm;
    uint32_t *lp, entry_1, entry_2;

    if (bytecount != sizeof(ldt_info))
        return -TARGET_EINVAL;
    if (!lock_user_struct(VERIFY_READ, target_ldt_info, ptr, 1))
        return -TARGET_EFAULT;
    ldt_info.entry_number = tswap32(target_ldt_info->entry_number);
    ldt_info.base_addr = tswapal(target_ldt_info->base_addr);
    ldt_info.limit = tswap32(target_ldt_info->limit);
    ldt_info.flags = tswap32(target_ldt_info->flags);
    unlock_user_struct(target_ldt_info, ptr, 0);

    if (ldt_info.entry_number >= TARGET_LDT_ENTRIES)
        return -TARGET_EINVAL;
    seg_32bit = ldt_info.flags & 1;
    contents = (ldt_info.flags >> 1) & 3;
    read_exec_only = (ldt_info.flags >> 3) & 1;
    limit_in_pages = (ldt_info.flags >> 4) & 1;
    seg_not_present = (ldt_info.flags >> 5) & 1;
    useable = (ldt_info.flags >> 6) & 1;
#ifdef TARGET_ABI32
    lm = 0;
#else
    lm = (ldt_info.flags >> 7) & 1;
#endif
    if (contents == 3) {
        if (oldmode)
            return -TARGET_EINVAL;
        if (seg_not_present == 0)
            return -TARGET_EINVAL;
    }
    /* allocate the LDT */
    if (!ldt_table) {
        env->ldt.base = target_mmap(0,
                                    TARGET_LDT_ENTRIES * TARGET_LDT_ENTRY_SIZE,
                                    PROT_READ|PROT_WRITE,
                                    MAP_ANONYMOUS|MAP_PRIVATE, -1, 0);
        if (env->ldt.base == -1)
            return -TARGET_ENOMEM;
        memset(g2h_untagged(env->ldt.base), 0,
               TARGET_LDT_ENTRIES * TARGET_LDT_ENTRY_SIZE);
        env->ldt.limit = 0xffff;
        ldt_table = g2h_untagged(env->ldt.base);
    }

    /* NOTE: same code as Linux kernel */
    /* Allow LDTs to be cleared by the user. */
    if (ldt_info.base_addr == 0 && ldt_info.limit == 0) {
        if (oldmode ||
            (contents == 0		&&
             read_exec_only == 1	&&
             seg_32bit == 0		&&
             limit_in_pages == 0	&&
             seg_not_present == 1	&&
             useable == 0 )) {
            entry_1 = 0;
            entry_2 = 0;
            goto install;
        }
    }

    entry_1 = ((ldt_info.base_addr & 0x0000ffff) << 16) |
        (ldt_info.limit & 0x0ffff);
    entry_2 = (ldt_info.base_addr & 0xff000000) |
        ((ldt_info.base_addr & 0x00ff0000) >> 16) |
        (ldt_info.limit & 0xf0000) |
        ((read_exec_only ^ 1) << 9) |
        (contents << 10) |
        ((seg_not_present ^ 1) << 15) |
        (seg_32bit << 22) |
        (limit_in_pages << 23) |
        (lm << 21) |
        0x7000;
    if (!oldmode)
        entry_2 |= (useable << 20);

    /* Install the new entry ...  */
install:
    lp = (uint32_t *)(ldt_table + (ldt_info.entry_number << 3));
    lp[0] = tswap32(entry_1);
    lp[1] = tswap32(entry_2);
    return 0;
}

/* specific and weird i386 syscalls */
static abi_long do_modify_ldt(CPUX86State *env, int func, abi_ulong ptr,
                              unsigned long bytecount)
{
    abi_long ret;

    switch (func) {
    case 0:
        ret = read_ldt(ptr, bytecount);
        break;
    case 1:
        ret = write_ldt(env, ptr, bytecount, 1);
        break;
    case 0x11:
        ret = write_ldt(env, ptr, bytecount, 0);
        break;
    default:
        ret = -TARGET_ENOSYS;
        break;
    }
    return ret;
}

#if defined(TARGET_ABI32)
abi_long do_set_thread_area(CPUX86State *env, abi_ulong ptr)
{
    uint64_t *gdt_table = g2h_untagged(env->gdt.base);
    struct target_modify_ldt_ldt_s ldt_info;
    struct target_modify_ldt_ldt_s *target_ldt_info;
    int seg_32bit, contents, read_exec_only, limit_in_pages;
    int seg_not_present, useable, lm;
    uint32_t *lp, entry_1, entry_2;
    int i;

    lock_user_struct(VERIFY_WRITE, target_ldt_info, ptr, 1);
    if (!target_ldt_info)
        return -TARGET_EFAULT;
    ldt_info.entry_number = tswap32(target_ldt_info->entry_number);
    ldt_info.base_addr = tswapal(target_ldt_info->base_addr);
    ldt_info.limit = tswap32(target_ldt_info->limit);
    ldt_info.flags = tswap32(target_ldt_info->flags);
    if (ldt_info.entry_number == -1) {
        for (i=TARGET_GDT_ENTRY_TLS_MIN; i<=TARGET_GDT_ENTRY_TLS_MAX; i++) {
            if (gdt_table[i] == 0) {
                ldt_info.entry_number = i;
                target_ldt_info->entry_number = tswap32(i);
                break;
            }
        }
    }
    unlock_user_struct(target_ldt_info, ptr, 1);

    if (ldt_info.entry_number < TARGET_GDT_ENTRY_TLS_MIN || 
        ldt_info.entry_number > TARGET_GDT_ENTRY_TLS_MAX)
           return -TARGET_EINVAL;
    seg_32bit = ldt_info.flags & 1;
    contents = (ldt_info.flags >> 1) & 3;
    read_exec_only = (ldt_info.flags >> 3) & 1;
    limit_in_pages = (ldt_info.flags >> 4) & 1;
    seg_not_present = (ldt_info.flags >> 5) & 1;
    useable = (ldt_info.flags >> 6) & 1;
#ifdef TARGET_ABI32
    lm = 0;
#else
    lm = (ldt_info.flags >> 7) & 1;
#endif

    if (contents == 3) {
        if (seg_not_present == 0)
            return -TARGET_EINVAL;
    }

    /* NOTE: same code as Linux kernel */
    /* Allow LDTs to be cleared by the user. */
    if (ldt_info.base_addr == 0 && ldt_info.limit == 0) {
        if ((contents == 0             &&
             read_exec_only == 1       &&
             seg_32bit == 0            &&
             limit_in_pages == 0       &&
             seg_not_present == 1      &&
             useable == 0 )) {
            entry_1 = 0;
            entry_2 = 0;
            goto install;
        }
    }

    entry_1 = ((ldt_info.base_addr & 0x0000ffff) << 16) |
        (ldt_info.limit & 0x0ffff);
    entry_2 = (ldt_info.base_addr & 0xff000000) |
        ((ldt_info.base_addr & 0x00ff0000) >> 16) |
        (ldt_info.limit & 0xf0000) |
        ((read_exec_only ^ 1) << 9) |
        (contents << 10) |
        ((seg_not_present ^ 1) << 15) |
        (seg_32bit << 22) |
        (limit_in_pages << 23) |
        (useable << 20) |
        (lm << 21) |
        0x7000;

    /* Install the new entry ...  */
install:
    lp = (uint32_t *)(gdt_table + ldt_info.entry_number);
    lp[0] = tswap32(entry_1);
    lp[1] = tswap32(entry_2);
    return 0;
}

static abi_long do_get_thread_area(CPUX86State *env, abi_ulong ptr)
{
    struct target_modify_ldt_ldt_s *target_ldt_info;
    uint64_t *gdt_table = g2h_untagged(env->gdt.base);
    uint32_t base_addr, limit, flags;
    int seg_32bit, contents, read_exec_only, limit_in_pages, idx;
    int seg_not_present, useable, lm;
    uint32_t *lp, entry_1, entry_2;

    lock_user_struct(VERIFY_WRITE, target_ldt_info, ptr, 1);
    if (!target_ldt_info)
        return -TARGET_EFAULT;
    idx = tswap32(target_ldt_info->entry_number);
    if (idx < TARGET_GDT_ENTRY_TLS_MIN ||
        idx > TARGET_GDT_ENTRY_TLS_MAX) {
        unlock_user_struct(target_ldt_info, ptr, 1);
        return -TARGET_EINVAL;
    }
    lp = (uint32_t *)(gdt_table + idx);
    entry_1 = tswap32(lp[0]);
    entry_2 = tswap32(lp[1]);
    
    read_exec_only = ((entry_2 >> 9) & 1) ^ 1;
    contents = (entry_2 >> 10) & 3;
    seg_not_present = ((entry_2 >> 15) & 1) ^ 1;
    seg_32bit = (entry_2 >> 22) & 1;
    limit_in_pages = (entry_2 >> 23) & 1;
    useable = (entry_2 >> 20) & 1;
#ifdef TARGET_ABI32
    lm = 0;
#else
    lm = (entry_2 >> 21) & 1;
#endif
    flags = (seg_32bit << 0) | (contents << 1) |
        (read_exec_only << 3) | (limit_in_pages << 4) |
        (seg_not_present << 5) | (useable << 6) | (lm << 7);
    limit = (entry_1 & 0xffff) | (entry_2  & 0xf0000);
    base_addr = (entry_1 >> 16) | 
        (entry_2 & 0xff000000) | 
        ((entry_2 & 0xff) << 16);
    target_ldt_info->base_addr = tswapal(base_addr);
    target_ldt_info->limit = tswap32(limit);
    target_ldt_info->flags = tswap32(flags);
    unlock_user_struct(target_ldt_info, ptr, 1);
    return 0;
}

abi_long do_arch_prctl(CPUX86State *env, int code, abi_ulong addr)
{
    return -TARGET_ENOSYS;
}
#else
abi_long do_arch_prctl(CPUX86State *env, int code, abi_ulong addr)
{
    abi_long ret = 0;
    abi_ulong val;
    int idx;

    switch(code) {
    case TARGET_ARCH_SET_GS:
    case TARGET_ARCH_SET_FS:
        if (code == TARGET_ARCH_SET_GS)
            idx = R_GS;
        else
            idx = R_FS;
        cpu_x86_load_seg(env, idx, 0);
        env->segs[idx].base = addr;
        break;
    case TARGET_ARCH_GET_GS:
    case TARGET_ARCH_GET_FS:
        if (code == TARGET_ARCH_GET_GS)
            idx = R_GS;
        else
            idx = R_FS;
        val = env->segs[idx].base;
        if (put_user(val, addr, abi_ulong))
            ret = -TARGET_EFAULT;
        break;
    default:
        ret = -TARGET_EINVAL;
        break;
    }
    return ret;
}
#endif /* defined(TARGET_ABI32 */
#endif /* defined(TARGET_I386) */

/*
 * These constants are generic.  Supply any that are missing from the host.
 */
#ifndef PR_SET_NAME
# define PR_SET_NAME    15
# define PR_GET_NAME    16
#endif
#ifndef PR_SET_FP_MODE
# define PR_SET_FP_MODE 45
# define PR_GET_FP_MODE 46
# define PR_FP_MODE_FR   (1 << 0)
# define PR_FP_MODE_FRE  (1 << 1)
#endif
#ifndef PR_SVE_SET_VL
# define PR_SVE_SET_VL  50
# define PR_SVE_GET_VL  51
# define PR_SVE_VL_LEN_MASK  0xffff
# define PR_SVE_VL_INHERIT   (1 << 17)
#endif
#ifndef PR_PAC_RESET_KEYS
# define PR_PAC_RESET_KEYS  54
# define PR_PAC_APIAKEY   (1 << 0)
# define PR_PAC_APIBKEY   (1 << 1)
# define PR_PAC_APDAKEY   (1 << 2)
# define PR_PAC_APDBKEY   (1 << 3)
# define PR_PAC_APGAKEY   (1 << 4)
#endif
#ifndef PR_SET_TAGGED_ADDR_CTRL
# define PR_SET_TAGGED_ADDR_CTRL 55
# define PR_GET_TAGGED_ADDR_CTRL 56
# define PR_TAGGED_ADDR_ENABLE  (1UL << 0)
#endif
#ifndef PR_SET_IO_FLUSHER
# define PR_SET_IO_FLUSHER 57
# define PR_GET_IO_FLUSHER 58
#endif
#ifndef PR_SET_SYSCALL_USER_DISPATCH
# define PR_SET_SYSCALL_USER_DISPATCH 59
#endif
#ifndef PR_SME_SET_VL
# define PR_SME_SET_VL  63
# define PR_SME_GET_VL  64
# define PR_SME_VL_LEN_MASK  0xffff
# define PR_SME_VL_INHERIT   (1 << 17)
#endif

#include "target_prctl.h"

static abi_long do_prctl_inval0(CPUArchState *env)
{
    return -TARGET_EINVAL;
}

static abi_long do_prctl_inval1(CPUArchState *env, abi_long arg2)
{
    return -TARGET_EINVAL;
}

#ifndef do_prctl_get_fp_mode
#define do_prctl_get_fp_mode do_prctl_inval0
#endif
#ifndef do_prctl_set_fp_mode
#define do_prctl_set_fp_mode do_prctl_inval1
#endif
#ifndef do_prctl_sve_get_vl
#define do_prctl_sve_get_vl do_prctl_inval0
#endif
#ifndef do_prctl_sve_set_vl
#define do_prctl_sve_set_vl do_prctl_inval1
#endif
#ifndef do_prctl_reset_keys
#define do_prctl_reset_keys do_prctl_inval1
#endif
#ifndef do_prctl_set_tagged_addr_ctrl
#define do_prctl_set_tagged_addr_ctrl do_prctl_inval1
#endif
#ifndef do_prctl_get_tagged_addr_ctrl
#define do_prctl_get_tagged_addr_ctrl do_prctl_inval0
#endif
#ifndef do_prctl_get_unalign
#define do_prctl_get_unalign do_prctl_inval1
#endif
#ifndef do_prctl_set_unalign
#define do_prctl_set_unalign do_prctl_inval1
#endif
#ifndef do_prctl_sme_get_vl
#define do_prctl_sme_get_vl do_prctl_inval0
#endif
#ifndef do_prctl_sme_set_vl
#define do_prctl_sme_set_vl do_prctl_inval1
#endif

static abi_long do_prctl(CPUArchState *env, abi_long option, abi_long arg2,
                         abi_long arg3, abi_long arg4, abi_long arg5)
{
    abi_long ret;

    switch (option) {
    case PR_GET_PDEATHSIG:
        {
            int deathsig;
            ret = get_errno(prctl(PR_GET_PDEATHSIG, &deathsig,
                                  arg3, arg4, arg5));
            if (!is_error(ret) &&
                put_user_s32(host_to_target_signal(deathsig), arg2)) {
                return -TARGET_EFAULT;
            }
            return ret;
        }
    case PR_SET_PDEATHSIG:
        return get_errno(prctl(PR_SET_PDEATHSIG, target_to_host_signal(arg2),
                               arg3, arg4, arg5));
    case PR_GET_NAME:
        {
            void *name = lock_user(VERIFY_WRITE, arg2, 16, 1);
            if (!name) {
                return -TARGET_EFAULT;
            }
            ret = get_errno(prctl(PR_GET_NAME, (uintptr_t)name,
                                  arg3, arg4, arg5));
            unlock_user(name, arg2, 16);
            return ret;
        }
    case PR_SET_NAME:
        {
            void *name = lock_user(VERIFY_READ, arg2, 16, 1);
            if (!name) {
                return -TARGET_EFAULT;
            }
            ret = get_errno(prctl(PR_SET_NAME, (uintptr_t)name,
                                  arg3, arg4, arg5));
            unlock_user(name, arg2, 0);
            return ret;
        }
    case PR_GET_FP_MODE:
        return do_prctl_get_fp_mode(env);
    case PR_SET_FP_MODE:
        return do_prctl_set_fp_mode(env, arg2);
    case PR_SVE_GET_VL:
        return do_prctl_sve_get_vl(env);
    case PR_SVE_SET_VL:
        return do_prctl_sve_set_vl(env, arg2);
    case PR_SME_GET_VL:
        return do_prctl_sme_get_vl(env);
    case PR_SME_SET_VL:
        return do_prctl_sme_set_vl(env, arg2);
    case PR_PAC_RESET_KEYS:
        if (arg3 || arg4 || arg5) {
            return -TARGET_EINVAL;
        }
        return do_prctl_reset_keys(env, arg2);
    case PR_SET_TAGGED_ADDR_CTRL:
        if (arg3 || arg4 || arg5) {
            return -TARGET_EINVAL;
        }
        return do_prctl_set_tagged_addr_ctrl(env, arg2);
    case PR_GET_TAGGED_ADDR_CTRL:
        if (arg2 || arg3 || arg4 || arg5) {
            return -TARGET_EINVAL;
        }
        return do_prctl_get_tagged_addr_ctrl(env);

    case PR_GET_UNALIGN:
        return do_prctl_get_unalign(env, arg2);
    case PR_SET_UNALIGN:
        return do_prctl_set_unalign(env, arg2);

    case PR_CAP_AMBIENT:
    case PR_CAPBSET_READ:
    case PR_CAPBSET_DROP:
    case PR_GET_DUMPABLE:
    case PR_SET_DUMPABLE:
    case PR_GET_KEEPCAPS:
    case PR_SET_KEEPCAPS:
    case PR_GET_SECUREBITS:
    case PR_SET_SECUREBITS:
    case PR_GET_TIMING:
    case PR_SET_TIMING:
    case PR_GET_TIMERSLACK:
    case PR_SET_TIMERSLACK:
    case PR_MCE_KILL:
    case PR_MCE_KILL_GET:
    case PR_GET_NO_NEW_PRIVS:
    case PR_SET_NO_NEW_PRIVS:
    case PR_GET_IO_FLUSHER:
    case PR_SET_IO_FLUSHER:
    case PR_SET_CHILD_SUBREAPER:
    case PR_GET_SPECULATION_CTRL:
    case PR_SET_SPECULATION_CTRL:
        /* Some prctl options have no pointer arguments and we can pass on. */
        return get_errno(prctl(option, arg2, arg3, arg4, arg5));

    case PR_GET_CHILD_SUBREAPER:
        {
            int val;
            ret = get_errno(prctl(PR_GET_CHILD_SUBREAPER, &val,
                                  arg3, arg4, arg5));
            if (!is_error(ret) && put_user_s32(val, arg2)) {
                return -TARGET_EFAULT;
            }
            return ret;
        }

    case PR_GET_TID_ADDRESS:
        {
            TaskState *ts = get_task_state(env_cpu(env));
            return put_user_ual(ts->child_tidptr, arg2);
        }

    case PR_GET_FPEXC:
    case PR_SET_FPEXC:
        /* Was used for SPE on PowerPC. */
        return -TARGET_EINVAL;

    case PR_GET_ENDIAN:
    case PR_SET_ENDIAN:
    case PR_GET_FPEMU:
    case PR_SET_FPEMU:
    case PR_SET_MM:
    case PR_GET_SECCOMP:
    case PR_SET_SECCOMP:
    case PR_SET_SYSCALL_USER_DISPATCH:
    case PR_GET_THP_DISABLE:
    case PR_SET_THP_DISABLE:
    case PR_GET_TSC:
    case PR_SET_TSC:
        /* Disable to prevent the target disabling stuff we need. */
        return -TARGET_EINVAL;

    default:
        qemu_log_mask(LOG_UNIMP, "Unsupported prctl: " TARGET_ABI_FMT_ld "\n",
                      option);
        return -TARGET_EINVAL;
    }
}

#define NEW_STACK_SIZE 0x40000


static pthread_mutex_t clone_lock = PTHREAD_MUTEX_INITIALIZER;
typedef struct {
    CPUArchState *env;
    pthread_mutex_t mutex;
    pthread_cond_t cond;
    pthread_t thread;
    uint32_t tid;
    abi_ulong child_tidptr;
    abi_ulong parent_tidptr;
    sigset_t sigmask;
} new_thread_info;

static void *clone_func(void *arg)
{
    new_thread_info *info = arg;
    CPUArchState *env;
    CPUState *cpu;
    TaskState *ts;

    rcu_register_thread();
    tcg_register_thread();
    env = info->env;
    cpu = env_cpu(env);
    thread_cpu = cpu;
    ts = get_task_state(cpu);
    info->tid = sys_gettid();
    task_settid(ts);
    if (info->child_tidptr)
        put_user_u32(info->tid, info->child_tidptr);
    if (info->parent_tidptr)
        put_user_u32(info->tid, info->parent_tidptr);
    qemu_guest_random_seed_thread_part2(cpu->random_seed);
    /* Enable signals.  */
    sigprocmask(SIG_SETMASK, &info->sigmask, NULL);
    /* Signal to the parent that we're ready.  */
    pthread_mutex_lock(&info->mutex);
    pthread_cond_broadcast(&info->cond);
    pthread_mutex_unlock(&info->mutex);
    /* Wait until the parent has finished initializing the tls state.  */
    pthread_mutex_lock(&clone_lock);
    pthread_mutex_unlock(&clone_lock);
    cpu_loop(env);
    /* never exits */
    return NULL;
}

/* do_fork() Must return host values and target errnos (unlike most
   do_*() functions). */
static int do_fork(CPUArchState *env, unsigned int flags, abi_ulong newsp,
                   abi_ulong parent_tidptr, target_ulong newtls,
                   abi_ulong child_tidptr)
{
    CPUState *cpu = env_cpu(env);
    int ret;
    TaskState *ts;
    CPUState *new_cpu;
    CPUArchState *new_env;
    sigset_t sigmask;

    flags &= ~CLONE_IGNORED_FLAGS;

    /* Emulate vfork() with fork() */
    if (flags & CLONE_VFORK)
        flags &= ~(CLONE_VFORK | CLONE_VM);

    if (flags & CLONE_VM) {
        TaskState *parent_ts = get_task_state(cpu);
        new_thread_info info;
        pthread_attr_t attr;

        if (((flags & CLONE_THREAD_FLAGS) != CLONE_THREAD_FLAGS) ||
            (flags & CLONE_INVALID_THREAD_FLAGS)) {
            return -TARGET_EINVAL;
        }

        ts = g_new0(TaskState, 1);
        init_task_state(ts);

        /* Grab a mutex so that thread setup appears atomic.  */
        pthread_mutex_lock(&clone_lock);

        /*
         * If this is our first additional thread, we need to ensure we
         * generate code for parallel execution and flush old translations.
         * Do this now so that the copy gets CF_PARALLEL too.
         */
        if (!tcg_cflags_has(cpu, CF_PARALLEL)) {
            tcg_cflags_set(cpu, CF_PARALLEL);
            tb_flush(cpu);
        }

        /* we create a new CPU instance. */
        new_env = cpu_copy(env);
        /* Init regs that differ from the parent.  */
        cpu_clone_regs_child(new_env, newsp, flags);
        cpu_clone_regs_parent(env, flags);
        new_cpu = env_cpu(new_env);
        new_cpu->opaque = ts;
        ts->bprm = parent_ts->bprm;
        ts->info = parent_ts->info;
        ts->signal_mask = parent_ts->signal_mask;

        if (flags & CLONE_CHILD_CLEARTID) {
            ts->child_tidptr = child_tidptr;
        }

        if (flags & CLONE_SETTLS) {
            cpu_set_tls (new_env, newtls);
        }

        memset(&info, 0, sizeof(info));
        pthread_mutex_init(&info.mutex, NULL);
        pthread_mutex_lock(&info.mutex);
        pthread_cond_init(&info.cond, NULL);
        info.env = new_env;
        if (flags & CLONE_CHILD_SETTID) {
            info.child_tidptr = child_tidptr;
        }
        if (flags & CLONE_PARENT_SETTID) {
            info.parent_tidptr = parent_tidptr;
        }

        ret = pthread_attr_init(&attr);
        ret = pthread_attr_setstacksize(&attr, NEW_STACK_SIZE);
        ret = pthread_attr_setdetachstate(&attr, PTHREAD_CREATE_DETACHED);
        /* It is not safe to deliver signals until the child has finished
           initializing, so temporarily block all signals.  */
        sigfillset(&sigmask);
        sigprocmask(SIG_BLOCK, &sigmask, &info.sigmask);
        cpu->random_seed = qemu_guest_random_seed_thread_part1();

        ret = pthread_create(&info.thread, &attr, clone_func, &info);
        /* TODO: Free new CPU state if thread creation failed.  */

        sigprocmask(SIG_SETMASK, &info.sigmask, NULL);
        pthread_attr_destroy(&attr);
        if (ret == 0) {
            /* Wait for the child to initialize.  */
            pthread_cond_wait(&info.cond, &info.mutex);
            ret = info.tid;
        } else {
            ret = -1;
        }
        pthread_mutex_unlock(&info.mutex);
        pthread_cond_destroy(&info.cond);
        pthread_mutex_destroy(&info.mutex);
        pthread_mutex_unlock(&clone_lock);
    } else {
        /* if no CLONE_VM, we consider it is a fork */
        if (flags & CLONE_INVALID_FORK_FLAGS) {
            return -TARGET_EINVAL;
        }

        /* We can't support custom termination signals */
        if ((flags & CSIGNAL) != TARGET_SIGCHLD) {
            return -TARGET_EINVAL;
        }

#if !defined(__NR_pidfd_open) || !defined(TARGET_NR_pidfd_open)
        if (flags & CLONE_PIDFD) {
            return -TARGET_EINVAL;
        }
#endif

        /* Can not allow CLONE_PIDFD with CLONE_PARENT_SETTID */
        if ((flags & CLONE_PIDFD) && (flags & CLONE_PARENT_SETTID)) {
            return -TARGET_EINVAL;
        }

        if (block_signals()) {
            return -QEMU_ERESTARTSYS;
        }

        fork_start();
        ret = fork();
        if (ret == 0) {
            /* Child Process.  */
            cpu_clone_regs_child(env, newsp, flags);
            fork_end(ret);
            /* There is a race condition here.  The parent process could
               theoretically read the TID in the child process before the child
               tid is set.  This would require using either ptrace
               (not implemented) or having *_tidptr to point at a shared memory
               mapping.  We can't repeat the spinlock hack used above because
               the child process gets its own copy of the lock.  */
            if (flags & CLONE_CHILD_SETTID)
                put_user_u32(sys_gettid(), child_tidptr);
            if (flags & CLONE_PARENT_SETTID)
                put_user_u32(sys_gettid(), parent_tidptr);
            ts = get_task_state(cpu);
            if (flags & CLONE_SETTLS)
                cpu_set_tls (env, newtls);
            if (flags & CLONE_CHILD_CLEARTID)
                ts->child_tidptr = child_tidptr;
        } else {
            cpu_clone_regs_parent(env, flags);
            if (flags & CLONE_PIDFD) {
                int pid_fd = 0;
#if defined(__NR_pidfd_open) && defined(TARGET_NR_pidfd_open)
                int pid_child = ret;
                pid_fd = pidfd_open(pid_child, 0);
                if (pid_fd >= 0) {
                        fcntl(pid_fd, F_SETFD, fcntl(pid_fd, F_GETFL)
                                               | FD_CLOEXEC);
                } else {
                        pid_fd = 0;
                }
#endif
                put_user_u32(pid_fd, parent_tidptr);
            }
            fork_end(ret);
        }
        g_assert(!cpu_in_exclusive_context(cpu));
    }
    return ret;
}

/* warning : doesn't handle linux specific flags... */
static int target_to_host_fcntl_cmd(int cmd)
{
    int ret;

    switch(cmd) {
    case TARGET_F_DUPFD:
    case TARGET_F_GETFD:
    case TARGET_F_SETFD:
    case TARGET_F_GETFL:
    case TARGET_F_SETFL:
    case TARGET_F_OFD_GETLK:
    case TARGET_F_OFD_SETLK:
    case TARGET_F_OFD_SETLKW:
        ret = cmd;
        break;
    case TARGET_F_GETLK:
        ret = F_GETLK;
        break;
    case TARGET_F_SETLK:
        ret = F_SETLK;
        break;
    case TARGET_F_SETLKW:
        ret = F_SETLKW;
        break;
    case TARGET_F_GETOWN:
        ret = F_GETOWN;
        break;
    case TARGET_F_SETOWN:
        ret = F_SETOWN;
        break;
    case TARGET_F_GETSIG:
        ret = F_GETSIG;
        break;
    case TARGET_F_SETSIG:
        ret = F_SETSIG;
        break;
#if TARGET_ABI_BITS == 32
    case TARGET_F_GETLK64:
        ret = F_GETLK;
        break;
    case TARGET_F_SETLK64:
        ret = F_SETLK;
        break;
    case TARGET_F_SETLKW64:
        ret = F_SETLKW;
        break;
#endif
    case TARGET_F_SETLEASE:
        ret = F_SETLEASE;
        break;
    case TARGET_F_GETLEASE:
        ret = F_GETLEASE;
        break;
#ifdef F_DUPFD_CLOEXEC
    case TARGET_F_DUPFD_CLOEXEC:
        ret = F_DUPFD_CLOEXEC;
        break;
#endif
    case TARGET_F_NOTIFY:
        ret = F_NOTIFY;
        break;
#ifdef F_GETOWN_EX
    case TARGET_F_GETOWN_EX:
        ret = F_GETOWN_EX;
        break;
#endif
#ifdef F_SETOWN_EX
    case TARGET_F_SETOWN_EX:
        ret = F_SETOWN_EX;
        break;
#endif
#ifdef F_SETPIPE_SZ
    case TARGET_F_SETPIPE_SZ:
        ret = F_SETPIPE_SZ;
        break;
    case TARGET_F_GETPIPE_SZ:
        ret = F_GETPIPE_SZ;
        break;
#endif
#ifdef F_ADD_SEALS
    case TARGET_F_ADD_SEALS:
        ret = F_ADD_SEALS;
        break;
    case TARGET_F_GET_SEALS:
        ret = F_GET_SEALS;
        break;
#endif
    default:
        ret = -TARGET_EINVAL;
        break;
    }

#if defined(__powerpc64__)
    /* On PPC64, glibc headers has the F_*LK* defined to 12, 13 and 14 and
     * is not supported by kernel. The glibc fcntl call actually adjusts
     * them to 5, 6 and 7 before making the syscall(). Since we make the
     * syscall directly, adjust to what is supported by the kernel.
     */
    if (ret >= F_GETLK && ret <= F_SETLKW) {
        ret -= F_GETLK - 5;
    }
#endif

    return ret;
}

#define FLOCK_TRANSTBL \
    switch (type) { \
    TRANSTBL_CONVERT(F_RDLCK); \
    TRANSTBL_CONVERT(F_WRLCK); \
    TRANSTBL_CONVERT(F_UNLCK); \
    }

static int target_to_host_flock(int type)
{
#define TRANSTBL_CONVERT(a) case TARGET_##a: return a
    FLOCK_TRANSTBL
#undef  TRANSTBL_CONVERT
    return -TARGET_EINVAL;
}

static int host_to_target_flock(int type)
{
#define TRANSTBL_CONVERT(a) case a: return TARGET_##a
    FLOCK_TRANSTBL
#undef  TRANSTBL_CONVERT
    /* if we don't know how to convert the value coming
     * from the host we copy to the target field as-is
     */
    return type;
}

static inline abi_long copy_from_user_flock(struct flock *fl,
                                            abi_ulong target_flock_addr)
{
    struct target_flock *target_fl;
    int l_type;

    if (!lock_user_struct(VERIFY_READ, target_fl, target_flock_addr, 1)) {
        return -TARGET_EFAULT;
    }

    __get_user(l_type, &target_fl->l_type);
    l_type = target_to_host_flock(l_type);
    if (l_type < 0) {
        return l_type;
    }
    fl->l_type = l_type;
    __get_user(fl->l_whence, &target_fl->l_whence);
    __get_user(fl->l_start, &target_fl->l_start);
    __get_user(fl->l_len, &target_fl->l_len);
    __get_user(fl->l_pid, &target_fl->l_pid);
    unlock_user_struct(target_fl, target_flock_addr, 0);
    return 0;
}

static inline abi_long copy_to_user_flock(abi_ulong target_flock_addr,
                                          const struct flock *fl)
{
    struct target_flock *target_fl;
    short l_type;

    if (!lock_user_struct(VERIFY_WRITE, target_fl, target_flock_addr, 0)) {
        return -TARGET_EFAULT;
    }

    l_type = host_to_target_flock(fl->l_type);
    __put_user(l_type, &target_fl->l_type);
    __put_user(fl->l_whence, &target_fl->l_whence);
    __put_user(fl->l_start, &target_fl->l_start);
    __put_user(fl->l_len, &target_fl->l_len);
    __put_user(fl->l_pid, &target_fl->l_pid);
    unlock_user_struct(target_fl, target_flock_addr, 1);
    return 0;
}

typedef abi_long from_flock64_fn(struct flock *fl, abi_ulong target_addr);
typedef abi_long to_flock64_fn(abi_ulong target_addr, const struct flock *fl);

#if defined(TARGET_ARM) && TARGET_ABI_BITS == 32
struct target_oabi_flock64 {
    abi_short l_type;
    abi_short l_whence;
    abi_llong l_start;
    abi_llong l_len;
    abi_int   l_pid;
} QEMU_PACKED;

static inline abi_long copy_from_user_oabi_flock64(struct flock *fl,
                                                   abi_ulong target_flock_addr)
{
    struct target_oabi_flock64 *target_fl;
    int l_type;

    if (!lock_user_struct(VERIFY_READ, target_fl, target_flock_addr, 1)) {
        return -TARGET_EFAULT;
    }

    __get_user(l_type, &target_fl->l_type);
    l_type = target_to_host_flock(l_type);
    if (l_type < 0) {
        return l_type;
    }
    fl->l_type = l_type;
    __get_user(fl->l_whence, &target_fl->l_whence);
    __get_user(fl->l_start, &target_fl->l_start);
    __get_user(fl->l_len, &target_fl->l_len);
    __get_user(fl->l_pid, &target_fl->l_pid);
    unlock_user_struct(target_fl, target_flock_addr, 0);
    return 0;
}

static inline abi_long copy_to_user_oabi_flock64(abi_ulong target_flock_addr,
                                                 const struct flock *fl)
{
    struct target_oabi_flock64 *target_fl;
    short l_type;

    if (!lock_user_struct(VERIFY_WRITE, target_fl, target_flock_addr, 0)) {
        return -TARGET_EFAULT;
    }

    l_type = host_to_target_flock(fl->l_type);
    __put_user(l_type, &target_fl->l_type);
    __put_user(fl->l_whence, &target_fl->l_whence);
    __put_user(fl->l_start, &target_fl->l_start);
    __put_user(fl->l_len, &target_fl->l_len);
    __put_user(fl->l_pid, &target_fl->l_pid);
    unlock_user_struct(target_fl, target_flock_addr, 1);
    return 0;
}
#endif

static inline abi_long copy_from_user_flock64(struct flock *fl,
                                              abi_ulong target_flock_addr)
{
    struct target_flock64 *target_fl;
    int l_type;

    if (!lock_user_struct(VERIFY_READ, target_fl, target_flock_addr, 1)) {
        return -TARGET_EFAULT;
    }

    __get_user(l_type, &target_fl->l_type);
    l_type = target_to_host_flock(l_type);
    if (l_type < 0) {
        return l_type;
    }
    fl->l_type = l_type;
    __get_user(fl->l_whence, &target_fl->l_whence);
    __get_user(fl->l_start, &target_fl->l_start);
    __get_user(fl->l_len, &target_fl->l_len);
    __get_user(fl->l_pid, &target_fl->l_pid);
    unlock_user_struct(target_fl, target_flock_addr, 0);
    return 0;
}

static inline abi_long copy_to_user_flock64(abi_ulong target_flock_addr,
                                            const struct flock *fl)
{
    struct target_flock64 *target_fl;
    short l_type;

    if (!lock_user_struct(VERIFY_WRITE, target_fl, target_flock_addr, 0)) {
        return -TARGET_EFAULT;
    }

    l_type = host_to_target_flock(fl->l_type);
    __put_user(l_type, &target_fl->l_type);
    __put_user(fl->l_whence, &target_fl->l_whence);
    __put_user(fl->l_start, &target_fl->l_start);
    __put_user(fl->l_len, &target_fl->l_len);
    __put_user(fl->l_pid, &target_fl->l_pid);
    unlock_user_struct(target_fl, target_flock_addr, 1);
    return 0;
}

static abi_long do_fcntl(int fd, int cmd, abi_ulong arg)
{
    struct flock fl;
#ifdef F_GETOWN_EX
    struct f_owner_ex fox;
    struct target_f_owner_ex *target_fox;
#endif
    abi_long ret;
    int host_cmd = target_to_host_fcntl_cmd(cmd);

    if (host_cmd == -TARGET_EINVAL)
	    return host_cmd;

    switch(cmd) {
    case TARGET_F_GETLK:
        ret = copy_from_user_flock(&fl, arg);
        if (ret) {
            return ret;
        }
        ret = get_errno(safe_fcntl(fd, host_cmd, &fl));
        if (ret == 0) {
            ret = copy_to_user_flock(arg, &fl);
        }
        break;

    case TARGET_F_SETLK:
    case TARGET_F_SETLKW:
        ret = copy_from_user_flock(&fl, arg);
        if (ret) {
            return ret;
        }
        ret = get_errno(safe_fcntl(fd, host_cmd, &fl));
        break;

    case TARGET_F_GETLK64:
    case TARGET_F_OFD_GETLK:
        ret = copy_from_user_flock64(&fl, arg);
        if (ret) {
            return ret;
        }
        ret = get_errno(safe_fcntl(fd, host_cmd, &fl));
        if (ret == 0) {
            ret = copy_to_user_flock64(arg, &fl);
        }
        break;
    case TARGET_F_SETLK64:
    case TARGET_F_SETLKW64:
    case TARGET_F_OFD_SETLK:
    case TARGET_F_OFD_SETLKW:
        ret = copy_from_user_flock64(&fl, arg);
        if (ret) {
            return ret;
        }
        ret = get_errno(safe_fcntl(fd, host_cmd, &fl));
        break;

    case TARGET_F_GETFL:
        ret = get_errno(safe_fcntl(fd, host_cmd, arg));
        if (ret >= 0) {
            ret = host_to_target_bitmask(ret, fcntl_flags_tbl);
            /* tell 32-bit guests it uses largefile on 64-bit hosts: */
            if (O_LARGEFILE == 0 && HOST_LONG_BITS == 64) {
                ret |= TARGET_O_LARGEFILE;
            }
        }
        break;

    case TARGET_F_SETFL:
        ret = get_errno(safe_fcntl(fd, host_cmd,
                                   target_to_host_bitmask(arg,
                                                          fcntl_flags_tbl)));
        break;

#ifdef F_GETOWN_EX
    case TARGET_F_GETOWN_EX:
        ret = get_errno(safe_fcntl(fd, host_cmd, &fox));
        if (ret >= 0) {
            if (!lock_user_struct(VERIFY_WRITE, target_fox, arg, 0))
                return -TARGET_EFAULT;
            target_fox->type = tswap32(fox.type);
            target_fox->pid = tswap32(fox.pid);
            unlock_user_struct(target_fox, arg, 1);
        }
        break;
#endif

#ifdef F_SETOWN_EX
    case TARGET_F_SETOWN_EX:
        if (!lock_user_struct(VERIFY_READ, target_fox, arg, 1))
            return -TARGET_EFAULT;
        fox.type = tswap32(target_fox->type);
        fox.pid = tswap32(target_fox->pid);
        unlock_user_struct(target_fox, arg, 0);
        ret = get_errno(safe_fcntl(fd, host_cmd, &fox));
        break;
#endif

    case TARGET_F_SETSIG:
        ret = get_errno(safe_fcntl(fd, host_cmd, target_to_host_signal(arg)));
        break;

    case TARGET_F_GETSIG:
        ret = host_to_target_signal(get_errno(safe_fcntl(fd, host_cmd, arg)));
        break;

    case TARGET_F_SETOWN:
    case TARGET_F_GETOWN:
    case TARGET_F_SETLEASE:
    case TARGET_F_GETLEASE:
    case TARGET_F_SETPIPE_SZ:
    case TARGET_F_GETPIPE_SZ:
    case TARGET_F_ADD_SEALS:
    case TARGET_F_GET_SEALS:
        ret = get_errno(safe_fcntl(fd, host_cmd, arg));
        break;

    default:
        ret = get_errno(safe_fcntl(fd, cmd, arg));
        break;
    }
    return ret;
}

#ifdef USE_UID16

static inline int high2lowuid(int uid)
{
    if (uid > 65535)
        return 65534;
    else
        return uid;
}

static inline int high2lowgid(int gid)
{
    if (gid > 65535)
        return 65534;
    else
        return gid;
}

static inline int low2highuid(int uid)
{
    if ((int16_t)uid == -1)
        return -1;
    else
        return uid;
}

static inline int low2highgid(int gid)
{
    if ((int16_t)gid == -1)
        return -1;
    else
        return gid;
}
static inline int tswapid(int id)
{
    return tswap16(id);
}

#define put_user_id(x, gaddr) put_user_u16(x, gaddr)

#else /* !USE_UID16 */
static inline int high2lowuid(int uid)
{
    return uid;
}
static inline int high2lowgid(int gid)
{
    return gid;
}
static inline int low2highuid(int uid)
{
    return uid;
}
static inline int low2highgid(int gid)
{
    return gid;
}
static inline int tswapid(int id)
{
    return tswap32(id);
}

#define put_user_id(x, gaddr) put_user_u32(x, gaddr)

#endif /* USE_UID16 */

/* We must do direct syscalls for setting UID/GID, because we want to
 * implement the Linux system call semantics of "change only for this thread",
 * not the libc/POSIX semantics of "change for all threads in process".
 * (See http://ewontfix.com/17/ for more details.)
 * We use the 32-bit version of the syscalls if present; if it is not
 * then either the host architecture supports 32-bit UIDs natively with
 * the standard syscall, or the 16-bit UID is the best we can do.
 */
#ifdef __NR_setuid32
#define __NR_sys_setuid __NR_setuid32
#else
#define __NR_sys_setuid __NR_setuid
#endif
#ifdef __NR_setgid32
#define __NR_sys_setgid __NR_setgid32
#else
#define __NR_sys_setgid __NR_setgid
#endif
#ifdef __NR_setresuid32
#define __NR_sys_setresuid __NR_setresuid32
#else
#define __NR_sys_setresuid __NR_setresuid
#endif
#ifdef __NR_setresgid32
#define __NR_sys_setresgid __NR_setresgid32
#else
#define __NR_sys_setresgid __NR_setresgid
#endif
#ifdef __NR_setgroups32
#define __NR_sys_setgroups __NR_setgroups32
#else
#define __NR_sys_setgroups __NR_setgroups
#endif
#ifdef __NR_sys_setreuid32
#define __NR_sys_setreuid __NR_setreuid32
#else
#define __NR_sys_setreuid __NR_setreuid
#endif
#ifdef __NR_sys_setregid32
#define __NR_sys_setregid __NR_setregid32
#else
#define __NR_sys_setregid __NR_setregid
#endif

_syscall1(int, sys_setuid, uid_t, uid)
_syscall1(int, sys_setgid, gid_t, gid)
_syscall3(int, sys_setresuid, uid_t, ruid, uid_t, euid, uid_t, suid)
_syscall3(int, sys_setresgid, gid_t, rgid, gid_t, egid, gid_t, sgid)
_syscall2(int, sys_setgroups, int, size, gid_t *, grouplist)
_syscall2(int, sys_setreuid, uid_t, ruid, uid_t, euid);
_syscall2(int, sys_setregid, gid_t, rgid, gid_t, egid);

void syscall_init(void)
{
    IOCTLEntry *ie;
    const argtype *arg_type;
    int size;

    thunk_init(STRUCT_MAX);

#define STRUCT(name, ...) thunk_register_struct(STRUCT_ ## name, #name, struct_ ## name ## _def);
#define STRUCT_SPECIAL(name) thunk_register_struct_direct(STRUCT_ ## name, #name, &struct_ ## name ## _def);
#include "syscall_types.h"
#undef STRUCT
#undef STRUCT_SPECIAL

    /* we patch the ioctl size if necessary. We rely on the fact that
       no ioctl has all the bits at '1' in the size field */
    ie = ioctl_entries;
    while (ie->target_cmd != 0) {
        if (((ie->target_cmd >> TARGET_IOC_SIZESHIFT) & TARGET_IOC_SIZEMASK) ==
            TARGET_IOC_SIZEMASK) {
            arg_type = ie->arg_type;
            if (arg_type[0] != TYPE_PTR) {
                fprintf(stderr, "cannot patch size for ioctl 0x%x\n",
                        ie->target_cmd);
                exit(1);
            }
            arg_type++;
            size = thunk_type_size(arg_type, 0);
            ie->target_cmd = (ie->target_cmd &
                              ~(TARGET_IOC_SIZEMASK << TARGET_IOC_SIZESHIFT)) |
                (size << TARGET_IOC_SIZESHIFT);
        }

        /* automatic consistency check if same arch */
#if (defined(__i386__) && defined(TARGET_I386) && defined(TARGET_ABI32)) || \
    (defined(__x86_64__) && defined(TARGET_X86_64))
        if (unlikely(ie->target_cmd != ie->host_cmd)) {
            fprintf(stderr, "ERROR: ioctl(%s): target=0x%x host=0x%x\n",
                    ie->name, ie->target_cmd, ie->host_cmd);
        }
#endif
        ie++;
    }
}

#ifdef TARGET_NR_truncate64
static inline abi_long target_truncate64(CPUArchState *cpu_env, const char *arg1,
                                         abi_long arg2,
                                         abi_long arg3,
                                         abi_long arg4)
{
    if (regpairs_aligned(cpu_env, TARGET_NR_truncate64)) {
        arg2 = arg3;
        arg3 = arg4;
    }
    return get_errno(truncate(arg1, target_offset64(arg2, arg3)));
}
#endif

#ifdef TARGET_NR_ftruncate64
static inline abi_long target_ftruncate64(CPUArchState *cpu_env, abi_long arg1,
                                          abi_long arg2,
                                          abi_long arg3,
                                          abi_long arg4)
{
    if (regpairs_aligned(cpu_env, TARGET_NR_ftruncate64)) {
        arg2 = arg3;
        arg3 = arg4;
    }
    return get_errno(ftruncate(arg1, target_offset64(arg2, arg3)));
}
#endif

#if defined(TARGET_NR_timer_settime) || \
    (defined(TARGET_NR_timerfd_settime) && defined(CONFIG_TIMERFD))
static inline abi_long target_to_host_itimerspec(struct itimerspec *host_its,
                                                 abi_ulong target_addr)
{
    if (target_to_host_timespec(&host_its->it_interval, target_addr +
                                offsetof(struct target_itimerspec,
                                         it_interval)) ||
        target_to_host_timespec(&host_its->it_value, target_addr +
                                offsetof(struct target_itimerspec,
                                         it_value))) {
        return -TARGET_EFAULT;
    }

    return 0;
}
#endif

#if defined(TARGET_NR_timer_settime64) || \
    (defined(TARGET_NR_timerfd_settime64) && defined(CONFIG_TIMERFD))
static inline abi_long target_to_host_itimerspec64(struct itimerspec *host_its,
                                                   abi_ulong target_addr)
{
    if (target_to_host_timespec64(&host_its->it_interval, target_addr +
                                  offsetof(struct target__kernel_itimerspec,
                                           it_interval)) ||
        target_to_host_timespec64(&host_its->it_value, target_addr +
                                  offsetof(struct target__kernel_itimerspec,
                                           it_value))) {
        return -TARGET_EFAULT;
    }

    return 0;
}
#endif

#if ((defined(TARGET_NR_timerfd_gettime) || \
      defined(TARGET_NR_timerfd_settime)) && defined(CONFIG_TIMERFD)) || \
      defined(TARGET_NR_timer_gettime) || defined(TARGET_NR_timer_settime)
static inline abi_long host_to_target_itimerspec(abi_ulong target_addr,
                                                 struct itimerspec *host_its)
{
    if (host_to_target_timespec(target_addr + offsetof(struct target_itimerspec,
                                                       it_interval),
                                &host_its->it_interval) ||
        host_to_target_timespec(target_addr + offsetof(struct target_itimerspec,
                                                       it_value),
                                &host_its->it_value)) {
        return -TARGET_EFAULT;
    }
    return 0;
}
#endif

#if ((defined(TARGET_NR_timerfd_gettime64) || \
      defined(TARGET_NR_timerfd_settime64)) && defined(CONFIG_TIMERFD)) || \
      defined(TARGET_NR_timer_gettime64) || defined(TARGET_NR_timer_settime64)
static inline abi_long host_to_target_itimerspec64(abi_ulong target_addr,
                                                   struct itimerspec *host_its)
{
    if (host_to_target_timespec64(target_addr +
                                  offsetof(struct target__kernel_itimerspec,
                                           it_interval),
                                  &host_its->it_interval) ||
        host_to_target_timespec64(target_addr +
                                  offsetof(struct target__kernel_itimerspec,
                                           it_value),
                                  &host_its->it_value)) {
        return -TARGET_EFAULT;
    }
    return 0;
}
#endif

#if defined(TARGET_NR_adjtimex) || \
    (defined(TARGET_NR_clock_adjtime) && defined(CONFIG_CLOCK_ADJTIME))
static inline abi_long target_to_host_timex(struct timex *host_tx,
                                            abi_long target_addr)
{
    struct target_timex *target_tx;

    if (!lock_user_struct(VERIFY_READ, target_tx, target_addr, 1)) {
        return -TARGET_EFAULT;
    }

    __get_user(host_tx->modes, &target_tx->modes);
    __get_user(host_tx->offset, &target_tx->offset);
    __get_user(host_tx->freq, &target_tx->freq);
    __get_user(host_tx->maxerror, &target_tx->maxerror);
    __get_user(host_tx->esterror, &target_tx->esterror);
    __get_user(host_tx->status, &target_tx->status);
    __get_user(host_tx->constant, &target_tx->constant);
    __get_user(host_tx->precision, &target_tx->precision);
    __get_user(host_tx->tolerance, &target_tx->tolerance);
    __get_user(host_tx->time.tv_sec, &target_tx->time.tv_sec);
    __get_user(host_tx->time.tv_usec, &target_tx->time.tv_usec);
    __get_user(host_tx->tick, &target_tx->tick);
    __get_user(host_tx->ppsfreq, &target_tx->ppsfreq);
    __get_user(host_tx->jitter, &target_tx->jitter);
    __get_user(host_tx->shift, &target_tx->shift);
    __get_user(host_tx->stabil, &target_tx->stabil);
    __get_user(host_tx->jitcnt, &target_tx->jitcnt);
    __get_user(host_tx->calcnt, &target_tx->calcnt);
    __get_user(host_tx->errcnt, &target_tx->errcnt);
    __get_user(host_tx->stbcnt, &target_tx->stbcnt);
    __get_user(host_tx->tai, &target_tx->tai);

    unlock_user_struct(target_tx, target_addr, 0);
    return 0;
}

static inline abi_long host_to_target_timex(abi_long target_addr,
                                            struct timex *host_tx)
{
    struct target_timex *target_tx;

    if (!lock_user_struct(VERIFY_WRITE, target_tx, target_addr, 0)) {
        return -TARGET_EFAULT;
    }

    __put_user(host_tx->modes, &target_tx->modes);
    __put_user(host_tx->offset, &target_tx->offset);
    __put_user(host_tx->freq, &target_tx->freq);
    __put_user(host_tx->maxerror, &target_tx->maxerror);
    __put_user(host_tx->esterror, &target_tx->esterror);
    __put_user(host_tx->status, &target_tx->status);
    __put_user(host_tx->constant, &target_tx->constant);
    __put_user(host_tx->precision, &target_tx->precision);
    __put_user(host_tx->tolerance, &target_tx->tolerance);
    __put_user(host_tx->time.tv_sec, &target_tx->time.tv_sec);
    __put_user(host_tx->time.tv_usec, &target_tx->time.tv_usec);
    __put_user(host_tx->tick, &target_tx->tick);
    __put_user(host_tx->ppsfreq, &target_tx->ppsfreq);
    __put_user(host_tx->jitter, &target_tx->jitter);
    __put_user(host_tx->shift, &target_tx->shift);
    __put_user(host_tx->stabil, &target_tx->stabil);
    __put_user(host_tx->jitcnt, &target_tx->jitcnt);
    __put_user(host_tx->calcnt, &target_tx->calcnt);
    __put_user(host_tx->errcnt, &target_tx->errcnt);
    __put_user(host_tx->stbcnt, &target_tx->stbcnt);
    __put_user(host_tx->tai, &target_tx->tai);

    unlock_user_struct(target_tx, target_addr, 1);
    return 0;
}
#endif


#if defined(TARGET_NR_clock_adjtime64) && defined(CONFIG_CLOCK_ADJTIME)
static inline abi_long target_to_host_timex64(struct timex *host_tx,
                                              abi_long target_addr)
{
    struct target__kernel_timex *target_tx;

    if (copy_from_user_timeval64(&host_tx->time, target_addr +
                                 offsetof(struct target__kernel_timex,
                                          time))) {
        return -TARGET_EFAULT;
    }

    if (!lock_user_struct(VERIFY_READ, target_tx, target_addr, 1)) {
        return -TARGET_EFAULT;
    }

    __get_user(host_tx->modes, &target_tx->modes);
    __get_user(host_tx->offset, &target_tx->offset);
    __get_user(host_tx->freq, &target_tx->freq);
    __get_user(host_tx->maxerror, &target_tx->maxerror);
    __get_user(host_tx->esterror, &target_tx->esterror);
    __get_user(host_tx->status, &target_tx->status);
    __get_user(host_tx->constant, &target_tx->constant);
    __get_user(host_tx->precision, &target_tx->precision);
    __get_user(host_tx->tolerance, &target_tx->tolerance);
    __get_user(host_tx->tick, &target_tx->tick);
    __get_user(host_tx->ppsfreq, &target_tx->ppsfreq);
    __get_user(host_tx->jitter, &target_tx->jitter);
    __get_user(host_tx->shift, &target_tx->shift);
    __get_user(host_tx->stabil, &target_tx->stabil);
    __get_user(host_tx->jitcnt, &target_tx->jitcnt);
    __get_user(host_tx->calcnt, &target_tx->calcnt);
    __get_user(host_tx->errcnt, &target_tx->errcnt);
    __get_user(host_tx->stbcnt, &target_tx->stbcnt);
    __get_user(host_tx->tai, &target_tx->tai);

    unlock_user_struct(target_tx, target_addr, 0);
    return 0;
}

static inline abi_long host_to_target_timex64(abi_long target_addr,
                                              struct timex *host_tx)
{
    struct target__kernel_timex *target_tx;

   if (copy_to_user_timeval64(target_addr +
                              offsetof(struct target__kernel_timex, time),
                              &host_tx->time)) {
        return -TARGET_EFAULT;
    }

    if (!lock_user_struct(VERIFY_WRITE, target_tx, target_addr, 0)) {
        return -TARGET_EFAULT;
    }

    __put_user(host_tx->modes, &target_tx->modes);
    __put_user(host_tx->offset, &target_tx->offset);
    __put_user(host_tx->freq, &target_tx->freq);
    __put_user(host_tx->maxerror, &target_tx->maxerror);
    __put_user(host_tx->esterror, &target_tx->esterror);
    __put_user(host_tx->status, &target_tx->status);
    __put_user(host_tx->constant, &target_tx->constant);
    __put_user(host_tx->precision, &target_tx->precision);
    __put_user(host_tx->tolerance, &target_tx->tolerance);
    __put_user(host_tx->tick, &target_tx->tick);
    __put_user(host_tx->ppsfreq, &target_tx->ppsfreq);
    __put_user(host_tx->jitter, &target_tx->jitter);
    __put_user(host_tx->shift, &target_tx->shift);
    __put_user(host_tx->stabil, &target_tx->stabil);
    __put_user(host_tx->jitcnt, &target_tx->jitcnt);
    __put_user(host_tx->calcnt, &target_tx->calcnt);
    __put_user(host_tx->errcnt, &target_tx->errcnt);
    __put_user(host_tx->stbcnt, &target_tx->stbcnt);
    __put_user(host_tx->tai, &target_tx->tai);

    unlock_user_struct(target_tx, target_addr, 1);
    return 0;
}
#endif

#ifndef HAVE_SIGEV_NOTIFY_THREAD_ID
#define sigev_notify_thread_id _sigev_un._tid
#endif

static inline abi_long target_to_host_sigevent(struct sigevent *host_sevp,
                                               abi_ulong target_addr)
{
    struct target_sigevent *target_sevp;

    if (!lock_user_struct(VERIFY_READ, target_sevp, target_addr, 1)) {
        return -TARGET_EFAULT;
    }

    /* This union is awkward on 64 bit systems because it has a 32 bit
     * integer and a pointer in it; we follow the conversion approach
     * used for handling sigval types in signal.c so the guest should get
     * the correct value back even if we did a 64 bit byteswap and it's
     * using the 32 bit integer.
     */
    host_sevp->sigev_value.sival_ptr =
        (void *)(uintptr_t)tswapal(target_sevp->sigev_value.sival_ptr);
    host_sevp->sigev_signo =
        target_to_host_signal(tswap32(target_sevp->sigev_signo));
    host_sevp->sigev_notify = tswap32(target_sevp->sigev_notify);
    host_sevp->sigev_notify_thread_id = tswap32(target_sevp->_sigev_un._tid);

    unlock_user_struct(target_sevp, target_addr, 1);
    return 0;
}

#if defined(TARGET_NR_mlockall)
static inline int target_to_host_mlockall_arg(int arg)
{
    int result = 0;

    if (arg & TARGET_MCL_CURRENT) {
        result |= MCL_CURRENT;
    }
    if (arg & TARGET_MCL_FUTURE) {
        result |= MCL_FUTURE;
    }
#ifdef MCL_ONFAULT
    if (arg & TARGET_MCL_ONFAULT) {
        result |= MCL_ONFAULT;
    }
#endif

    return result;
}
#endif

static inline int target_to_host_msync_arg(abi_long arg)
{
    return ((arg & TARGET_MS_ASYNC) ? MS_ASYNC : 0) |
           ((arg & TARGET_MS_INVALIDATE) ? MS_INVALIDATE : 0) |
           ((arg & TARGET_MS_SYNC) ? MS_SYNC : 0) |
           (arg & ~(TARGET_MS_ASYNC | TARGET_MS_INVALIDATE | TARGET_MS_SYNC));
}

#if (defined(TARGET_NR_stat64) || defined(TARGET_NR_lstat64) ||     \
     defined(TARGET_NR_fstat64) || defined(TARGET_NR_fstatat64) ||  \
     defined(TARGET_NR_newfstatat))
static inline abi_long host_to_target_stat64(CPUArchState *cpu_env,
                                             abi_ulong target_addr,
                                             struct stat *host_st)
{
#if defined(TARGET_ARM) && defined(TARGET_ABI32)
    if (cpu_env->eabi) {
        struct target_eabi_stat64 *target_st;

        if (!lock_user_struct(VERIFY_WRITE, target_st, target_addr, 0))
            return -TARGET_EFAULT;
        memset(target_st, 0, sizeof(struct target_eabi_stat64));
        __put_user(host_st->st_dev, &target_st->st_dev);
        __put_user(host_st->st_ino, &target_st->st_ino);
#ifdef TARGET_STAT64_HAS_BROKEN_ST_INO
        __put_user(host_st->st_ino, &target_st->__st_ino);
#endif
        __put_user(host_st->st_mode, &target_st->st_mode);
        __put_user(host_st->st_nlink, &target_st->st_nlink);
        __put_user(host_st->st_uid, &target_st->st_uid);
        __put_user(host_st->st_gid, &target_st->st_gid);
        __put_user(host_st->st_rdev, &target_st->st_rdev);
        __put_user(host_st->st_size, &target_st->st_size);
        __put_user(host_st->st_blksize, &target_st->st_blksize);
        __put_user(host_st->st_blocks, &target_st->st_blocks);
        __put_user(host_st->st_atime, &target_st->target_st_atime);
        __put_user(host_st->st_mtime, &target_st->target_st_mtime);
        __put_user(host_st->st_ctime, &target_st->target_st_ctime);
#ifdef HAVE_STRUCT_STAT_ST_ATIM
        __put_user(host_st->st_atim.tv_nsec, &target_st->target_st_atime_nsec);
        __put_user(host_st->st_mtim.tv_nsec, &target_st->target_st_mtime_nsec);
        __put_user(host_st->st_ctim.tv_nsec, &target_st->target_st_ctime_nsec);
#endif
        unlock_user_struct(target_st, target_addr, 1);
    } else
#endif
    {
#if defined(TARGET_HAS_STRUCT_STAT64)
        struct target_stat64 *target_st;
#else
        struct target_stat *target_st;
#endif

        if (!lock_user_struct(VERIFY_WRITE, target_st, target_addr, 0))
            return -TARGET_EFAULT;
        memset(target_st, 0, sizeof(*target_st));
        __put_user(host_st->st_dev, &target_st->st_dev);
        __put_user(host_st->st_ino, &target_st->st_ino);
#ifdef TARGET_STAT64_HAS_BROKEN_ST_INO
        __put_user(host_st->st_ino, &target_st->__st_ino);
#endif
        __put_user(host_st->st_mode, &target_st->st_mode);
        __put_user(host_st->st_nlink, &target_st->st_nlink);
        __put_user(host_st->st_uid, &target_st->st_uid);
        __put_user(host_st->st_gid, &target_st->st_gid);
        __put_user(host_st->st_rdev, &target_st->st_rdev);
        /* XXX: better use of kernel struct */
        __put_user(host_st->st_size, &target_st->st_size);
        __put_user(host_st->st_blksize, &target_st->st_blksize);
        __put_user(host_st->st_blocks, &target_st->st_blocks);
        __put_user(host_st->st_atime, &target_st->target_st_atime);
        __put_user(host_st->st_mtime, &target_st->target_st_mtime);
        __put_user(host_st->st_ctime, &target_st->target_st_ctime);
#ifdef HAVE_STRUCT_STAT_ST_ATIM
        __put_user(host_st->st_atim.tv_nsec, &target_st->target_st_atime_nsec);
        __put_user(host_st->st_mtim.tv_nsec, &target_st->target_st_mtime_nsec);
        __put_user(host_st->st_ctim.tv_nsec, &target_st->target_st_ctime_nsec);
#endif
        unlock_user_struct(target_st, target_addr, 1);
    }

    return 0;
}
#endif

#if defined(TARGET_NR_statx) && defined(__NR_statx)
static inline abi_long host_to_target_statx(struct target_statx *host_stx,
                                            abi_ulong target_addr)
{
    struct target_statx *target_stx;

    if (!lock_user_struct(VERIFY_WRITE, target_stx, target_addr,  0)) {
        return -TARGET_EFAULT;
    }
    memset(target_stx, 0, sizeof(*target_stx));

    __put_user(host_stx->stx_mask, &target_stx->stx_mask);
    __put_user(host_stx->stx_blksize, &target_stx->stx_blksize);
    __put_user(host_stx->stx_attributes, &target_stx->stx_attributes);
    __put_user(host_stx->stx_nlink, &target_stx->stx_nlink);
    __put_user(host_stx->stx_uid, &target_stx->stx_uid);
    __put_user(host_stx->stx_gid, &target_stx->stx_gid);
    __put_user(host_stx->stx_mode, &target_stx->stx_mode);
    __put_user(host_stx->stx_ino, &target_stx->stx_ino);
    __put_user(host_stx->stx_size, &target_stx->stx_size);
    __put_user(host_stx->stx_blocks, &target_stx->stx_blocks);
    __put_user(host_stx->stx_attributes_mask, &target_stx->stx_attributes_mask);
    __put_user(host_stx->stx_atime.tv_sec, &target_stx->stx_atime.tv_sec);
    __put_user(host_stx->stx_atime.tv_nsec, &target_stx->stx_atime.tv_nsec);
    __put_user(host_stx->stx_btime.tv_sec, &target_stx->stx_btime.tv_sec);
    __put_user(host_stx->stx_btime.tv_nsec, &target_stx->stx_btime.tv_nsec);
    __put_user(host_stx->stx_ctime.tv_sec, &target_stx->stx_ctime.tv_sec);
    __put_user(host_stx->stx_ctime.tv_nsec, &target_stx->stx_ctime.tv_nsec);
    __put_user(host_stx->stx_mtime.tv_sec, &target_stx->stx_mtime.tv_sec);
    __put_user(host_stx->stx_mtime.tv_nsec, &target_stx->stx_mtime.tv_nsec);
    __put_user(host_stx->stx_rdev_major, &target_stx->stx_rdev_major);
    __put_user(host_stx->stx_rdev_minor, &target_stx->stx_rdev_minor);
    __put_user(host_stx->stx_dev_major, &target_stx->stx_dev_major);
    __put_user(host_stx->stx_dev_minor, &target_stx->stx_dev_minor);

    unlock_user_struct(target_stx, target_addr, 1);

    return 0;
}
#endif

static int do_sys_futex(int *uaddr, int op, int val,
                         const struct timespec *timeout, int *uaddr2,
                         int val3)
{
#if HOST_LONG_BITS == 64
#if defined(__NR_futex)
    /* always a 64-bit time_t, it doesn't define _time64 version  */
    return sys_futex(uaddr, op, val, timeout, uaddr2, val3);

#endif
#else /* HOST_LONG_BITS == 64 */
#if defined(__NR_futex_time64)
    if (sizeof(timeout->tv_sec) == 8) {
        /* _time64 function on 32bit arch */
        return sys_futex_time64(uaddr, op, val, timeout, uaddr2, val3);
    }
#endif
#if defined(__NR_futex)
    /* old function on 32bit arch */
    return sys_futex(uaddr, op, val, timeout, uaddr2, val3);
#endif
#endif /* HOST_LONG_BITS == 64 */
    g_assert_not_reached();
}

static int do_safe_futex(int *uaddr, int op, int val,
                         const struct timespec *timeout, int *uaddr2,
                         int val3)
{
#if HOST_LONG_BITS == 64
#if defined(__NR_futex)
    /* always a 64-bit time_t, it doesn't define _time64 version  */
    return get_errno(safe_futex(uaddr, op, val, timeout, uaddr2, val3));
#endif
#else /* HOST_LONG_BITS == 64 */
#if defined(__NR_futex_time64)
    if (sizeof(timeout->tv_sec) == 8) {
        /* _time64 function on 32bit arch */
        return get_errno(safe_futex_time64(uaddr, op, val, timeout, uaddr2,
                                           val3));
    }
#endif
#if defined(__NR_futex)
    /* old function on 32bit arch */
    return get_errno(safe_futex(uaddr, op, val, timeout, uaddr2, val3));
#endif
#endif /* HOST_LONG_BITS == 64 */
    return -TARGET_ENOSYS;
}

/* ??? Using host futex calls even when target atomic operations
   are not really atomic probably breaks things.  However implementing
   futexes locally would make futexes shared between multiple processes
   tricky.  However they're probably useless because guest atomic
   operations won't work either.  */
#if defined(TARGET_NR_futex) || defined(TARGET_NR_futex_time64)
static int do_futex(CPUState *cpu, bool time64, target_ulong uaddr,
                    int op, int val, target_ulong timeout,
                    target_ulong uaddr2, int val3)
{
    struct timespec ts, *pts = NULL;
    void *haddr2 = NULL;
    int base_op;

    /* We assume FUTEX_* constants are the same on both host and target. */
#ifdef FUTEX_CMD_MASK
    base_op = op & FUTEX_CMD_MASK;
#else
    base_op = op;
#endif
    switch (base_op) {
    case FUTEX_WAIT:
    case FUTEX_WAIT_BITSET:
        val = tswap32(val);
        break;
    case FUTEX_WAIT_REQUEUE_PI:
        val = tswap32(val);
        haddr2 = g2h(cpu, uaddr2);
        break;
    case FUTEX_LOCK_PI:
    case FUTEX_LOCK_PI2:
        break;
    case FUTEX_WAKE:
    case FUTEX_WAKE_BITSET:
    case FUTEX_TRYLOCK_PI:
    case FUTEX_UNLOCK_PI:
        timeout = 0;
        break;
    case FUTEX_FD:
        val = target_to_host_signal(val);
        timeout = 0;
        break;
    case FUTEX_CMP_REQUEUE:
    case FUTEX_CMP_REQUEUE_PI:
        val3 = tswap32(val3);
        /* fall through */
    case FUTEX_REQUEUE:
    case FUTEX_WAKE_OP:
        /*
         * For these, the 4th argument is not TIMEOUT, but VAL2.
         * But the prototype of do_safe_futex takes a pointer, so
         * insert casts to satisfy the compiler.  We do not need
         * to tswap VAL2 since it's not compared to guest memory.
          */
        pts = (struct timespec *)(uintptr_t)timeout;
        timeout = 0;
        haddr2 = g2h(cpu, uaddr2);
        break;
    default:
        return -TARGET_ENOSYS;
    }
    if (timeout) {
        pts = &ts;
        if (time64
            ? target_to_host_timespec64(pts, timeout)
            : target_to_host_timespec(pts, timeout)) {
            return -TARGET_EFAULT;
        }
    }
    return do_safe_futex(g2h(cpu, uaddr), op, val, pts, haddr2, val3);
}
#endif

#if defined(TARGET_NR_name_to_handle_at) && defined(CONFIG_OPEN_BY_HANDLE)
static abi_long do_name_to_handle_at(abi_long dirfd, abi_long pathname,
                                     abi_long handle, abi_long mount_id,
                                     abi_long flags)
{
    struct file_handle *target_fh;
    struct file_handle *fh;
    int mid = 0;
    abi_long ret;
    char *name;
    unsigned int size, total_size;

    if (get_user_s32(size, handle)) {
        return -TARGET_EFAULT;
    }

    name = lock_user_string(pathname);
    if (!name) {
        return -TARGET_EFAULT;
    }

    total_size = sizeof(struct file_handle) + size;
    target_fh = lock_user(VERIFY_WRITE, handle, total_size, 0);
    if (!target_fh) {
        unlock_user(name, pathname, 0);
        return -TARGET_EFAULT;
    }

    fh = g_malloc0(total_size);
    fh->handle_bytes = size;

    ret = get_errno(name_to_handle_at(dirfd, path(name), fh, &mid, flags));
    unlock_user(name, pathname, 0);

    /* man name_to_handle_at(2):
     * Other than the use of the handle_bytes field, the caller should treat
     * the file_handle structure as an opaque data type
     */

    memcpy(target_fh, fh, total_size);
    target_fh->handle_bytes = tswap32(fh->handle_bytes);
    target_fh->handle_type = tswap32(fh->handle_type);
    g_free(fh);
    unlock_user(target_fh, handle, total_size);

    if (put_user_s32(mid, mount_id)) {
        return -TARGET_EFAULT;
    }

    return ret;

}
#endif

#if defined(TARGET_NR_open_by_handle_at) && defined(CONFIG_OPEN_BY_HANDLE)
static abi_long do_open_by_handle_at(abi_long mount_fd, abi_long handle,
                                     abi_long flags)
{
    struct file_handle *target_fh;
    struct file_handle *fh;
    unsigned int size, total_size;
    abi_long ret;

    if (get_user_s32(size, handle)) {
        return -TARGET_EFAULT;
    }

    total_size = sizeof(struct file_handle) + size;
    target_fh = lock_user(VERIFY_READ, handle, total_size, 1);
    if (!target_fh) {
        return -TARGET_EFAULT;
    }

    fh = g_memdup(target_fh, total_size);
    fh->handle_bytes = size;
    fh->handle_type = tswap32(target_fh->handle_type);

    ret = get_errno(open_by_handle_at(mount_fd, fh,
                    target_to_host_bitmask(flags, fcntl_flags_tbl)));

    g_free(fh);

    unlock_user(target_fh, handle, total_size);

    return ret;
}
#endif

#if defined(TARGET_NR_signalfd) || defined(TARGET_NR_signalfd4)

static abi_long do_signalfd4(int fd, abi_long mask, int flags)
{
    int host_flags;
    target_sigset_t *target_mask;
    sigset_t host_mask;
    abi_long ret;

    if (flags & ~(TARGET_O_NONBLOCK_MASK | TARGET_O_CLOEXEC)) {
        return -TARGET_EINVAL;
    }
    if (!lock_user_struct(VERIFY_READ, target_mask, mask, 1)) {
        return -TARGET_EFAULT;
    }

    target_to_host_sigset(&host_mask, target_mask);

    host_flags = target_to_host_bitmask(flags, fcntl_flags_tbl);

    ret = get_errno(signalfd(fd, &host_mask, host_flags));
    if (ret >= 0) {
        fd_trans_register(ret, &target_signalfd_trans);
    }

    unlock_user_struct(target_mask, mask, 0);

    return ret;
}
#endif

/* Map host to target signal numbers for the wait family of syscalls.
   Assume all other status bits are the same.  */
int host_to_target_waitstatus(int status)
{
    if (WIFSIGNALED(status)) {
        return host_to_target_signal(WTERMSIG(status)) | (status & ~0x7f);
    }
    if (WIFSTOPPED(status)) {
        return (host_to_target_signal(WSTOPSIG(status)) << 8)
               | (status & 0xff);
    }
    return status;
}

static int open_self_cmdline(CPUArchState *cpu_env, int fd)
{
    CPUState *cpu = env_cpu(cpu_env);
    struct linux_binprm *bprm = get_task_state(cpu)->bprm;
    int i;

    for (i = 0; i < bprm->argc; i++) {
        size_t len = strlen(bprm->argv[i]) + 1;

        if (write(fd, bprm->argv[i], len) != len) {
            return -1;
        }
    }

    return 0;
}

struct open_self_maps_data {
    TaskState *ts;
    IntervalTreeRoot *host_maps;
    int fd;
    bool smaps;
};

/*
 * Subroutine to output one line of /proc/self/maps,
 * or one region of /proc/self/smaps.
 */

#ifdef TARGET_HPPA
# define test_stack(S, E, L)  (E == L)
#else
# define test_stack(S, E, L)  (S == L)
#endif

static void open_self_maps_4(const struct open_self_maps_data *d,
                             const MapInfo *mi, abi_ptr start,
                             abi_ptr end, unsigned flags)
{
    const struct image_info *info = d->ts->info;
    const char *path = mi->path;
    uint64_t offset;
    int fd = d->fd;
    int count;

    if (test_stack(start, end, info->stack_limit)) {
        path = "[stack]";
    } else if (start == info->brk) {
        path = "[heap]";
    } else if (start == info->vdso) {
        path = "[vdso]";
#ifdef TARGET_X86_64
    } else if (start == TARGET_VSYSCALL_PAGE) {
        path = "[vsyscall]";
#endif
    }

    /* Except null device (MAP_ANON), adjust offset for this fragment. */
    offset = mi->offset;
    if (mi->dev) {
        uintptr_t hstart = (uintptr_t)g2h_untagged(start);
        offset += hstart - mi->itree.start;
    }

    count = dprintf(fd, TARGET_ABI_FMT_ptr "-" TARGET_ABI_FMT_ptr
                    " %c%c%c%c %08" PRIx64 " %02x:%02x %"PRId64,
                    start, end,
                    (flags & PAGE_READ) ? 'r' : '-',
                    (flags & PAGE_WRITE_ORG) ? 'w' : '-',
                    (flags & PAGE_EXEC) ? 'x' : '-',
                    mi->is_priv ? 'p' : 's',
                    offset, major(mi->dev), minor(mi->dev),
                    (uint64_t)mi->inode);
    if (path) {
        dprintf(fd, "%*s%s\n", 73 - count, "", path);
    } else {
        dprintf(fd, "\n");
    }

    if (d->smaps) {
        unsigned long size = end - start;
        unsigned long page_size_kb = TARGET_PAGE_SIZE >> 10;
        unsigned long size_kb = size >> 10;

        dprintf(fd, "Size:                  %lu kB\n"
                "KernelPageSize:        %lu kB\n"
                "MMUPageSize:           %lu kB\n"
                "Rss:                   0 kB\n"
                "Pss:                   0 kB\n"
                "Pss_Dirty:             0 kB\n"
                "Shared_Clean:          0 kB\n"
                "Shared_Dirty:          0 kB\n"
                "Private_Clean:         0 kB\n"
                "Private_Dirty:         0 kB\n"
                "Referenced:            0 kB\n"
                "Anonymous:             %lu kB\n"
                "LazyFree:              0 kB\n"
                "AnonHugePages:         0 kB\n"
                "ShmemPmdMapped:        0 kB\n"
                "FilePmdMapped:         0 kB\n"
                "Shared_Hugetlb:        0 kB\n"
                "Private_Hugetlb:       0 kB\n"
                "Swap:                  0 kB\n"
                "SwapPss:               0 kB\n"
                "Locked:                0 kB\n"
                "THPeligible:    0\n"
                "VmFlags:%s%s%s%s%s%s%s%s\n",
                size_kb, page_size_kb, page_size_kb,
                (flags & PAGE_ANON ? size_kb : 0),
                (flags & PAGE_READ) ? " rd" : "",
                (flags & PAGE_WRITE_ORG) ? " wr" : "",
                (flags & PAGE_EXEC) ? " ex" : "",
                mi->is_priv ? "" : " sh",
                (flags & PAGE_READ) ? " mr" : "",
                (flags & PAGE_WRITE_ORG) ? " mw" : "",
                (flags & PAGE_EXEC) ? " me" : "",
                mi->is_priv ? "" : " ms");
    }
}

/*
 * Callback for walk_memory_regions, when read_self_maps() fails.
 * Proceed without the benefit of host /proc/self/maps cross-check.
 */
static int open_self_maps_3(void *opaque, target_ulong guest_start,
                            target_ulong guest_end, unsigned long flags)
{
    static const MapInfo mi = { .is_priv = true };

    open_self_maps_4(opaque, &mi, guest_start, guest_end, flags);
    return 0;
}

/*
 * Callback for walk_memory_regions, when read_self_maps() succeeds.
 */
static int open_self_maps_2(void *opaque, target_ulong guest_start,
                            target_ulong guest_end, unsigned long flags)
{
    const struct open_self_maps_data *d = opaque;
    uintptr_t host_start = (uintptr_t)g2h_untagged(guest_start);
    uintptr_t host_last = (uintptr_t)g2h_untagged(guest_end - 1);

#ifdef TARGET_X86_64
    /*
     * Because of the extremely high position of the page within the guest
     * virtual address space, this is not backed by host memory at all.
     * Therefore the loop below would fail.  This is the only instance
     * of not having host backing memory.
     */
    if (guest_start == TARGET_VSYSCALL_PAGE) {
        return open_self_maps_3(opaque, guest_start, guest_end, flags);
    }
#endif

    while (1) {
        IntervalTreeNode *n =
            interval_tree_iter_first(d->host_maps, host_start, host_start);
        MapInfo *mi = container_of(n, MapInfo, itree);
        uintptr_t this_hlast = MIN(host_last, n->last);
        target_ulong this_gend = h2g(this_hlast) + 1;

        open_self_maps_4(d, mi, guest_start, this_gend, flags);

        if (this_hlast == host_last) {
            return 0;
        }
        host_start = this_hlast + 1;
        guest_start = h2g(host_start);
    }
}

static int open_self_maps_1(CPUArchState *env, int fd, bool smaps)
{
    struct open_self_maps_data d = {
        .ts = get_task_state(env_cpu(env)),
        .fd = fd,
        .smaps = smaps
    };

    mmap_lock();
    d.host_maps = read_self_maps();
    if (d.host_maps) {
        walk_memory_regions(&d, open_self_maps_2);
        free_self_maps(d.host_maps);
    } else {
        walk_memory_regions(&d, open_self_maps_3);
    }
    mmap_unlock();
    return 0;
}

static int open_self_maps(CPUArchState *cpu_env, int fd)
{
    return open_self_maps_1(cpu_env, fd, false);
}

static int open_self_smaps(CPUArchState *cpu_env, int fd)
{
    return open_self_maps_1(cpu_env, fd, true);
}

static int open_self_stat(CPUArchState *cpu_env, int fd)
{
    CPUState *cpu = env_cpu(cpu_env);
    TaskState *ts = get_task_state(cpu);
    g_autoptr(GString) buf = g_string_new(NULL);
    int i;

    for (i = 0; i < 44; i++) {
        if (i == 0) {
            /* pid */
            g_string_printf(buf, FMT_pid " ", getpid());
        } else if (i == 1) {
            /* app name */
            gchar *bin = g_strrstr(ts->bprm->argv[0], "/");
            bin = bin ? bin + 1 : ts->bprm->argv[0];
            g_string_printf(buf, "(%.15s) ", bin);
        } else if (i == 2) {
            /* task state */
            g_string_assign(buf, "R "); /* we are running right now */
        } else if (i == 3) {
            /* ppid */
            g_string_printf(buf, FMT_pid " ", getppid());
        } else if (i == 19) {
            /* num_threads */
            int cpus = 0;
            WITH_RCU_READ_LOCK_GUARD() {
                CPUState *cpu_iter;
                CPU_FOREACH(cpu_iter) {
                    cpus++;
                }
            }
            g_string_printf(buf, "%d ", cpus);
        } else if (i == 21) {
            /* starttime */
            g_string_printf(buf, "%" PRIu64 " ", ts->start_boottime);
        } else if (i == 27) {
            /* stack bottom */
            g_string_printf(buf, TARGET_ABI_FMT_ld " ", ts->info->start_stack);
        } else {
            /* for the rest, there is MasterCard */
            g_string_printf(buf, "0%c", i == 43 ? '\n' : ' ');
        }

        if (write(fd, buf->str, buf->len) != buf->len) {
            return -1;
        }
    }

    return 0;
}

static int open_self_auxv(CPUArchState *cpu_env, int fd)
{
    CPUState *cpu = env_cpu(cpu_env);
    TaskState *ts = get_task_state(cpu);
    abi_ulong auxv = ts->info->saved_auxv;
    abi_ulong len = ts->info->auxv_len;
    char *ptr;

    /*
     * Auxiliary vector is stored in target process stack.
     * read in whole auxv vector and copy it to file
     */
    ptr = lock_user(VERIFY_READ, auxv, len, 0);
    if (ptr != NULL) {
        while (len > 0) {
            ssize_t r;
            r = write(fd, ptr, len);
            if (r <= 0) {
                break;
            }
            len -= r;
            ptr += r;
        }
        lseek(fd, 0, SEEK_SET);
        unlock_user(ptr, auxv, len);
    }

    return 0;
}

static int is_proc_myself(const char *filename, const char *entry)
{
    if (!strncmp(filename, "/proc/", strlen("/proc/"))) {
        filename += strlen("/proc/");
        if (!strncmp(filename, "self/", strlen("self/"))) {
            filename += strlen("self/");
        } else if (*filename >= '1' && *filename <= '9') {
            char myself[80];
            snprintf(myself, sizeof(myself), "%d/", getpid());
            if (!strncmp(filename, myself, strlen(myself))) {
                filename += strlen(myself);
            } else {
                return 0;
            }
        } else {
            return 0;
        }
        if (!strcmp(filename, entry)) {
            return 1;
        }
    }
    return 0;
}

static void excp_dump_file(FILE *logfile, CPUArchState *env,
                      const char *fmt, int code)
{
    if (logfile) {
        CPUState *cs = env_cpu(env);

        fprintf(logfile, fmt, code);
        fprintf(logfile, "Failing executable: %s\n", exec_path);
        cpu_dump_state(cs, logfile, 0);
        open_self_maps(env, fileno(logfile));
    }
}

void target_exception_dump(CPUArchState *env, const char *fmt, int code)
{
    /* dump to console */
    excp_dump_file(stderr, env, fmt, code);

    /* dump to log file */
    if (qemu_log_separate()) {
        FILE *logfile = qemu_log_trylock();

        excp_dump_file(logfile, env, fmt, code);
        qemu_log_unlock(logfile);
    }
}

#include "target_proc.h"

#if HOST_BIG_ENDIAN != TARGET_BIG_ENDIAN || \
    defined(HAVE_ARCH_PROC_CPUINFO) || \
    defined(HAVE_ARCH_PROC_HARDWARE)
static int is_proc(const char *filename, const char *entry)
{
    return strcmp(filename, entry) == 0;
}
#endif

#if HOST_BIG_ENDIAN != TARGET_BIG_ENDIAN
static int open_net_route(CPUArchState *cpu_env, int fd)
{
    FILE *fp;
    char *line = NULL;
    size_t len = 0;
    ssize_t read;

    fp = fopen("/proc/net/route", "r");
    if (fp == NULL) {
        return -1;
    }

    /* read header */

    read = getline(&line, &len, fp);
    dprintf(fd, "%s", line);

    /* read routes */

    while ((read = getline(&line, &len, fp)) != -1) {
        char iface[16];
        uint32_t dest, gw, mask;
        unsigned int flags, refcnt, use, metric, mtu, window, irtt;
        int fields;

        fields = sscanf(line,
                        "%s\t%08x\t%08x\t%04x\t%d\t%d\t%d\t%08x\t%d\t%u\t%u\n",
                        iface, &dest, &gw, &flags, &refcnt, &use, &metric,
                        &mask, &mtu, &window, &irtt);
        if (fields != 11) {
            continue;
        }
        dprintf(fd, "%s\t%08x\t%08x\t%04x\t%d\t%d\t%d\t%08x\t%d\t%u\t%u\n",
                iface, tswap32(dest), tswap32(gw), flags, refcnt, use,
                metric, tswap32(mask), mtu, window, irtt);
    }

    free(line);
    fclose(fp);

    return 0;
}
#endif

static int maybe_do_fake_open(CPUArchState *cpu_env, int dirfd,
                              const char *fname, int flags, mode_t mode,
                              int openat2_resolve, bool safe)
{
    g_autofree char *proc_name = NULL;
    const char *pathname;
    struct fake_open {
        const char *filename;
        int (*fill)(CPUArchState *cpu_env, int fd);
        int (*cmp)(const char *s1, const char *s2);
    };
    const struct fake_open *fake_open;
    static const struct fake_open fakes[] = {
        { "maps", open_self_maps, is_proc_myself },
        { "smaps", open_self_smaps, is_proc_myself },
        { "stat", open_self_stat, is_proc_myself },
        { "auxv", open_self_auxv, is_proc_myself },
        { "cmdline", open_self_cmdline, is_proc_myself },
#if HOST_BIG_ENDIAN != TARGET_BIG_ENDIAN
        { "/proc/net/route", open_net_route, is_proc },
#endif
#if defined(HAVE_ARCH_PROC_CPUINFO)
        { "/proc/cpuinfo", open_cpuinfo, is_proc },
#endif
#if defined(HAVE_ARCH_PROC_HARDWARE)
        { "/proc/hardware", open_hardware, is_proc },
#endif
        { NULL, NULL, NULL }
    };

    /* if this is a file from /proc/ filesystem, expand full name */
    proc_name = realpath(fname, NULL);
    if (proc_name && strncmp(proc_name, "/proc/", 6) == 0) {
        pathname = proc_name;
    } else {
        pathname = fname;
    }

    if (is_proc_myself(pathname, "exe")) {
        /* Honor openat2 resolve flags */
        if ((openat2_resolve & RESOLVE_NO_MAGICLINKS) ||
            (openat2_resolve & RESOLVE_NO_SYMLINKS)) {
            errno = ELOOP;
            return -1;
        }
        if (safe) {
            return safe_openat(dirfd, exec_path, flags, mode);
        } else {
            return openat(dirfd, exec_path, flags, mode);
        }
    }

    for (fake_open = fakes; fake_open->filename; fake_open++) {
        if (fake_open->cmp(pathname, fake_open->filename)) {
            break;
        }
    }

    if (fake_open->filename) {
        const char *tmpdir;
        char filename[PATH_MAX];
        int fd, r;

        fd = memfd_create("qemu-open", 0);
        if (fd < 0) {
            if (errno != ENOSYS) {
                return fd;
            }
            /* create temporary file to map stat to */
            tmpdir = getenv("TMPDIR");
            if (!tmpdir)
                tmpdir = "/tmp";
            snprintf(filename, sizeof(filename), "%s/qemu-open.XXXXXX", tmpdir);
            fd = mkstemp(filename);
            if (fd < 0) {
                return fd;
            }
            unlink(filename);
        }

        if ((r = fake_open->fill(cpu_env, fd))) {
            int e = errno;
            close(fd);
            errno = e;
            return r;
        }
        lseek(fd, 0, SEEK_SET);

        return fd;
    }

    return -2;
}

int do_guest_openat(CPUArchState *cpu_env, int dirfd, const char *pathname,
                    int flags, mode_t mode, bool safe)
{
    int fd = maybe_do_fake_open(cpu_env, dirfd, pathname, flags, mode, 0, safe);
    if (fd > -2) {
        return fd;
    }

    if (safe) {
        return safe_openat(dirfd, path(pathname), flags, mode);
    } else {
        return openat(dirfd, path(pathname), flags, mode);
    }
}


static int do_openat2(CPUArchState *cpu_env, abi_long dirfd,
                      abi_ptr guest_pathname, abi_ptr guest_open_how,
                      abi_ulong guest_size)
{
    struct open_how_ver0 how = {0};
    char *pathname;
    int ret;

    if (guest_size < sizeof(struct target_open_how_ver0)) {
        return -TARGET_EINVAL;
    }
    ret = copy_struct_from_user(&how, sizeof(how), guest_open_how, guest_size);
    if (ret) {
        if (ret == -TARGET_E2BIG) {
            qemu_log_mask(LOG_UNIMP,
                          "Unimplemented openat2 open_how size: "
                          TARGET_ABI_FMT_lu "\n", guest_size);
        }
        return ret;
    }
    pathname = lock_user_string(guest_pathname);
    if (!pathname) {
        return -TARGET_EFAULT;
    }

    how.flags = target_to_host_bitmask(tswap64(how.flags), fcntl_flags_tbl);
    how.mode = tswap64(how.mode);
    how.resolve = tswap64(how.resolve);
    int fd = maybe_do_fake_open(cpu_env, dirfd, pathname, how.flags, how.mode,
                                how.resolve, true);
    if (fd > -2) {
        ret = get_errno(fd);
    } else {
        ret = get_errno(safe_openat2(dirfd, pathname, &how,
                                     sizeof(struct open_how_ver0)));
    }

    fd_trans_unregister(ret);
    unlock_user(pathname, guest_pathname, 0);
    return ret;
}

ssize_t do_guest_readlink(const char *pathname, char *buf, size_t bufsiz)
{
    ssize_t ret;

    if (!pathname || !buf) {
        errno = EFAULT;
        return -1;
    }

    if (!bufsiz) {
        /* Short circuit this for the magic exe check. */
        errno = EINVAL;
        return -1;
    }

    if (is_proc_myself((const char *)pathname, "exe")) {
        /*
         * Don't worry about sign mismatch as earlier mapping
         * logic would have thrown a bad address error.
         */
        ret = MIN(strlen(exec_path), bufsiz);
        /* We cannot NUL terminate the string. */
        memcpy(buf, exec_path, ret);
    } else {
        ret = readlink(path(pathname), buf, bufsiz);
    }

    return ret;
}

static int do_execv(CPUArchState *cpu_env, int dirfd,
                    abi_long pathname, abi_long guest_argp,
                    abi_long guest_envp, int flags, bool is_execveat)
{
    int ret;
    char **argp, **envp;
    int argc, envc;
    abi_ulong gp;
    abi_ulong addr;
    char **q;
    void *p;

    argc = 0;

    for (gp = guest_argp; gp; gp += sizeof(abi_ulong)) {
        if (get_user_ual(addr, gp)) {
            return -TARGET_EFAULT;
        }
        if (!addr) {
            break;
        }
        argc++;
    }
    envc = 0;
    for (gp = guest_envp; gp; gp += sizeof(abi_ulong)) {
        if (get_user_ual(addr, gp)) {
            return -TARGET_EFAULT;
        }
        if (!addr) {
            break;
        }
        envc++;
    }

    argp = g_new0(char *, argc + 1);
    envp = g_new0(char *, envc + 1);

    for (gp = guest_argp, q = argp; gp; gp += sizeof(abi_ulong), q++) {
        if (get_user_ual(addr, gp)) {
            goto execve_efault;
        }
        if (!addr) {
            break;
        }
        *q = lock_user_string(addr);
        if (!*q) {
            goto execve_efault;
        }
    }
    *q = NULL;

    for (gp = guest_envp, q = envp; gp; gp += sizeof(abi_ulong), q++) {
        if (get_user_ual(addr, gp)) {
            goto execve_efault;
        }
        if (!addr) {
            break;
        }
        *q = lock_user_string(addr);
        if (!*q) {
            goto execve_efault;
        }
    }
    *q = NULL;

    /*
     * Although execve() is not an interruptible syscall it is
     * a special case where we must use the safe_syscall wrapper:
     * if we allow a signal to happen before we make the host
     * syscall then we will 'lose' it, because at the point of
     * execve the process leaves QEMU's control. So we use the
     * safe syscall wrapper to ensure that we either take the
     * signal as a guest signal, or else it does not happen
     * before the execve completes and makes it the other
     * program's problem.
     */
    p = lock_user_string(pathname);
    if (!p) {
        goto execve_efault;
    }

    const char *exe = p;
    if (is_proc_myself(p, "exe")) {
        exe = exec_path;
    }
    ret = is_execveat
        ? safe_execveat(dirfd, exe, argp, envp, flags)
        : safe_execve(exe, argp, envp);
    ret = get_errno(ret);

    unlock_user(p, pathname, 0);

    goto execve_end;

execve_efault:
    ret = -TARGET_EFAULT;

execve_end:
    for (gp = guest_argp, q = argp; *q; gp += sizeof(abi_ulong), q++) {
        if (get_user_ual(addr, gp) || !addr) {
            break;
        }
        unlock_user(*q, addr, 0);
    }
    for (gp = guest_envp, q = envp; *q; gp += sizeof(abi_ulong), q++) {
        if (get_user_ual(addr, gp) || !addr) {
            break;
        }
        unlock_user(*q, addr, 0);
    }

    g_free(argp);
    g_free(envp);
    return ret;
}

#define TIMER_MAGIC 0x0caf0000
#define TIMER_MAGIC_MASK 0xffff0000

/* Convert QEMU provided timer ID back to internal 16bit index format */
static target_timer_t get_timer_id(abi_long arg)
{
    target_timer_t timerid = arg;

    if ((timerid & TIMER_MAGIC_MASK) != TIMER_MAGIC) {
        return -TARGET_EINVAL;
    }

    timerid &= 0xffff;

    if (timerid >= ARRAY_SIZE(g_posix_timers)) {
        return -TARGET_EINVAL;
    }

    return timerid;
}

static int target_to_host_cpu_mask(unsigned long *host_mask,
                                   size_t host_size,
                                   abi_ulong target_addr,
                                   size_t target_size)
{
    unsigned target_bits = sizeof(abi_ulong) * 8;
    unsigned host_bits = sizeof(*host_mask) * 8;
    abi_ulong *target_mask;
    unsigned i, j;

    assert(host_size >= target_size);

    target_mask = lock_user(VERIFY_READ, target_addr, target_size, 1);
    if (!target_mask) {
        return -TARGET_EFAULT;
    }
    memset(host_mask, 0, host_size);

    for (i = 0 ; i < target_size / sizeof(abi_ulong); i++) {
        unsigned bit = i * target_bits;
        abi_ulong val;

        __get_user(val, &target_mask[i]);
        for (j = 0; j < target_bits; j++, bit++) {
            if (val & (1UL << j)) {
                host_mask[bit / host_bits] |= 1UL << (bit % host_bits);
            }
        }
    }

    unlock_user(target_mask, target_addr, 0);
    return 0;
}

static int host_to_target_cpu_mask(const unsigned long *host_mask,
                                   size_t host_size,
                                   abi_ulong target_addr,
                                   size_t target_size)
{
    unsigned target_bits = sizeof(abi_ulong) * 8;
    unsigned host_bits = sizeof(*host_mask) * 8;
    abi_ulong *target_mask;
    unsigned i, j;

    assert(host_size >= target_size);

    target_mask = lock_user(VERIFY_WRITE, target_addr, target_size, 0);
    if (!target_mask) {
        return -TARGET_EFAULT;
    }

    for (i = 0 ; i < target_size / sizeof(abi_ulong); i++) {
        unsigned bit = i * target_bits;
        abi_ulong val = 0;

        for (j = 0; j < target_bits; j++, bit++) {
            if (host_mask[bit / host_bits] & (1UL << (bit % host_bits))) {
                val |= 1UL << j;
            }
        }
        __put_user(val, &target_mask[i]);
    }

    unlock_user(target_mask, target_addr, target_size);
    return 0;
}

#ifdef TARGET_NR_getdents
static int do_getdents(abi_long dirfd, abi_long arg2, abi_long count)
{
    g_autofree void *hdirp = NULL;
    void *tdirp;
    int hlen, hoff, toff;
    int hreclen, treclen;
    off_t prev_diroff = 0;

    hdirp = g_try_malloc(count);
    if (!hdirp) {
        return -TARGET_ENOMEM;
    }

#ifdef EMULATE_GETDENTS_WITH_GETDENTS
    hlen = sys_getdents(dirfd, hdirp, count);
#else
    hlen = sys_getdents64(dirfd, hdirp, count);
#endif

    hlen = get_errno(hlen);
    if (is_error(hlen)) {
        return hlen;
    }

    tdirp = lock_user(VERIFY_WRITE, arg2, count, 0);
    if (!tdirp) {
        return -TARGET_EFAULT;
    }

    for (hoff = toff = 0; hoff < hlen; hoff += hreclen, toff += treclen) {
#ifdef EMULATE_GETDENTS_WITH_GETDENTS
        struct linux_dirent *hde = hdirp + hoff;
#else
        struct linux_dirent64 *hde = hdirp + hoff;
#endif
        struct target_dirent *tde = tdirp + toff;
        int namelen;
        uint8_t type;

        namelen = strlen(hde->d_name);
        hreclen = hde->d_reclen;
        treclen = offsetof(struct target_dirent, d_name) + namelen + 2;
        treclen = QEMU_ALIGN_UP(treclen, __alignof(struct target_dirent));

        if (toff + treclen > count) {
            /*
             * If the host struct is smaller than the target struct, or
             * requires less alignment and thus packs into less space,
             * then the host can return more entries than we can pass
             * on to the guest.
             */
            if (toff == 0) {
                toff = -TARGET_EINVAL; /* result buffer is too small */
                break;
            }
            /*
             * Return what we have, resetting the file pointer to the
             * location of the first record not returned.
             */
            lseek(dirfd, prev_diroff, SEEK_SET);
            break;
        }

        prev_diroff = hde->d_off;
        tde->d_ino = tswapal(hde->d_ino);
        tde->d_off = tswapal(hde->d_off);
        tde->d_reclen = tswap16(treclen);
        memcpy(tde->d_name, hde->d_name, namelen + 1);

        /*
         * The getdents type is in what was formerly a padding byte at the
         * end of the structure.
         */
#ifdef EMULATE_GETDENTS_WITH_GETDENTS
        type = *((uint8_t *)hde + hreclen - 1);
#else
        type = hde->d_type;
#endif
        *((uint8_t *)tde + treclen - 1) = type;
    }

    unlock_user(tdirp, arg2, toff);
    return toff;
}
#endif /* TARGET_NR_getdents */

#if defined(TARGET_NR_getdents64) && defined(__NR_getdents64)
static int do_getdents64(abi_long dirfd, abi_long arg2, abi_long count)
{
    g_autofree void *hdirp = NULL;
    void *tdirp;
    int hlen, hoff, toff;
    int hreclen, treclen;
    off_t prev_diroff = 0;

    hdirp = g_try_malloc(count);
    if (!hdirp) {
        return -TARGET_ENOMEM;
    }

    hlen = get_errno(sys_getdents64(dirfd, hdirp, count));
    if (is_error(hlen)) {
        return hlen;
    }

    tdirp = lock_user(VERIFY_WRITE, arg2, count, 0);
    if (!tdirp) {
        return -TARGET_EFAULT;
    }

    for (hoff = toff = 0; hoff < hlen; hoff += hreclen, toff += treclen) {
        struct linux_dirent64 *hde = hdirp + hoff;
        struct target_dirent64 *tde = tdirp + toff;
        int namelen;

        namelen = strlen(hde->d_name) + 1;
        hreclen = hde->d_reclen;
        treclen = offsetof(struct target_dirent64, d_name) + namelen;
        treclen = QEMU_ALIGN_UP(treclen, __alignof(struct target_dirent64));

        if (toff + treclen > count) {
            /*
             * If the host struct is smaller than the target struct, or
             * requires less alignment and thus packs into less space,
             * then the host can return more entries than we can pass
             * on to the guest.
             */
            if (toff == 0) {
                toff = -TARGET_EINVAL; /* result buffer is too small */
                break;
            }
            /*
             * Return what we have, resetting the file pointer to the
             * location of the first record not returned.
             */
            lseek(dirfd, prev_diroff, SEEK_SET);
            break;
        }

        prev_diroff = hde->d_off;
        tde->d_ino = tswap64(hde->d_ino);
        tde->d_off = tswap64(hde->d_off);
        tde->d_reclen = tswap16(treclen);
        tde->d_type = hde->d_type;
        memcpy(tde->d_name, hde->d_name, namelen);
    }

    unlock_user(tdirp, arg2, toff);
    return toff;
}
#endif /* TARGET_NR_getdents64 */

#if defined(TARGET_NR_riscv_hwprobe)

#define RISCV_HWPROBE_KEY_MVENDORID     0
#define RISCV_HWPROBE_KEY_MARCHID       1
#define RISCV_HWPROBE_KEY_MIMPID        2

#define RISCV_HWPROBE_KEY_BASE_BEHAVIOR 3
#define     RISCV_HWPROBE_BASE_BEHAVIOR_IMA (1 << 0)

#define RISCV_HWPROBE_KEY_IMA_EXT_0         4
#define     RISCV_HWPROBE_IMA_FD            (1 << 0)
#define     RISCV_HWPROBE_IMA_C             (1 << 1)
#define     RISCV_HWPROBE_IMA_V             (1 << 2)
#define     RISCV_HWPROBE_EXT_ZBA           (1 << 3)
#define     RISCV_HWPROBE_EXT_ZBB           (1 << 4)
#define     RISCV_HWPROBE_EXT_ZBS           (1 << 5)
#define     RISCV_HWPROBE_EXT_ZICBOZ        (1 << 6)
#define     RISCV_HWPROBE_EXT_ZBC           (1 << 7)
#define     RISCV_HWPROBE_EXT_ZBKB          (1 << 8)
#define     RISCV_HWPROBE_EXT_ZBKC          (1 << 9)
#define     RISCV_HWPROBE_EXT_ZBKX          (1 << 10)
#define     RISCV_HWPROBE_EXT_ZKND          (1 << 11)
#define     RISCV_HWPROBE_EXT_ZKNE          (1 << 12)
#define     RISCV_HWPROBE_EXT_ZKNH          (1 << 13)
#define     RISCV_HWPROBE_EXT_ZKSED         (1 << 14)
#define     RISCV_HWPROBE_EXT_ZKSH          (1 << 15)
#define     RISCV_HWPROBE_EXT_ZKT           (1 << 16)
#define     RISCV_HWPROBE_EXT_ZVBB          (1 << 17)
#define     RISCV_HWPROBE_EXT_ZVBC          (1 << 18)
#define     RISCV_HWPROBE_EXT_ZVKB          (1 << 19)
#define     RISCV_HWPROBE_EXT_ZVKG          (1 << 20)
#define     RISCV_HWPROBE_EXT_ZVKNED        (1 << 21)
#define     RISCV_HWPROBE_EXT_ZVKNHA        (1 << 22)
#define     RISCV_HWPROBE_EXT_ZVKNHB        (1 << 23)
#define     RISCV_HWPROBE_EXT_ZVKSED        (1 << 24)
#define     RISCV_HWPROBE_EXT_ZVKSH         (1 << 25)
#define     RISCV_HWPROBE_EXT_ZVKT          (1 << 26)
#define     RISCV_HWPROBE_EXT_ZFH           (1 << 27)
#define     RISCV_HWPROBE_EXT_ZFHMIN        (1 << 28)
#define     RISCV_HWPROBE_EXT_ZIHINTNTL     (1 << 29)
#define     RISCV_HWPROBE_EXT_ZVFH          (1 << 30)
#define     RISCV_HWPROBE_EXT_ZVFHMIN       (1ULL << 31)
#define     RISCV_HWPROBE_EXT_ZFA           (1ULL << 32)
#define     RISCV_HWPROBE_EXT_ZTSO          (1ULL << 33)
#define     RISCV_HWPROBE_EXT_ZACAS         (1ULL << 34)
#define     RISCV_HWPROBE_EXT_ZICOND        (1ULL << 35)

#define RISCV_HWPROBE_KEY_CPUPERF_0     5
#define     RISCV_HWPROBE_MISALIGNED_UNKNOWN     (0 << 0)
#define     RISCV_HWPROBE_MISALIGNED_EMULATED    (1 << 0)
#define     RISCV_HWPROBE_MISALIGNED_SLOW        (2 << 0)
#define     RISCV_HWPROBE_MISALIGNED_FAST        (3 << 0)
#define     RISCV_HWPROBE_MISALIGNED_UNSUPPORTED (4 << 0)
#define     RISCV_HWPROBE_MISALIGNED_MASK        (7 << 0)

#define RISCV_HWPROBE_KEY_ZICBOZ_BLOCK_SIZE 6

struct riscv_hwprobe {
    abi_llong  key;
    abi_ullong value;
};

static void risc_hwprobe_fill_pairs(CPURISCVState *env,
                                    struct riscv_hwprobe *pair,
                                    size_t pair_count)
{
    const RISCVCPUConfig *cfg = riscv_cpu_cfg(env);

    for (; pair_count > 0; pair_count--, pair++) {
        abi_llong key;
        abi_ullong value;
        __put_user(0, &pair->value);
        __get_user(key, &pair->key);
        switch (key) {
        case RISCV_HWPROBE_KEY_MVENDORID:
            __put_user(cfg->mvendorid, &pair->value);
            break;
        case RISCV_HWPROBE_KEY_MARCHID:
            __put_user(cfg->marchid, &pair->value);
            break;
        case RISCV_HWPROBE_KEY_MIMPID:
            __put_user(cfg->mimpid, &pair->value);
            break;
        case RISCV_HWPROBE_KEY_BASE_BEHAVIOR:
            value = riscv_has_ext(env, RVI) &&
                    riscv_has_ext(env, RVM) &&
                    riscv_has_ext(env, RVA) ?
                    RISCV_HWPROBE_BASE_BEHAVIOR_IMA : 0;
            __put_user(value, &pair->value);
            break;
        case RISCV_HWPROBE_KEY_IMA_EXT_0:
            value = riscv_has_ext(env, RVF) &&
                    riscv_has_ext(env, RVD) ?
                    RISCV_HWPROBE_IMA_FD : 0;
            value |= riscv_has_ext(env, RVC) ?
                     RISCV_HWPROBE_IMA_C : 0;
            value |= riscv_has_ext(env, RVV) ?
                     RISCV_HWPROBE_IMA_V : 0;
            value |= cfg->ext_zba ?
                     RISCV_HWPROBE_EXT_ZBA : 0;
            value |= cfg->ext_zbb ?
                     RISCV_HWPROBE_EXT_ZBB : 0;
            value |= cfg->ext_zbs ?
                     RISCV_HWPROBE_EXT_ZBS : 0;
            value |= cfg->ext_zicboz ?
                     RISCV_HWPROBE_EXT_ZICBOZ : 0;
            value |= cfg->ext_zbc ?
                     RISCV_HWPROBE_EXT_ZBC : 0;
            value |= cfg->ext_zbkb ?
                     RISCV_HWPROBE_EXT_ZBKB : 0;
            value |= cfg->ext_zbkc ?
                     RISCV_HWPROBE_EXT_ZBKC : 0;
            value |= cfg->ext_zbkx ?
                     RISCV_HWPROBE_EXT_ZBKX : 0;
            value |= cfg->ext_zknd ?
                     RISCV_HWPROBE_EXT_ZKND : 0;
            value |= cfg->ext_zkne ?
                     RISCV_HWPROBE_EXT_ZKNE : 0;
            value |= cfg->ext_zknh ?
                     RISCV_HWPROBE_EXT_ZKNH : 0;
            value |= cfg->ext_zksed ?
                     RISCV_HWPROBE_EXT_ZKSED : 0;
            value |= cfg->ext_zksh ?
                     RISCV_HWPROBE_EXT_ZKSH : 0;
            value |= cfg->ext_zkt ?
                     RISCV_HWPROBE_EXT_ZKT : 0;
            value |= cfg->ext_zvbb ?
                     RISCV_HWPROBE_EXT_ZVBB : 0;
            value |= cfg->ext_zvbc ?
                     RISCV_HWPROBE_EXT_ZVBC : 0;
            value |= cfg->ext_zvkb ?
                     RISCV_HWPROBE_EXT_ZVKB : 0;
            value |= cfg->ext_zvkg ?
                     RISCV_HWPROBE_EXT_ZVKG : 0;
            value |= cfg->ext_zvkned ?
                     RISCV_HWPROBE_EXT_ZVKNED : 0;
            value |= cfg->ext_zvknha ?
                     RISCV_HWPROBE_EXT_ZVKNHA : 0;
            value |= cfg->ext_zvknhb ?
                     RISCV_HWPROBE_EXT_ZVKNHB : 0;
            value |= cfg->ext_zvksed ?
                     RISCV_HWPROBE_EXT_ZVKSED : 0;
            value |= cfg->ext_zvksh ?
                     RISCV_HWPROBE_EXT_ZVKSH : 0;
            value |= cfg->ext_zvkt ?
                     RISCV_HWPROBE_EXT_ZVKT : 0;
            value |= cfg->ext_zfh ?
                     RISCV_HWPROBE_EXT_ZFH : 0;
            value |= cfg->ext_zfhmin ?
                     RISCV_HWPROBE_EXT_ZFHMIN : 0;
            value |= cfg->ext_zihintntl ?
                     RISCV_HWPROBE_EXT_ZIHINTNTL : 0;
            value |= cfg->ext_zvfh ?
                     RISCV_HWPROBE_EXT_ZVFH : 0;
            value |= cfg->ext_zvfhmin ?
                     RISCV_HWPROBE_EXT_ZVFHMIN : 0;
            value |= cfg->ext_zfa ?
                     RISCV_HWPROBE_EXT_ZFA : 0;
            value |= cfg->ext_ztso ?
                     RISCV_HWPROBE_EXT_ZTSO : 0;
            value |= cfg->ext_zacas ?
                     RISCV_HWPROBE_EXT_ZACAS : 0;
            value |= cfg->ext_zicond ?
                     RISCV_HWPROBE_EXT_ZICOND : 0;
            __put_user(value, &pair->value);
            break;
        case RISCV_HWPROBE_KEY_CPUPERF_0:
            __put_user(RISCV_HWPROBE_MISALIGNED_FAST, &pair->value);
            break;
        case RISCV_HWPROBE_KEY_ZICBOZ_BLOCK_SIZE:
            value = cfg->ext_zicboz ? cfg->cboz_blocksize : 0;
            __put_user(value, &pair->value);
            break;
        default:
            __put_user(-1, &pair->key);
            break;
        }
    }
}

static int cpu_set_valid(abi_long arg3, abi_long arg4)
{
    int ret, i, tmp;
    size_t host_mask_size, target_mask_size;
    unsigned long *host_mask;

    /*
     * cpu_set_t represent CPU masks as bit masks of type unsigned long *.
     * arg3 contains the cpu count.
     */
    tmp = (8 * sizeof(abi_ulong));
    target_mask_size = ((arg3 + tmp - 1) / tmp) * sizeof(abi_ulong);
    host_mask_size = (target_mask_size + (sizeof(*host_mask) - 1)) &
                     ~(sizeof(*host_mask) - 1);

    host_mask = alloca(host_mask_size);

    ret = target_to_host_cpu_mask(host_mask, host_mask_size,
                                  arg4, target_mask_size);
    if (ret != 0) {
        return ret;
    }

    for (i = 0 ; i < host_mask_size / sizeof(*host_mask); i++) {
        if (host_mask[i] != 0) {
            return 0;
        }
    }
    return -TARGET_EINVAL;
}

static abi_long do_riscv_hwprobe(CPUArchState *cpu_env, abi_long arg1,
                                 abi_long arg2, abi_long arg3,
                                 abi_long arg4, abi_long arg5)
{
    int ret;
    struct riscv_hwprobe *host_pairs;

    /* flags must be 0 */
    if (arg5 != 0) {
        return -TARGET_EINVAL;
    }

    /* check cpu_set */
    if (arg3 != 0) {
        ret = cpu_set_valid(arg3, arg4);
        if (ret != 0) {
            return ret;
        }
    } else if (arg4 != 0) {
        return -TARGET_EINVAL;
    }

    /* no pairs */
    if (arg2 == 0) {
        return 0;
    }

    host_pairs = lock_user(VERIFY_WRITE, arg1,
                           sizeof(*host_pairs) * (size_t)arg2, 0);
    if (host_pairs == NULL) {
        return -TARGET_EFAULT;
    }
    risc_hwprobe_fill_pairs(cpu_env, host_pairs, arg2);
    unlock_user(host_pairs, arg1, sizeof(*host_pairs) * (size_t)arg2);
    return 0;
}
#endif /* TARGET_NR_riscv_hwprobe */

#if defined(TARGET_NR_pivot_root) && defined(__NR_pivot_root)
_syscall2(int, pivot_root, const char *, new_root, const char *, put_old)
#endif

#if defined(TARGET_NR_open_tree) && defined(__NR_open_tree)
#define __NR_sys_open_tree __NR_open_tree
_syscall3(int, sys_open_tree, int, __dfd, const char *, __filename,
          unsigned int, __flags)
#endif

#if defined(TARGET_NR_move_mount) && defined(__NR_move_mount)
#define __NR_sys_move_mount __NR_move_mount
_syscall5(int, sys_move_mount, int, __from_dfd, const char *, __from_pathname,
           int, __to_dfd, const char *, __to_pathname, unsigned int, flag)
#endif

/* This is an internal helper for do_syscall so that it is easier
 * to have a single return point, so that actions, such as logging
 * of syscall results, can be performed.
 * All errnos that do_syscall() returns must be -TARGET_<errcode>.
 */
static abi_long do_syscall1(CPUArchState *cpu_env, int num, abi_long arg1,
                            abi_long arg2, abi_long arg3, abi_long arg4,
                            abi_long arg5, abi_long arg6, abi_long arg7,
                            abi_long arg8)
{
    CPUState *cpu = env_cpu(cpu_env);
    abi_long ret;
#if defined(TARGET_NR_stat) || defined(TARGET_NR_stat64) \
    || defined(TARGET_NR_lstat) || defined(TARGET_NR_lstat64) \
    || defined(TARGET_NR_fstat) || defined(TARGET_NR_fstat64) \
    || defined(TARGET_NR_statx)
    struct stat st;
#endif
#if defined(TARGET_NR_statfs) || defined(TARGET_NR_statfs64) \
    || defined(TARGET_NR_fstatfs)
    struct statfs stfs;
#endif
    void *p;

    switch(num) {
    case TARGET_NR_exit:
        /* In old applications this may be used to implement _exit(2).
           However in threaded applications it is used for thread termination,
           and _exit_group is used for application termination.
           Do thread termination if we have more then one thread.  */

        if (block_signals()) {
            return -QEMU_ERESTARTSYS;
        }

        pthread_mutex_lock(&clone_lock);

        if (CPU_NEXT(first_cpu)) {
            TaskState *ts = get_task_state(cpu);

            if (ts->child_tidptr) {
                put_user_u32(0, ts->child_tidptr);
                do_sys_futex(g2h(cpu, ts->child_tidptr),
                             FUTEX_WAKE, INT_MAX, NULL, NULL, 0);
            }

            object_unparent(OBJECT(cpu));
            object_unref(OBJECT(cpu));
            /*
             * At this point the CPU should be unrealized and removed
             * from cpu lists. We can clean-up the rest of the thread
             * data without the lock held.
             */

            pthread_mutex_unlock(&clone_lock);

            thread_cpu = NULL;
            g_free(ts);
            rcu_unregister_thread();
            pthread_exit(NULL);
        }

        pthread_mutex_unlock(&clone_lock);
        preexit_cleanup(cpu_env, arg1);
        _exit(arg1);
        return 0; /* avoid warning */
    case TARGET_NR_read:
        if (arg2 == 0 && arg3 == 0) {
            return get_errno(safe_read(arg1, 0, 0));
        } else {
            if (!(p = lock_user(VERIFY_WRITE, arg2, arg3, 0)))
                return -TARGET_EFAULT;
            ret = get_errno(safe_read(arg1, p, arg3));
            if (ret >= 0 &&
                fd_trans_host_to_target_data(arg1)) {
                ret = fd_trans_host_to_target_data(arg1)(p, ret);
            }
            unlock_user(p, arg2, ret);
        }
        return ret;
    case TARGET_NR_write:
        if (arg2 == 0 && arg3 == 0) {
            return get_errno(safe_write(arg1, 0, 0));
        }
        if (!(p = lock_user(VERIFY_READ, arg2, arg3, 1)))
            return -TARGET_EFAULT;
        if (fd_trans_target_to_host_data(arg1)) {
            void *copy = g_malloc(arg3);
            memcpy(copy, p, arg3);
            ret = fd_trans_target_to_host_data(arg1)(copy, arg3);
            if (ret >= 0) {
                ret = get_errno(safe_write(arg1, copy, ret));
            }
            g_free(copy);
        } else {
            ret = get_errno(safe_write(arg1, p, arg3));
        }
        unlock_user(p, arg2, 0);
        return ret;

#ifdef TARGET_NR_open
    case TARGET_NR_open:
        if (!(p = lock_user_string(arg1)))
            return -TARGET_EFAULT;
        ret = get_errno(do_guest_openat(cpu_env, AT_FDCWD, p,
                                  target_to_host_bitmask(arg2, fcntl_flags_tbl),
                                  arg3, true));
        fd_trans_unregister(ret);
        unlock_user(p, arg1, 0);
        return ret;
#endif
    case TARGET_NR_openat:
        if (!(p = lock_user_string(arg2)))
            return -TARGET_EFAULT;
        ret = get_errno(do_guest_openat(cpu_env, arg1, p,
                                  target_to_host_bitmask(arg3, fcntl_flags_tbl),
                                  arg4, true));
        fd_trans_unregister(ret);
        unlock_user(p, arg2, 0);
        return ret;
    case TARGET_NR_openat2:
        ret = do_openat2(cpu_env, arg1, arg2, arg3, arg4);
        return ret;
#if defined(TARGET_NR_name_to_handle_at) && defined(CONFIG_OPEN_BY_HANDLE)
    case TARGET_NR_name_to_handle_at:
        ret = do_name_to_handle_at(arg1, arg2, arg3, arg4, arg5);
        return ret;
#endif
#if defined(TARGET_NR_open_by_handle_at) && defined(CONFIG_OPEN_BY_HANDLE)
    case TARGET_NR_open_by_handle_at:
        ret = do_open_by_handle_at(arg1, arg2, arg3);
        fd_trans_unregister(ret);
        return ret;
#endif
#if defined(__NR_pidfd_open) && defined(TARGET_NR_pidfd_open)
    case TARGET_NR_pidfd_open:
        return get_errno(pidfd_open(arg1, arg2));
#endif
#if defined(__NR_pidfd_send_signal) && defined(TARGET_NR_pidfd_send_signal)
    case TARGET_NR_pidfd_send_signal:
        {
            siginfo_t uinfo, *puinfo;

            if (arg3) {
                p = lock_user(VERIFY_READ, arg3, sizeof(target_siginfo_t), 1);
                if (!p) {
                    return -TARGET_EFAULT;
                 }
                 target_to_host_siginfo(&uinfo, p);
                 unlock_user(p, arg3, 0);
                 puinfo = &uinfo;
            } else {
                 puinfo = NULL;
            }
            ret = get_errno(pidfd_send_signal(arg1, target_to_host_signal(arg2),
                                              puinfo, arg4));
        }
        return ret;
#endif
#if defined(__NR_pidfd_getfd) && defined(TARGET_NR_pidfd_getfd)
    case TARGET_NR_pidfd_getfd:
        return get_errno(pidfd_getfd(arg1, arg2, arg3));
#endif
    case TARGET_NR_close:
        fd_trans_unregister(arg1);
        return get_errno(close(arg1));
#if defined(__NR_close_range) && defined(TARGET_NR_close_range)
    case TARGET_NR_close_range:
        ret = get_errno(sys_close_range(arg1, arg2, arg3));
        if (ret == 0 && !(arg3 & CLOSE_RANGE_CLOEXEC)) {
            abi_long fd, maxfd;
            maxfd = MIN(arg2, target_fd_max);
            for (fd = arg1; fd < maxfd; fd++) {
                fd_trans_unregister(fd);
            }
        }
        return ret;
#endif

    case TARGET_NR_brk:
        return do_brk(arg1);
#ifdef TARGET_NR_fork
    case TARGET_NR_fork:
        return get_errno(do_fork(cpu_env, TARGET_SIGCHLD, 0, 0, 0, 0));
#endif
#ifdef TARGET_NR_waitpid
    case TARGET_NR_waitpid:
        {
            int status;
            ret = get_errno(safe_wait4(arg1, &status, arg3, 0));
            if (!is_error(ret) && arg2 && ret
                && put_user_s32(host_to_target_waitstatus(status), arg2))
                return -TARGET_EFAULT;
        }
        return ret;
#endif
#ifdef TARGET_NR_waitid
    case TARGET_NR_waitid:
        {
            struct rusage ru;
            siginfo_t info;

            ret = get_errno(safe_waitid(arg1, arg2, (arg3 ? &info : NULL),
                                        arg4, (arg5 ? &ru : NULL)));
            if (!is_error(ret)) {
                if (arg3) {
                    p = lock_user(VERIFY_WRITE, arg3,
                                  sizeof(target_siginfo_t), 0);
                    if (!p) {
                        return -TARGET_EFAULT;
                    }
                    host_to_target_siginfo(p, &info);
                    unlock_user(p, arg3, sizeof(target_siginfo_t));
                }
                if (arg5 && host_to_target_rusage(arg5, &ru)) {
                    return -TARGET_EFAULT;
                }
            }
        }
        return ret;
#endif
#ifdef TARGET_NR_creat /* not on alpha */
    case TARGET_NR_creat:
        if (!(p = lock_user_string(arg1)))
            return -TARGET_EFAULT;
        ret = get_errno(creat(p, arg2));
        fd_trans_unregister(ret);
        unlock_user(p, arg1, 0);
        return ret;
#endif
#ifdef TARGET_NR_link
    case TARGET_NR_link:
        {
            void * p2;
            p = lock_user_string(arg1);
            p2 = lock_user_string(arg2);
            if (!p || !p2)
                ret = -TARGET_EFAULT;
            else
                ret = get_errno(link(p, p2));
            unlock_user(p2, arg2, 0);
            unlock_user(p, arg1, 0);
        }
        return ret;
#endif
#if defined(TARGET_NR_linkat)
    case TARGET_NR_linkat:
        {
            void * p2 = NULL;
            if (!arg2 || !arg4)
                return -TARGET_EFAULT;
            p  = lock_user_string(arg2);
            p2 = lock_user_string(arg4);
            if (!p || !p2)
                ret = -TARGET_EFAULT;
            else
                ret = get_errno(linkat(arg1, p, arg3, p2, arg5));
            unlock_user(p, arg2, 0);
            unlock_user(p2, arg4, 0);
        }
        return ret;
#endif
#ifdef TARGET_NR_unlink
    case TARGET_NR_unlink:
        if (!(p = lock_user_string(arg1)))
            return -TARGET_EFAULT;
        ret = get_errno(unlink(p));
        unlock_user(p, arg1, 0);
        return ret;
#endif
#if defined(TARGET_NR_unlinkat)
    case TARGET_NR_unlinkat:
        if (!(p = lock_user_string(arg2)))
            return -TARGET_EFAULT;
        ret = get_errno(unlinkat(arg1, p, arg3));
        unlock_user(p, arg2, 0);
        return ret;
#endif
    case TARGET_NR_execveat:
        return do_execv(cpu_env, arg1, arg2, arg3, arg4, arg5, true);
    case TARGET_NR_execve:
        return do_execv(cpu_env, AT_FDCWD, arg1, arg2, arg3, 0, false);
    case TARGET_NR_chdir:
        if (!(p = lock_user_string(arg1)))
            return -TARGET_EFAULT;
        ret = get_errno(chdir(p));
        unlock_user(p, arg1, 0);
        return ret;
#ifdef TARGET_NR_time
    case TARGET_NR_time:
        {
            time_t host_time;
            ret = get_errno(time(&host_time));
            if (!is_error(ret)
                && arg1
                && put_user_sal(host_time, arg1))
                return -TARGET_EFAULT;
        }
        return ret;
#endif
#ifdef TARGET_NR_mknod
    case TARGET_NR_mknod:
        if (!(p = lock_user_string(arg1)))
            return -TARGET_EFAULT;
        ret = get_errno(mknod(p, arg2, arg3));
        unlock_user(p, arg1, 0);
        return ret;
#endif
#if defined(TARGET_NR_mknodat)
    case TARGET_NR_mknodat:
        if (!(p = lock_user_string(arg2)))
            return -TARGET_EFAULT;
        ret = get_errno(mknodat(arg1, p, arg3, arg4));
        unlock_user(p, arg2, 0);
        return ret;
#endif
#ifdef TARGET_NR_chmod
    case TARGET_NR_chmod:
        if (!(p = lock_user_string(arg1)))
            return -TARGET_EFAULT;
        ret = get_errno(chmod(p, arg2));
        unlock_user(p, arg1, 0);
        return ret;
#endif
#ifdef TARGET_NR_lseek
    case TARGET_NR_lseek:
        return get_errno(lseek(arg1, arg2, arg3));
#endif
#if defined(TARGET_NR_getxpid) && defined(TARGET_ALPHA)
    /* Alpha specific */
    case TARGET_NR_getxpid:
        cpu_env->ir[IR_A4] = getppid();
        return get_errno(getpid());
#endif
#ifdef TARGET_NR_getpid
    case TARGET_NR_getpid:
        return get_errno(getpid());
#endif
    case TARGET_NR_mount:
        {
            /* need to look at the data field */
            void *p2, *p3;

            if (arg1) {
                p = lock_user_string(arg1);
                if (!p) {
                    return -TARGET_EFAULT;
                }
            } else {
                p = NULL;
            }

            p2 = lock_user_string(arg2);
            if (!p2) {
                if (arg1) {
                    unlock_user(p, arg1, 0);
                }
                return -TARGET_EFAULT;
            }

            if (arg3) {
                p3 = lock_user_string(arg3);
                if (!p3) {
                    if (arg1) {
                        unlock_user(p, arg1, 0);
                    }
                    unlock_user(p2, arg2, 0);
                    return -TARGET_EFAULT;
                }
            } else {
                p3 = NULL;
            }

            /* FIXME - arg5 should be locked, but it isn't clear how to
             * do that since it's not guaranteed to be a NULL-terminated
             * string.
             */
            if (!arg5) {
                ret = mount(p, p2, p3, (unsigned long)arg4, NULL);
            } else {
                ret = mount(p, p2, p3, (unsigned long)arg4, g2h(cpu, arg5));
            }
            ret = get_errno(ret);

            if (arg1) {
                unlock_user(p, arg1, 0);
            }
            unlock_user(p2, arg2, 0);
            if (arg3) {
                unlock_user(p3, arg3, 0);
            }
        }
        return ret;
#if defined(TARGET_NR_umount) || defined(TARGET_NR_oldumount)
#if defined(TARGET_NR_umount)
    case TARGET_NR_umount:
#endif
#if defined(TARGET_NR_oldumount)
    case TARGET_NR_oldumount:
#endif
        if (!(p = lock_user_string(arg1)))
            return -TARGET_EFAULT;
        ret = get_errno(umount(p));
        unlock_user(p, arg1, 0);
        return ret;
#endif
#if defined(TARGET_NR_move_mount) && defined(__NR_move_mount)
    case TARGET_NR_move_mount:
        {
            void *p2, *p4;

            if (!arg2 || !arg4) {
                return -TARGET_EFAULT;
            }

            p2 = lock_user_string(arg2);
            if (!p2) {
                return -TARGET_EFAULT;
            }

            p4 = lock_user_string(arg4);
            if (!p4) {
                unlock_user(p2, arg2, 0);
                return -TARGET_EFAULT;
            }
            ret = get_errno(sys_move_mount(arg1, p2, arg3, p4, arg5));

            unlock_user(p2, arg2, 0);
            unlock_user(p4, arg4, 0);

            return ret;
        }
#endif
#if defined(TARGET_NR_open_tree) && defined(__NR_open_tree)
    case TARGET_NR_open_tree:
        {
            void *p2;
            int host_flags;

            if (!arg2) {
                return -TARGET_EFAULT;
            }

            p2 = lock_user_string(arg2);
            if (!p2) {
                return -TARGET_EFAULT;
            }

            host_flags = arg3 & ~TARGET_O_CLOEXEC;
            if (arg3 & TARGET_O_CLOEXEC) {
                host_flags |= O_CLOEXEC;
            }

            ret = get_errno(sys_open_tree(arg1, p2, host_flags));

            unlock_user(p2, arg2, 0);

            return ret;
        }
#endif
#ifdef TARGET_NR_stime /* not on alpha */
    case TARGET_NR_stime:
        {
            struct timespec ts;
            ts.tv_nsec = 0;
            if (get_user_sal(ts.tv_sec, arg1)) {
                return -TARGET_EFAULT;
            }
            return get_errno(clock_settime(CLOCK_REALTIME, &ts));
        }
#endif
#ifdef TARGET_NR_alarm /* not on alpha */
    case TARGET_NR_alarm:
        return alarm(arg1);
#endif
#ifdef TARGET_NR_pause /* not on alpha */
    case TARGET_NR_pause:
        if (!block_signals()) {
            sigsuspend(&get_task_state(cpu)->signal_mask);
        }
        return -TARGET_EINTR;
#endif
#ifdef TARGET_NR_utime
    case TARGET_NR_utime:
        {
            struct utimbuf tbuf, *host_tbuf;
            struct target_utimbuf *target_tbuf;
            if (arg2) {
                if (!lock_user_struct(VERIFY_READ, target_tbuf, arg2, 1))
                    return -TARGET_EFAULT;
                tbuf.actime = tswapal(target_tbuf->actime);
                tbuf.modtime = tswapal(target_tbuf->modtime);
                unlock_user_struct(target_tbuf, arg2, 0);
                host_tbuf = &tbuf;
            } else {
                host_tbuf = NULL;
            }
            if (!(p = lock_user_string(arg1)))
                return -TARGET_EFAULT;
            ret = get_errno(utime(p, host_tbuf));
            unlock_user(p, arg1, 0);
        }
        return ret;
#endif
#ifdef TARGET_NR_utimes
    case TARGET_NR_utimes:
        {
            struct timeval *tvp, tv[2];
            if (arg2) {
                if (copy_from_user_timeval(&tv[0], arg2)
                    || copy_from_user_timeval(&tv[1],
                                              arg2 + sizeof(struct target_timeval)))
                    return -TARGET_EFAULT;
                tvp = tv;
            } else {
                tvp = NULL;
            }
            if (!(p = lock_user_string(arg1)))
                return -TARGET_EFAULT;
            ret = get_errno(utimes(p, tvp));
            unlock_user(p, arg1, 0);
        }
        return ret;
#endif
#if defined(TARGET_NR_futimesat)
    case TARGET_NR_futimesat:
        {
            struct timeval *tvp, tv[2];
            if (arg3) {
                if (copy_from_user_timeval(&tv[0], arg3)
                    || copy_from_user_timeval(&tv[1],
                                              arg3 + sizeof(struct target_timeval)))
                    return -TARGET_EFAULT;
                tvp = tv;
            } else {
                tvp = NULL;
            }
            if (!(p = lock_user_string(arg2))) {
                return -TARGET_EFAULT;
            }
            ret = get_errno(futimesat(arg1, path(p), tvp));
            unlock_user(p, arg2, 0);
        }
        return ret;
#endif
#ifdef TARGET_NR_access
    case TARGET_NR_access:
        if (!(p = lock_user_string(arg1))) {
            return -TARGET_EFAULT;
        }
        ret = get_errno(access(path(p), arg2));
        unlock_user(p, arg1, 0);
        return ret;
#endif
#if defined(TARGET_NR_faccessat) && defined(__NR_faccessat)
    case TARGET_NR_faccessat:
        if (!(p = lock_user_string(arg2))) {
            return -TARGET_EFAULT;
        }
        ret = get_errno(faccessat(arg1, p, arg3, 0));
        unlock_user(p, arg2, 0);
        return ret;
#endif
#if defined(TARGET_NR_faccessat2)
    case TARGET_NR_faccessat2:
        if (!(p = lock_user_string(arg2))) {
            return -TARGET_EFAULT;
        }
        ret = get_errno(faccessat(arg1, p, arg3, arg4));
        unlock_user(p, arg2, 0);
        return ret;
#endif
#ifdef TARGET_NR_nice /* not on alpha */
    case TARGET_NR_nice:
        return get_errno(nice(arg1));
#endif
    case TARGET_NR_sync:
        sync();
        return 0;
#if defined(TARGET_NR_syncfs) && defined(CONFIG_SYNCFS)
    case TARGET_NR_syncfs:
        return get_errno(syncfs(arg1));
#endif
    case TARGET_NR_kill:
        return get_errno(safe_kill(arg1, target_to_host_signal(arg2)));
#ifdef TARGET_NR_rename
    case TARGET_NR_rename:
        {
            void *p2;
            p = lock_user_string(arg1);
            p2 = lock_user_string(arg2);
            if (!p || !p2)
                ret = -TARGET_EFAULT;
            else
                ret = get_errno(rename(p, p2));
            unlock_user(p2, arg2, 0);
            unlock_user(p, arg1, 0);
        }
        return ret;
#endif
#if defined(TARGET_NR_renameat)
    case TARGET_NR_renameat:
        {
            void *p2;
            p  = lock_user_string(arg2);
            p2 = lock_user_string(arg4);
            if (!p || !p2)
                ret = -TARGET_EFAULT;
            else
                ret = get_errno(renameat(arg1, p, arg3, p2));
            unlock_user(p2, arg4, 0);
            unlock_user(p, arg2, 0);
        }
        return ret;
#endif
#if defined(TARGET_NR_renameat2)
    case TARGET_NR_renameat2:
        {
            void *p2;
            p  = lock_user_string(arg2);
            p2 = lock_user_string(arg4);
            if (!p || !p2) {
                ret = -TARGET_EFAULT;
            } else {
                ret = get_errno(sys_renameat2(arg1, p, arg3, p2, arg5));
            }
            unlock_user(p2, arg4, 0);
            unlock_user(p, arg2, 0);
        }
        return ret;
#endif
#ifdef TARGET_NR_mkdir
    case TARGET_NR_mkdir:
        if (!(p = lock_user_string(arg1)))
            return -TARGET_EFAULT;
        ret = get_errno(mkdir(p, arg2));
        unlock_user(p, arg1, 0);
        return ret;
#endif
#if defined(TARGET_NR_mkdirat)
    case TARGET_NR_mkdirat:
        if (!(p = lock_user_string(arg2)))
            return -TARGET_EFAULT;
        ret = get_errno(mkdirat(arg1, p, arg3));
        unlock_user(p, arg2, 0);
        return ret;
#endif
#ifdef TARGET_NR_rmdir
    case TARGET_NR_rmdir:
        if (!(p = lock_user_string(arg1)))
            return -TARGET_EFAULT;
        ret = get_errno(rmdir(p));
        unlock_user(p, arg1, 0);
        return ret;
#endif
    case TARGET_NR_dup:
        ret = get_errno(dup(arg1));
        if (ret >= 0) {
            fd_trans_dup(arg1, ret);
        }
        return ret;
#ifdef TARGET_NR_pipe
    case TARGET_NR_pipe:
        return do_pipe(cpu_env, arg1, 0, 0);
#endif
#ifdef TARGET_NR_pipe2
    case TARGET_NR_pipe2:
        return do_pipe(cpu_env, arg1,
                       target_to_host_bitmask(arg2, fcntl_flags_tbl), 1);
#endif
    case TARGET_NR_times:
        {
            struct target_tms *tmsp;
            struct tms tms;
            ret = get_errno(times(&tms));
            if (arg1) {
                tmsp = lock_user(VERIFY_WRITE, arg1, sizeof(struct target_tms), 0);
                if (!tmsp)
                    return -TARGET_EFAULT;
                tmsp->tms_utime = tswapal(host_to_target_clock_t(tms.tms_utime));
                tmsp->tms_stime = tswapal(host_to_target_clock_t(tms.tms_stime));
                tmsp->tms_cutime = tswapal(host_to_target_clock_t(tms.tms_cutime));
                tmsp->tms_cstime = tswapal(host_to_target_clock_t(tms.tms_cstime));
            }
            if (!is_error(ret))
                ret = host_to_target_clock_t(ret);
        }
        return ret;
    case TARGET_NR_acct:
        if (arg1 == 0) {
            ret = get_errno(acct(NULL));
        } else {
            if (!(p = lock_user_string(arg1))) {
                return -TARGET_EFAULT;
            }
            ret = get_errno(acct(path(p)));
            unlock_user(p, arg1, 0);
        }
        return ret;
#ifdef TARGET_NR_umount2
    case TARGET_NR_umount2:
        if (!(p = lock_user_string(arg1)))
            return -TARGET_EFAULT;
        ret = get_errno(umount2(p, arg2));
        unlock_user(p, arg1, 0);
        return ret;
#endif
    case TARGET_NR_ioctl:
        return do_ioctl(arg1, arg2, arg3);
#ifdef TARGET_NR_fcntl
    case TARGET_NR_fcntl:
        return do_fcntl(arg1, arg2, arg3);
#endif
    case TARGET_NR_setpgid:
        return get_errno(setpgid(arg1, arg2));
    case TARGET_NR_umask:
        return get_errno(umask(arg1));
    case TARGET_NR_chroot:
        if (!(p = lock_user_string(arg1)))
            return -TARGET_EFAULT;
        ret = get_errno(chroot(p));
        unlock_user(p, arg1, 0);
        return ret;
#ifdef TARGET_NR_dup2
    case TARGET_NR_dup2:
        ret = get_errno(dup2(arg1, arg2));
        if (ret >= 0) {
            fd_trans_dup(arg1, arg2);
        }
        return ret;
#endif
#if defined(CONFIG_DUP3) && defined(TARGET_NR_dup3)
    case TARGET_NR_dup3:
    {
        int host_flags;

        if ((arg3 & ~TARGET_O_CLOEXEC) != 0) {
            return -EINVAL;
        }
        host_flags = target_to_host_bitmask(arg3, fcntl_flags_tbl);
        ret = get_errno(dup3(arg1, arg2, host_flags));
        if (ret >= 0) {
            fd_trans_dup(arg1, arg2);
        }
        return ret;
    }
#endif
#ifdef TARGET_NR_getppid /* not on alpha */
    case TARGET_NR_getppid:
        return get_errno(getppid());
#endif
#ifdef TARGET_NR_getpgrp
    case TARGET_NR_getpgrp:
        return get_errno(getpgrp());
#endif
    case TARGET_NR_setsid:
        return get_errno(setsid());
#ifdef TARGET_NR_sigaction
    case TARGET_NR_sigaction:
        {
#if defined(TARGET_MIPS)
	    struct target_sigaction act, oact, *pact, *old_act;

	    if (arg2) {
                if (!lock_user_struct(VERIFY_READ, old_act, arg2, 1))
                    return -TARGET_EFAULT;
		act._sa_handler = old_act->_sa_handler;
		target_siginitset(&act.sa_mask, old_act->sa_mask.sig[0]);
		act.sa_flags = old_act->sa_flags;
		unlock_user_struct(old_act, arg2, 0);
		pact = &act;
	    } else {
		pact = NULL;
	    }

        ret = get_errno(do_sigaction(arg1, pact, &oact, 0));

	    if (!is_error(ret) && arg3) {
                if (!lock_user_struct(VERIFY_WRITE, old_act, arg3, 0))
                    return -TARGET_EFAULT;
		old_act->_sa_handler = oact._sa_handler;
		old_act->sa_flags = oact.sa_flags;
		old_act->sa_mask.sig[0] = oact.sa_mask.sig[0];
		old_act->sa_mask.sig[1] = 0;
		old_act->sa_mask.sig[2] = 0;
		old_act->sa_mask.sig[3] = 0;
		unlock_user_struct(old_act, arg3, 1);
	    }
#else
            struct target_old_sigaction *old_act;
            struct target_sigaction act, oact, *pact;
            if (arg2) {
                if (!lock_user_struct(VERIFY_READ, old_act, arg2, 1))
                    return -TARGET_EFAULT;
                act._sa_handler = old_act->_sa_handler;
                target_siginitset(&act.sa_mask, old_act->sa_mask);
                act.sa_flags = old_act->sa_flags;
#ifdef TARGET_ARCH_HAS_SA_RESTORER
                act.sa_restorer = old_act->sa_restorer;
#endif
                unlock_user_struct(old_act, arg2, 0);
                pact = &act;
            } else {
                pact = NULL;
            }
            ret = get_errno(do_sigaction(arg1, pact, &oact, 0));
            if (!is_error(ret) && arg3) {
                if (!lock_user_struct(VERIFY_WRITE, old_act, arg3, 0))
                    return -TARGET_EFAULT;
                old_act->_sa_handler = oact._sa_handler;
                old_act->sa_mask = oact.sa_mask.sig[0];
                old_act->sa_flags = oact.sa_flags;
#ifdef TARGET_ARCH_HAS_SA_RESTORER
                old_act->sa_restorer = oact.sa_restorer;
#endif
                unlock_user_struct(old_act, arg3, 1);
            }
#endif
        }
        return ret;
#endif
    case TARGET_NR_rt_sigaction:
        {
            /*
             * For Alpha and SPARC this is a 5 argument syscall, with
             * a 'restorer' parameter which must be copied into the
             * sa_restorer field of the sigaction struct.
             * For Alpha that 'restorer' is arg5; for SPARC it is arg4,
             * and arg5 is the sigsetsize.
             */
#if defined(TARGET_ALPHA)
            target_ulong sigsetsize = arg4;
            target_ulong restorer = arg5;
#elif defined(TARGET_SPARC)
            target_ulong restorer = arg4;
            target_ulong sigsetsize = arg5;
#else
            target_ulong sigsetsize = arg4;
            target_ulong restorer = 0;
#endif
            struct target_sigaction *act = NULL;
            struct target_sigaction *oact = NULL;

            if (sigsetsize != sizeof(target_sigset_t)) {
                return -TARGET_EINVAL;
            }
            if (arg2 && !lock_user_struct(VERIFY_READ, act, arg2, 1)) {
                return -TARGET_EFAULT;
            }
            if (arg3 && !lock_user_struct(VERIFY_WRITE, oact, arg3, 0)) {
                ret = -TARGET_EFAULT;
            } else {
                ret = get_errno(do_sigaction(arg1, act, oact, restorer));
                if (oact) {
                    unlock_user_struct(oact, arg3, 1);
                }
            }
            if (act) {
                unlock_user_struct(act, arg2, 0);
            }
        }
        return ret;
#ifdef TARGET_NR_sgetmask /* not on alpha */
    case TARGET_NR_sgetmask:
        {
            sigset_t cur_set;
            abi_ulong target_set;
            ret = do_sigprocmask(0, NULL, &cur_set);
            if (!ret) {
                host_to_target_old_sigset(&target_set, &cur_set);
                ret = target_set;
            }
        }
        return ret;
#endif
#ifdef TARGET_NR_ssetmask /* not on alpha */
    case TARGET_NR_ssetmask:
        {
            sigset_t set, oset;
            abi_ulong target_set = arg1;
            target_to_host_old_sigset(&set, &target_set);
            ret = do_sigprocmask(SIG_SETMASK, &set, &oset);
            if (!ret) {
                host_to_target_old_sigset(&target_set, &oset);
                ret = target_set;
            }
        }
        return ret;
#endif
#ifdef TARGET_NR_sigprocmask
    case TARGET_NR_sigprocmask:
        {
#if defined(TARGET_ALPHA)
            sigset_t set, oldset;
            abi_ulong mask;
            int how;

            switch (arg1) {
            case TARGET_SIG_BLOCK:
                how = SIG_BLOCK;
                break;
            case TARGET_SIG_UNBLOCK:
                how = SIG_UNBLOCK;
                break;
            case TARGET_SIG_SETMASK:
                how = SIG_SETMASK;
                break;
            default:
                return -TARGET_EINVAL;
            }
            mask = arg2;
            target_to_host_old_sigset(&set, &mask);

            ret = do_sigprocmask(how, &set, &oldset);
            if (!is_error(ret)) {
                host_to_target_old_sigset(&mask, &oldset);
                ret = mask;
                cpu_env->ir[IR_V0] = 0; /* force no error */
            }
#else
            sigset_t set, oldset, *set_ptr;
            int how;

            if (arg2) {
                p = lock_user(VERIFY_READ, arg2, sizeof(target_sigset_t), 1);
                if (!p) {
                    return -TARGET_EFAULT;
                }
                target_to_host_old_sigset(&set, p);
                unlock_user(p, arg2, 0);
                set_ptr = &set;
                switch (arg1) {
                case TARGET_SIG_BLOCK:
                    how = SIG_BLOCK;
                    break;
                case TARGET_SIG_UNBLOCK:
                    how = SIG_UNBLOCK;
                    break;
                case TARGET_SIG_SETMASK:
                    how = SIG_SETMASK;
                    break;
                default:
                    return -TARGET_EINVAL;
                }
            } else {
                how = 0;
                set_ptr = NULL;
            }
            ret = do_sigprocmask(how, set_ptr, &oldset);
            if (!is_error(ret) && arg3) {
                if (!(p = lock_user(VERIFY_WRITE, arg3, sizeof(target_sigset_t), 0)))
                    return -TARGET_EFAULT;
                host_to_target_old_sigset(p, &oldset);
                unlock_user(p, arg3, sizeof(target_sigset_t));
            }
#endif
        }
        return ret;
#endif
    case TARGET_NR_rt_sigprocmask:
        {
            int how = arg1;
            sigset_t set, oldset, *set_ptr;

            if (arg4 != sizeof(target_sigset_t)) {
                return -TARGET_EINVAL;
            }

            if (arg2) {
                p = lock_user(VERIFY_READ, arg2, sizeof(target_sigset_t), 1);
                if (!p) {
                    return -TARGET_EFAULT;
                }
                target_to_host_sigset(&set, p);
                unlock_user(p, arg2, 0);
                set_ptr = &set;
                switch(how) {
                case TARGET_SIG_BLOCK:
                    how = SIG_BLOCK;
                    break;
                case TARGET_SIG_UNBLOCK:
                    how = SIG_UNBLOCK;
                    break;
                case TARGET_SIG_SETMASK:
                    how = SIG_SETMASK;
                    break;
                default:
                    return -TARGET_EINVAL;
                }
            } else {
                how = 0;
                set_ptr = NULL;
            }
            ret = do_sigprocmask(how, set_ptr, &oldset);
            if (!is_error(ret) && arg3) {
                if (!(p = lock_user(VERIFY_WRITE, arg3, sizeof(target_sigset_t), 0)))
                    return -TARGET_EFAULT;
                host_to_target_sigset(p, &oldset);
                unlock_user(p, arg3, sizeof(target_sigset_t));
            }
        }
        return ret;
#ifdef TARGET_NR_sigpending
    case TARGET_NR_sigpending:
        {
            sigset_t set;
            ret = get_errno(sigpending(&set));
            if (!is_error(ret)) {
                if (!(p = lock_user(VERIFY_WRITE, arg1, sizeof(target_sigset_t), 0)))
                    return -TARGET_EFAULT;
                host_to_target_old_sigset(p, &set);
                unlock_user(p, arg1, sizeof(target_sigset_t));
            }
        }
        return ret;
#endif
    case TARGET_NR_rt_sigpending:
        {
            sigset_t set;

            /* Yes, this check is >, not != like most. We follow the kernel's
             * logic and it does it like this because it implements
             * NR_sigpending through the same code path, and in that case
             * the old_sigset_t is smaller in size.
             */
            if (arg2 > sizeof(target_sigset_t)) {
                return -TARGET_EINVAL;
            }

            ret = get_errno(sigpending(&set));
            if (!is_error(ret)) {
                if (!(p = lock_user(VERIFY_WRITE, arg1, sizeof(target_sigset_t), 0)))
                    return -TARGET_EFAULT;
                host_to_target_sigset(p, &set);
                unlock_user(p, arg1, sizeof(target_sigset_t));
            }
        }
        return ret;
#ifdef TARGET_NR_sigsuspend
    case TARGET_NR_sigsuspend:
        {
            sigset_t *set;

#if defined(TARGET_ALPHA)
            TaskState *ts = get_task_state(cpu);
            /* target_to_host_old_sigset will bswap back */
            abi_ulong mask = tswapal(arg1);
            set = &ts->sigsuspend_mask;
            target_to_host_old_sigset(set, &mask);
#else
            ret = process_sigsuspend_mask(&set, arg1, sizeof(target_sigset_t));
            if (ret != 0) {
                return ret;
            }
#endif
            ret = get_errno(safe_rt_sigsuspend(set, SIGSET_T_SIZE));
            finish_sigsuspend_mask(ret);
        }
        return ret;
#endif
    case TARGET_NR_rt_sigsuspend:
        {
            sigset_t *set;

            ret = process_sigsuspend_mask(&set, arg1, arg2);
            if (ret != 0) {
                return ret;
            }
            ret = get_errno(safe_rt_sigsuspend(set, SIGSET_T_SIZE));
            finish_sigsuspend_mask(ret);
        }
        return ret;
#ifdef TARGET_NR_rt_sigtimedwait
    case TARGET_NR_rt_sigtimedwait:
        {
            sigset_t set;
            struct timespec uts, *puts;
            siginfo_t uinfo;

            if (arg4 != sizeof(target_sigset_t)) {
                return -TARGET_EINVAL;
            }

            if (!(p = lock_user(VERIFY_READ, arg1, sizeof(target_sigset_t), 1)))
                return -TARGET_EFAULT;
            target_to_host_sigset(&set, p);
            unlock_user(p, arg1, 0);
            if (arg3) {
                puts = &uts;
                if (target_to_host_timespec(puts, arg3)) {
                    return -TARGET_EFAULT;
                }
            } else {
                puts = NULL;
            }
            ret = get_errno(safe_rt_sigtimedwait(&set, &uinfo, puts,
                                                 SIGSET_T_SIZE));
            if (!is_error(ret)) {
                if (arg2) {
                    p = lock_user(VERIFY_WRITE, arg2, sizeof(target_siginfo_t),
                                  0);
                    if (!p) {
                        return -TARGET_EFAULT;
                    }
                    host_to_target_siginfo(p, &uinfo);
                    unlock_user(p, arg2, sizeof(target_siginfo_t));
                }
                ret = host_to_target_signal(ret);
            }
        }
        return ret;
#endif
#ifdef TARGET_NR_rt_sigtimedwait_time64
    case TARGET_NR_rt_sigtimedwait_time64:
        {
            sigset_t set;
            struct timespec uts, *puts;
            siginfo_t uinfo;

            if (arg4 != sizeof(target_sigset_t)) {
                return -TARGET_EINVAL;
            }

            p = lock_user(VERIFY_READ, arg1, sizeof(target_sigset_t), 1);
            if (!p) {
                return -TARGET_EFAULT;
            }
            target_to_host_sigset(&set, p);
            unlock_user(p, arg1, 0);
            if (arg3) {
                puts = &uts;
                if (target_to_host_timespec64(puts, arg3)) {
                    return -TARGET_EFAULT;
                }
            } else {
                puts = NULL;
            }
            ret = get_errno(safe_rt_sigtimedwait(&set, &uinfo, puts,
                                                 SIGSET_T_SIZE));
            if (!is_error(ret)) {
                if (arg2) {
                    p = lock_user(VERIFY_WRITE, arg2,
                                  sizeof(target_siginfo_t), 0);
                    if (!p) {
                        return -TARGET_EFAULT;
                    }
                    host_to_target_siginfo(p, &uinfo);
                    unlock_user(p, arg2, sizeof(target_siginfo_t));
                }
                ret = host_to_target_signal(ret);
            }
        }
        return ret;
#endif
    case TARGET_NR_rt_sigqueueinfo:
        {
            siginfo_t uinfo;

            p = lock_user(VERIFY_READ, arg3, sizeof(target_siginfo_t), 1);
            if (!p) {
                return -TARGET_EFAULT;
            }
            target_to_host_siginfo(&uinfo, p);
            unlock_user(p, arg3, 0);
            ret = get_errno(sys_rt_sigqueueinfo(arg1, target_to_host_signal(arg2), &uinfo));
        }
        return ret;
    case TARGET_NR_rt_tgsigqueueinfo:
        {
            siginfo_t uinfo;

            p = lock_user(VERIFY_READ, arg4, sizeof(target_siginfo_t), 1);
            if (!p) {
                return -TARGET_EFAULT;
            }
            target_to_host_siginfo(&uinfo, p);
            unlock_user(p, arg4, 0);
            ret = get_errno(sys_rt_tgsigqueueinfo(arg1, arg2, target_to_host_signal(arg3), &uinfo));
        }
        return ret;
#ifdef TARGET_NR_sigreturn
    case TARGET_NR_sigreturn:
        if (block_signals()) {
            return -QEMU_ERESTARTSYS;
        }
        return do_sigreturn(cpu_env);
#endif
    case TARGET_NR_rt_sigreturn:
        if (block_signals()) {
            return -QEMU_ERESTARTSYS;
        }
        return do_rt_sigreturn(cpu_env);
    case TARGET_NR_sethostname:
        if (!(p = lock_user_string(arg1)))
            return -TARGET_EFAULT;
        ret = get_errno(sethostname(p, arg2));
        unlock_user(p, arg1, 0);
        return ret;
#ifdef TARGET_NR_setrlimit
    case TARGET_NR_setrlimit:
        {
            int resource = target_to_host_resource(arg1);
            struct target_rlimit *target_rlim;
            struct rlimit rlim;
            if (!lock_user_struct(VERIFY_READ, target_rlim, arg2, 1))
                return -TARGET_EFAULT;
            rlim.rlim_cur = target_to_host_rlim(target_rlim->rlim_cur);
            rlim.rlim_max = target_to_host_rlim(target_rlim->rlim_max);
            unlock_user_struct(target_rlim, arg2, 0);
            /*
             * If we just passed through resource limit settings for memory then
             * they would also apply to QEMU's own allocations, and QEMU will
             * crash or hang or die if its allocations fail. Ideally we would
             * track the guest allocations in QEMU and apply the limits ourselves.
             * For now, just tell the guest the call succeeded but don't actually
             * limit anything.
             */
            if (resource != RLIMIT_AS &&
                resource != RLIMIT_DATA &&
                resource != RLIMIT_STACK) {
                return get_errno(setrlimit(resource, &rlim));
            } else {
                return 0;
            }
        }
#endif
#ifdef TARGET_NR_getrlimit
    case TARGET_NR_getrlimit:
        {
            int resource = target_to_host_resource(arg1);
            struct target_rlimit *target_rlim;
            struct rlimit rlim;

            ret = get_errno(getrlimit(resource, &rlim));
            if (!is_error(ret)) {
                if (!lock_user_struct(VERIFY_WRITE, target_rlim, arg2, 0))
                    return -TARGET_EFAULT;
                target_rlim->rlim_cur = host_to_target_rlim(rlim.rlim_cur);
                target_rlim->rlim_max = host_to_target_rlim(rlim.rlim_max);
                unlock_user_struct(target_rlim, arg2, 1);
            }
        }
        return ret;
#endif
    case TARGET_NR_getrusage:
        {
            struct rusage rusage;
            ret = get_errno(getrusage(arg1, &rusage));
            if (!is_error(ret)) {
                ret = host_to_target_rusage(arg2, &rusage);
            }
        }
        return ret;
#if defined(TARGET_NR_gettimeofday)
    case TARGET_NR_gettimeofday:
        {
            struct timeval tv;
            struct timezone tz;

            ret = get_errno(gettimeofday(&tv, &tz));
            if (!is_error(ret)) {
                if (arg1 && copy_to_user_timeval(arg1, &tv)) {
                    return -TARGET_EFAULT;
                }
                if (arg2 && copy_to_user_timezone(arg2, &tz)) {
                    return -TARGET_EFAULT;
                }
            }
        }
        return ret;
#endif
#if defined(TARGET_NR_settimeofday)
    case TARGET_NR_settimeofday:
        {
            struct timeval tv, *ptv = NULL;
            struct timezone tz, *ptz = NULL;

            if (arg1) {
                if (copy_from_user_timeval(&tv, arg1)) {
                    return -TARGET_EFAULT;
                }
                ptv = &tv;
            }

            if (arg2) {
                if (copy_from_user_timezone(&tz, arg2)) {
                    return -TARGET_EFAULT;
                }
                ptz = &tz;
            }

            return get_errno(settimeofday(ptv, ptz));
        }
#endif
#if defined(TARGET_NR_select)
    case TARGET_NR_select:
#if defined(TARGET_WANT_NI_OLD_SELECT)
        /* some architectures used to have old_select here
         * but now ENOSYS it.
         */
        ret = -TARGET_ENOSYS;
#elif defined(TARGET_WANT_OLD_SYS_SELECT)
        ret = do_old_select(arg1);
#else
        ret = do_select(arg1, arg2, arg3, arg4, arg5);
#endif
        return ret;
#endif
#ifdef TARGET_NR_pselect6
    case TARGET_NR_pselect6:
        return do_pselect6(arg1, arg2, arg3, arg4, arg5, arg6, false);
#endif
#ifdef TARGET_NR_pselect6_time64
    case TARGET_NR_pselect6_time64:
        return do_pselect6(arg1, arg2, arg3, arg4, arg5, arg6, true);
#endif
#ifdef TARGET_NR_symlink
    case TARGET_NR_symlink:
        {
            void *p2;
            p = lock_user_string(arg1);
            p2 = lock_user_string(arg2);
            if (!p || !p2)
                ret = -TARGET_EFAULT;
            else
                ret = get_errno(symlink(p, p2));
            unlock_user(p2, arg2, 0);
            unlock_user(p, arg1, 0);
        }
        return ret;
#endif
#if defined(TARGET_NR_symlinkat)
    case TARGET_NR_symlinkat:
        {
            void *p2;
            p  = lock_user_string(arg1);
            p2 = lock_user_string(arg3);
            if (!p || !p2)
                ret = -TARGET_EFAULT;
            else
                ret = get_errno(symlinkat(p, arg2, p2));
            unlock_user(p2, arg3, 0);
            unlock_user(p, arg1, 0);
        }
        return ret;
#endif
#ifdef TARGET_NR_readlink
    case TARGET_NR_readlink:
        {
            void *p2;
            p = lock_user_string(arg1);
            p2 = lock_user(VERIFY_WRITE, arg2, arg3, 0);
            ret = get_errno(do_guest_readlink(p, p2, arg3));
            unlock_user(p2, arg2, ret);
            unlock_user(p, arg1, 0);
        }
        return ret;
#endif
#if defined(TARGET_NR_readlinkat)
    case TARGET_NR_readlinkat:
        {
            void *p2;
            p  = lock_user_string(arg2);
            p2 = lock_user(VERIFY_WRITE, arg3, arg4, 0);
            if (!p || !p2) {
                ret = -TARGET_EFAULT;
            } else if (!arg4) {
                /* Short circuit this for the magic exe check. */
                ret = -TARGET_EINVAL;
            } else if (is_proc_myself((const char *)p, "exe")) {
                /*
                 * Don't worry about sign mismatch as earlier mapping
                 * logic would have thrown a bad address error.
                 */
                ret = MIN(strlen(exec_path), arg4);
                /* We cannot NUL terminate the string. */
                memcpy(p2, exec_path, ret);
            } else {
                ret = get_errno(readlinkat(arg1, path(p), p2, arg4));
            }
            unlock_user(p2, arg3, ret);
            unlock_user(p, arg2, 0);
        }
        return ret;
#endif
#ifdef TARGET_NR_swapon
    case TARGET_NR_swapon:
        if (!(p = lock_user_string(arg1)))
            return -TARGET_EFAULT;
        ret = get_errno(swapon(p, arg2));
        unlock_user(p, arg1, 0);
        return ret;
#endif
    case TARGET_NR_reboot:
        if (arg3 == LINUX_REBOOT_CMD_RESTART2) {
           /* arg4 must be ignored in all other cases */
           p = lock_user_string(arg4);
           if (!p) {
               return -TARGET_EFAULT;
           }
           ret = get_errno(reboot(arg1, arg2, arg3, p));
           unlock_user(p, arg4, 0);
        } else {
           ret = get_errno(reboot(arg1, arg2, arg3, NULL));
        }
        return ret;
#ifdef TARGET_NR_mmap
    case TARGET_NR_mmap:
#ifdef TARGET_ARCH_WANT_SYS_OLD_MMAP
        {
            abi_ulong *v;
            abi_ulong v1, v2, v3, v4, v5, v6;
            if (!(v = lock_user(VERIFY_READ, arg1, 6 * sizeof(abi_ulong), 1)))
                return -TARGET_EFAULT;
            v1 = tswapal(v[0]);
            v2 = tswapal(v[1]);
            v3 = tswapal(v[2]);
            v4 = tswapal(v[3]);
            v5 = tswapal(v[4]);
            v6 = tswapal(v[5]);
            unlock_user(v, arg1, 0);
            return do_mmap(v1, v2, v3, v4, v5, v6);
        }
#else
        /* mmap pointers are always untagged */
        return do_mmap(arg1, arg2, arg3, arg4, arg5, arg6);
#endif
#endif
#ifdef TARGET_NR_mmap2
    case TARGET_NR_mmap2:
#ifndef MMAP_SHIFT
#define MMAP_SHIFT 12
#endif
        return do_mmap(arg1, arg2, arg3, arg4, arg5,
                       (off_t)(abi_ulong)arg6 << MMAP_SHIFT);
#endif
    case TARGET_NR_munmap:
        arg1 = cpu_untagged_addr(cpu, arg1);
        return get_errno(target_munmap(arg1, arg2));
    case TARGET_NR_mprotect:
        arg1 = cpu_untagged_addr(cpu, arg1);
        {
            TaskState *ts = get_task_state(cpu);
            /* Special hack to detect libc making the stack executable.  */
            if ((arg3 & PROT_GROWSDOWN)
                && arg1 >= ts->info->stack_limit
                && arg1 <= ts->info->start_stack) {
                arg3 &= ~PROT_GROWSDOWN;
                arg2 = arg2 + arg1 - ts->info->stack_limit;
                arg1 = ts->info->stack_limit;
            }
        }
        return get_errno(target_mprotect(arg1, arg2, arg3));
#ifdef TARGET_NR_mremap
    case TARGET_NR_mremap:
        arg1 = cpu_untagged_addr(cpu, arg1);
        /* mremap new_addr (arg5) is always untagged */
        return get_errno(target_mremap(arg1, arg2, arg3, arg4, arg5));
#endif
        /* ??? msync/mlock/munlock are broken for softmmu.  */
#ifdef TARGET_NR_msync
    case TARGET_NR_msync:
        return get_errno(msync(g2h(cpu, arg1), arg2,
                               target_to_host_msync_arg(arg3)));
#endif
#ifdef TARGET_NR_mlock
    case TARGET_NR_mlock:
        return get_errno(mlock(g2h(cpu, arg1), arg2));
#endif
#ifdef TARGET_NR_munlock
    case TARGET_NR_munlock:
        return get_errno(munlock(g2h(cpu, arg1), arg2));
#endif
#ifdef TARGET_NR_mlockall
    case TARGET_NR_mlockall:
        return get_errno(mlockall(target_to_host_mlockall_arg(arg1)));
#endif
#ifdef TARGET_NR_munlockall
    case TARGET_NR_munlockall:
        return get_errno(munlockall());
#endif
#ifdef TARGET_NR_truncate
    case TARGET_NR_truncate:
        if (!(p = lock_user_string(arg1)))
            return -TARGET_EFAULT;
        ret = get_errno(truncate(p, arg2));
        unlock_user(p, arg1, 0);
        return ret;
#endif
#ifdef TARGET_NR_ftruncate
    case TARGET_NR_ftruncate:
        return get_errno(ftruncate(arg1, arg2));
#endif
    case TARGET_NR_fchmod:
        return get_errno(fchmod(arg1, arg2));
#if defined(TARGET_NR_fchmodat)
    case TARGET_NR_fchmodat:
        if (!(p = lock_user_string(arg2)))
            return -TARGET_EFAULT;
        ret = get_errno(fchmodat(arg1, p, arg3, 0));
        unlock_user(p, arg2, 0);
        return ret;
#endif
    case TARGET_NR_getpriority:
        /* Note that negative values are valid for getpriority, so we must
           differentiate based on errno settings.  */
        errno = 0;
        ret = getpriority(arg1, arg2);
        if (ret == -1 && errno != 0) {
            return -host_to_target_errno(errno);
        }
#ifdef TARGET_ALPHA
        /* Return value is the unbiased priority.  Signal no error.  */
        cpu_env->ir[IR_V0] = 0;
#else
        /* Return value is a biased priority to avoid negative numbers.  */
        ret = 20 - ret;
#endif
        return ret;
    case TARGET_NR_setpriority:
        return get_errno(setpriority(arg1, arg2, arg3));
#ifdef TARGET_NR_statfs
    case TARGET_NR_statfs:
        if (!(p = lock_user_string(arg1))) {
            return -TARGET_EFAULT;
        }
        ret = get_errno(statfs(path(p), &stfs));
        unlock_user(p, arg1, 0);
    convert_statfs:
        if (!is_error(ret)) {
            struct target_statfs *target_stfs;

            if (!lock_user_struct(VERIFY_WRITE, target_stfs, arg2, 0))
                return -TARGET_EFAULT;
            __put_user(stfs.f_type, &target_stfs->f_type);
            __put_user(stfs.f_bsize, &target_stfs->f_bsize);
            __put_user(stfs.f_blocks, &target_stfs->f_blocks);
            __put_user(stfs.f_bfree, &target_stfs->f_bfree);
            __put_user(stfs.f_bavail, &target_stfs->f_bavail);
            __put_user(stfs.f_files, &target_stfs->f_files);
            __put_user(stfs.f_ffree, &target_stfs->f_ffree);
            __put_user(stfs.f_fsid.__val[0], &target_stfs->f_fsid.val[0]);
            __put_user(stfs.f_fsid.__val[1], &target_stfs->f_fsid.val[1]);
            __put_user(stfs.f_namelen, &target_stfs->f_namelen);
            __put_user(stfs.f_frsize, &target_stfs->f_frsize);
#ifdef _STATFS_F_FLAGS
            __put_user(stfs.f_flags, &target_stfs->f_flags);
#else
            __put_user(0, &target_stfs->f_flags);
#endif
            memset(target_stfs->f_spare, 0, sizeof(target_stfs->f_spare));
            unlock_user_struct(target_stfs, arg2, 1);
        }
        return ret;
#endif
#ifdef TARGET_NR_fstatfs
    case TARGET_NR_fstatfs:
        ret = get_errno(fstatfs(arg1, &stfs));
        goto convert_statfs;
#endif
#ifdef TARGET_NR_statfs64
    case TARGET_NR_statfs64:
        if (!(p = lock_user_string(arg1))) {
            return -TARGET_EFAULT;
        }
        ret = get_errno(statfs(path(p), &stfs));
        unlock_user(p, arg1, 0);
    convert_statfs64:
        if (!is_error(ret)) {
            struct target_statfs64 *target_stfs;

            if (!lock_user_struct(VERIFY_WRITE, target_stfs, arg3, 0))
                return -TARGET_EFAULT;
            __put_user(stfs.f_type, &target_stfs->f_type);
            __put_user(stfs.f_bsize, &target_stfs->f_bsize);
            __put_user(stfs.f_blocks, &target_stfs->f_blocks);
            __put_user(stfs.f_bfree, &target_stfs->f_bfree);
            __put_user(stfs.f_bavail, &target_stfs->f_bavail);
            __put_user(stfs.f_files, &target_stfs->f_files);
            __put_user(stfs.f_ffree, &target_stfs->f_ffree);
            __put_user(stfs.f_fsid.__val[0], &target_stfs->f_fsid.val[0]);
            __put_user(stfs.f_fsid.__val[1], &target_stfs->f_fsid.val[1]);
            __put_user(stfs.f_namelen, &target_stfs->f_namelen);
            __put_user(stfs.f_frsize, &target_stfs->f_frsize);
#ifdef _STATFS_F_FLAGS
            __put_user(stfs.f_flags, &target_stfs->f_flags);
#else
            __put_user(0, &target_stfs->f_flags);
#endif
            memset(target_stfs->f_spare, 0, sizeof(target_stfs->f_spare));
            unlock_user_struct(target_stfs, arg3, 1);
        }
        return ret;
    case TARGET_NR_fstatfs64:
        ret = get_errno(fstatfs(arg1, &stfs));
        goto convert_statfs64;
#endif
#ifdef TARGET_NR_socketcall
    case TARGET_NR_socketcall:
        return do_socketcall(arg1, arg2);
#endif
#ifdef TARGET_NR_accept
    case TARGET_NR_accept:
        return do_accept4(arg1, arg2, arg3, 0);
#endif
#ifdef TARGET_NR_accept4
    case TARGET_NR_accept4:
        return do_accept4(arg1, arg2, arg3, arg4);
#endif
#ifdef TARGET_NR_bind
    case TARGET_NR_bind:
        return do_bind(arg1, arg2, arg3);
#endif
#ifdef TARGET_NR_connect
    case TARGET_NR_connect:
        return do_connect(arg1, arg2, arg3);
#endif
#ifdef TARGET_NR_getpeername
    case TARGET_NR_getpeername:
        return do_getpeername(arg1, arg2, arg3);
#endif
#ifdef TARGET_NR_getsockname
    case TARGET_NR_getsockname:
        return do_getsockname(arg1, arg2, arg3);
#endif
#ifdef TARGET_NR_getsockopt
    case TARGET_NR_getsockopt:
        return do_getsockopt(arg1, arg2, arg3, arg4, arg5);
#endif
#ifdef TARGET_NR_listen
    case TARGET_NR_listen:
        return get_errno(listen(arg1, arg2));
#endif
#ifdef TARGET_NR_recv
    case TARGET_NR_recv:
        return do_recvfrom(arg1, arg2, arg3, arg4, 0, 0);
#endif
#ifdef TARGET_NR_recvfrom
    case TARGET_NR_recvfrom:
        return do_recvfrom(arg1, arg2, arg3, arg4, arg5, arg6);
#endif
#ifdef TARGET_NR_recvmsg
    case TARGET_NR_recvmsg:
        return do_sendrecvmsg(arg1, arg2, arg3, 0);
#endif
#ifdef TARGET_NR_send
    case TARGET_NR_send:
        return do_sendto(arg1, arg2, arg3, arg4, 0, 0);
#endif
#ifdef TARGET_NR_sendmsg
    case TARGET_NR_sendmsg:
        return do_sendrecvmsg(arg1, arg2, arg3, 1);
#endif
#ifdef TARGET_NR_sendmmsg
    case TARGET_NR_sendmmsg:
        return do_sendrecvmmsg(arg1, arg2, arg3, arg4, 1);
#endif
#ifdef TARGET_NR_recvmmsg
    case TARGET_NR_recvmmsg:
        return do_sendrecvmmsg(arg1, arg2, arg3, arg4, 0);
#endif
#ifdef TARGET_NR_sendto
    case TARGET_NR_sendto:
        return do_sendto(arg1, arg2, arg3, arg4, arg5, arg6);
#endif
#ifdef TARGET_NR_shutdown
    case TARGET_NR_shutdown:
        return get_errno(shutdown(arg1, arg2));
#endif
#if defined(TARGET_NR_getrandom) && defined(__NR_getrandom)
    case TARGET_NR_getrandom:
        p = lock_user(VERIFY_WRITE, arg1, arg2, 0);
        if (!p) {
            return -TARGET_EFAULT;
        }
        ret = get_errno(getrandom(p, arg2, arg3));
        unlock_user(p, arg1, ret);
        return ret;
#endif
#ifdef TARGET_NR_socket
    case TARGET_NR_socket:
        return do_socket(arg1, arg2, arg3);
#endif
#ifdef TARGET_NR_socketpair
    case TARGET_NR_socketpair:
        return do_socketpair(arg1, arg2, arg3, arg4);
#endif
#ifdef TARGET_NR_setsockopt
    case TARGET_NR_setsockopt:
        return do_setsockopt(arg1, arg2, arg3, arg4, (socklen_t) arg5);
#endif
#if defined(TARGET_NR_syslog)
    case TARGET_NR_syslog:
        {
            int len = arg2;

            switch (arg1) {
            case TARGET_SYSLOG_ACTION_CLOSE:         /* Close log */
            case TARGET_SYSLOG_ACTION_OPEN:          /* Open log */
            case TARGET_SYSLOG_ACTION_CLEAR:         /* Clear ring buffer */
            case TARGET_SYSLOG_ACTION_CONSOLE_OFF:   /* Disable logging */
            case TARGET_SYSLOG_ACTION_CONSOLE_ON:    /* Enable logging */
            case TARGET_SYSLOG_ACTION_CONSOLE_LEVEL: /* Set messages level */
            case TARGET_SYSLOG_ACTION_SIZE_UNREAD:   /* Number of chars */
            case TARGET_SYSLOG_ACTION_SIZE_BUFFER:   /* Size of the buffer */
                return get_errno(sys_syslog((int)arg1, NULL, (int)arg3));
            case TARGET_SYSLOG_ACTION_READ:          /* Read from log */
            case TARGET_SYSLOG_ACTION_READ_CLEAR:    /* Read/clear msgs */
            case TARGET_SYSLOG_ACTION_READ_ALL:      /* Read last messages */
                {
                    if (len < 0) {
                        return -TARGET_EINVAL;
                    }
                    if (len == 0) {
                        return 0;
                    }
                    p = lock_user(VERIFY_WRITE, arg2, arg3, 0);
                    if (!p) {
                        return -TARGET_EFAULT;
                    }
                    ret = get_errno(sys_syslog((int)arg1, p, (int)arg3));
                    unlock_user(p, arg2, arg3);
                }
                return ret;
            default:
                return -TARGET_EINVAL;
            }
        }
        break;
#endif
    case TARGET_NR_setitimer:
        {
            struct itimerval value, ovalue, *pvalue;

            if (arg2) {
                pvalue = &value;
                if (copy_from_user_timeval(&pvalue->it_interval, arg2)
                    || copy_from_user_timeval(&pvalue->it_value,
                                              arg2 + sizeof(struct target_timeval)))
                    return -TARGET_EFAULT;
            } else {
                pvalue = NULL;
            }
            ret = get_errno(setitimer(arg1, pvalue, &ovalue));
            if (!is_error(ret) && arg3) {
                if (copy_to_user_timeval(arg3,
                                         &ovalue.it_interval)
                    || copy_to_user_timeval(arg3 + sizeof(struct target_timeval),
                                            &ovalue.it_value))
                    return -TARGET_EFAULT;
            }
        }
        return ret;
    case TARGET_NR_getitimer:
        {
            struct itimerval value;

            ret = get_errno(getitimer(arg1, &value));
            if (!is_error(ret) && arg2) {
                if (copy_to_user_timeval(arg2,
                                         &value.it_interval)
                    || copy_to_user_timeval(arg2 + sizeof(struct target_timeval),
                                            &value.it_value))
                    return -TARGET_EFAULT;
            }
        }
        return ret;
#ifdef TARGET_NR_stat
    case TARGET_NR_stat:
        if (!(p = lock_user_string(arg1))) {
            return -TARGET_EFAULT;
        }
        ret = get_errno(stat(path(p), &st));
        unlock_user(p, arg1, 0);
        goto do_stat;
#endif
#ifdef TARGET_NR_lstat
    case TARGET_NR_lstat:
        if (!(p = lock_user_string(arg1))) {
            return -TARGET_EFAULT;
        }
        ret = get_errno(lstat(path(p), &st));
        unlock_user(p, arg1, 0);
        goto do_stat;
#endif
#ifdef TARGET_NR_fstat
    case TARGET_NR_fstat:
        {
            ret = get_errno(fstat(arg1, &st));
#if defined(TARGET_NR_stat) || defined(TARGET_NR_lstat)
        do_stat:
#endif
            if (!is_error(ret)) {
                struct target_stat *target_st;

                if (!lock_user_struct(VERIFY_WRITE, target_st, arg2, 0))
                    return -TARGET_EFAULT;
                memset(target_st, 0, sizeof(*target_st));
                __put_user(st.st_dev, &target_st->st_dev);
                __put_user(st.st_ino, &target_st->st_ino);
                __put_user(st.st_mode, &target_st->st_mode);
                __put_user(st.st_uid, &target_st->st_uid);
                __put_user(st.st_gid, &target_st->st_gid);
                __put_user(st.st_nlink, &target_st->st_nlink);
                __put_user(st.st_rdev, &target_st->st_rdev);
                __put_user(st.st_size, &target_st->st_size);
                __put_user(st.st_blksize, &target_st->st_blksize);
                __put_user(st.st_blocks, &target_st->st_blocks);
                __put_user(st.st_atime, &target_st->target_st_atime);
                __put_user(st.st_mtime, &target_st->target_st_mtime);
                __put_user(st.st_ctime, &target_st->target_st_ctime);
#if defined(HAVE_STRUCT_STAT_ST_ATIM) && defined(TARGET_STAT_HAVE_NSEC)
                __put_user(st.st_atim.tv_nsec,
                           &target_st->target_st_atime_nsec);
                __put_user(st.st_mtim.tv_nsec,
                           &target_st->target_st_mtime_nsec);
                __put_user(st.st_ctim.tv_nsec,
                           &target_st->target_st_ctime_nsec);
#endif
                unlock_user_struct(target_st, arg2, 1);
            }
        }
        return ret;
#endif
    case TARGET_NR_vhangup:
        return get_errno(vhangup());
#ifdef TARGET_NR_syscall
    case TARGET_NR_syscall:
        return do_syscall(cpu_env, arg1 & 0xffff, arg2, arg3, arg4, arg5,
                          arg6, arg7, arg8, 0);
#endif
#if defined(TARGET_NR_wait4)
    case TARGET_NR_wait4:
        {
            int status;
            abi_long status_ptr = arg2;
            struct rusage rusage, *rusage_ptr;
            abi_ulong target_rusage = arg4;
            abi_long rusage_err;
            if (target_rusage)
                rusage_ptr = &rusage;
            else
                rusage_ptr = NULL;
            ret = get_errno(safe_wait4(arg1, &status, arg3, rusage_ptr));
            if (!is_error(ret)) {
                if (status_ptr && ret) {
                    status = host_to_target_waitstatus(status);
                    if (put_user_s32(status, status_ptr))
                        return -TARGET_EFAULT;
                }
                if (target_rusage) {
                    rusage_err = host_to_target_rusage(target_rusage, &rusage);
                    if (rusage_err) {
                        ret = rusage_err;
                    }
                }
            }
        }
        return ret;
#endif
#ifdef TARGET_NR_swapoff
    case TARGET_NR_swapoff:
        if (!(p = lock_user_string(arg1)))
            return -TARGET_EFAULT;
        ret = get_errno(swapoff(p));
        unlock_user(p, arg1, 0);
        return ret;
#endif
    case TARGET_NR_sysinfo:
        {
            struct target_sysinfo *target_value;
            struct sysinfo value;
            ret = get_errno(sysinfo(&value));
            if (!is_error(ret) && arg1)
            {
                if (!lock_user_struct(VERIFY_WRITE, target_value, arg1, 0))
                    return -TARGET_EFAULT;
                __put_user(value.uptime, &target_value->uptime);
                __put_user(value.loads[0], &target_value->loads[0]);
                __put_user(value.loads[1], &target_value->loads[1]);
                __put_user(value.loads[2], &target_value->loads[2]);
                __put_user(value.totalram, &target_value->totalram);
                __put_user(value.freeram, &target_value->freeram);
                __put_user(value.sharedram, &target_value->sharedram);
                __put_user(value.bufferram, &target_value->bufferram);
                __put_user(value.totalswap, &target_value->totalswap);
                __put_user(value.freeswap, &target_value->freeswap);
                __put_user(value.procs, &target_value->procs);
                __put_user(value.totalhigh, &target_value->totalhigh);
                __put_user(value.freehigh, &target_value->freehigh);
                __put_user(value.mem_unit, &target_value->mem_unit);
                unlock_user_struct(target_value, arg1, 1);
            }
        }
        return ret;
#ifdef TARGET_NR_ipc
    case TARGET_NR_ipc:
        return do_ipc(cpu_env, arg1, arg2, arg3, arg4, arg5, arg6);
#endif
#ifdef TARGET_NR_semget
    case TARGET_NR_semget:
        return get_errno(semget(arg1, arg2, arg3));
#endif
#ifdef TARGET_NR_semop
    case TARGET_NR_semop:
        return do_semtimedop(arg1, arg2, arg3, 0, false);
#endif
#ifdef TARGET_NR_semtimedop
    case TARGET_NR_semtimedop:
        return do_semtimedop(arg1, arg2, arg3, arg4, false);
#endif
#ifdef TARGET_NR_semtimedop_time64
    case TARGET_NR_semtimedop_time64:
        return do_semtimedop(arg1, arg2, arg3, arg4, true);
#endif
#ifdef TARGET_NR_semctl
    case TARGET_NR_semctl:
        return do_semctl(arg1, arg2, arg3, arg4);
#endif
#ifdef TARGET_NR_msgctl
    case TARGET_NR_msgctl:
        return do_msgctl(arg1, arg2, arg3);
#endif
#ifdef TARGET_NR_msgget
    case TARGET_NR_msgget:
        return get_errno(msgget(arg1, arg2));
#endif
#ifdef TARGET_NR_msgrcv
    case TARGET_NR_msgrcv:
        return do_msgrcv(arg1, arg2, arg3, arg4, arg5);
#endif
#ifdef TARGET_NR_msgsnd
    case TARGET_NR_msgsnd:
        return do_msgsnd(arg1, arg2, arg3, arg4);
#endif
#ifdef TARGET_NR_shmget
    case TARGET_NR_shmget:
        return get_errno(shmget(arg1, arg2, arg3));
#endif
#ifdef TARGET_NR_shmctl
    case TARGET_NR_shmctl:
        return do_shmctl(arg1, arg2, arg3);
#endif
#ifdef TARGET_NR_shmat
    case TARGET_NR_shmat:
        return target_shmat(cpu_env, arg1, arg2, arg3);
#endif
#ifdef TARGET_NR_shmdt
    case TARGET_NR_shmdt:
        return target_shmdt(arg1);
#endif
    case TARGET_NR_fsync:
        return get_errno(fsync(arg1));
    case TARGET_NR_clone:
        /* Linux manages to have three different orderings for its
         * arguments to clone(); the BACKWARDS and BACKWARDS2 defines
         * match the kernel's CONFIG_CLONE_* settings.
         * Microblaze is further special in that it uses a sixth
         * implicit argument to clone for the TLS pointer.
         */
#if defined(TARGET_MICROBLAZE)
        ret = get_errno(do_fork(cpu_env, arg1, arg2, arg4, arg6, arg5));
#elif defined(TARGET_CLONE_BACKWARDS)
        ret = get_errno(do_fork(cpu_env, arg1, arg2, arg3, arg4, arg5));
#elif defined(TARGET_CLONE_BACKWARDS2)
        ret = get_errno(do_fork(cpu_env, arg2, arg1, arg3, arg5, arg4));
#else
        ret = get_errno(do_fork(cpu_env, arg1, arg2, arg3, arg5, arg4));
#endif
        return ret;
#ifdef __NR_exit_group
        /* new thread calls */
    case TARGET_NR_exit_group:
        preexit_cleanup(cpu_env, arg1);
        return get_errno(exit_group(arg1));
#endif
    case TARGET_NR_setdomainname:
        if (!(p = lock_user_string(arg1)))
            return -TARGET_EFAULT;
        ret = get_errno(setdomainname(p, arg2));
        unlock_user(p, arg1, 0);
        return ret;
    case TARGET_NR_uname:
        /* no need to transcode because we use the linux syscall */
        {
            struct new_utsname * buf;

            if (!lock_user_struct(VERIFY_WRITE, buf, arg1, 0))
                return -TARGET_EFAULT;
            ret = get_errno(sys_uname(buf));
            if (!is_error(ret)) {
                /* Overwrite the native machine name with whatever is being
                   emulated. */
                g_strlcpy(buf->machine, cpu_to_uname_machine(cpu_env),
                          sizeof(buf->machine));
                /* Allow the user to override the reported release.  */
                if (qemu_uname_release && *qemu_uname_release) {
                    g_strlcpy(buf->release, qemu_uname_release,
                              sizeof(buf->release));
                }
            }
            unlock_user_struct(buf, arg1, 1);
        }
        return ret;
#ifdef TARGET_I386
    case TARGET_NR_modify_ldt:
        return do_modify_ldt(cpu_env, arg1, arg2, arg3);
#if !defined(TARGET_X86_64)
    case TARGET_NR_vm86:
        return do_vm86(cpu_env, arg1, arg2);
#endif
#endif
#if defined(TARGET_NR_adjtimex)
    case TARGET_NR_adjtimex:
        {
            struct timex host_buf;

            if (target_to_host_timex(&host_buf, arg1) != 0) {
                return -TARGET_EFAULT;
            }
            ret = get_errno(adjtimex(&host_buf));
            if (!is_error(ret)) {
                if (host_to_target_timex(arg1, &host_buf) != 0) {
                    return -TARGET_EFAULT;
                }
            }
        }
        return ret;
#endif
#if defined(TARGET_NR_clock_adjtime) && defined(CONFIG_CLOCK_ADJTIME)
    case TARGET_NR_clock_adjtime:
        {
            struct timex htx;

            if (target_to_host_timex(&htx, arg2) != 0) {
                return -TARGET_EFAULT;
            }
            ret = get_errno(clock_adjtime(arg1, &htx));
            if (!is_error(ret) && host_to_target_timex(arg2, &htx)) {
                return -TARGET_EFAULT;
            }
        }
        return ret;
#endif
#if defined(TARGET_NR_clock_adjtime64) && defined(CONFIG_CLOCK_ADJTIME)
    case TARGET_NR_clock_adjtime64:
        {
            struct timex htx;

            if (target_to_host_timex64(&htx, arg2) != 0) {
                return -TARGET_EFAULT;
            }
            ret = get_errno(clock_adjtime(arg1, &htx));
            if (!is_error(ret) && host_to_target_timex64(arg2, &htx)) {
                    return -TARGET_EFAULT;
            }
        }
        return ret;
#endif
    case TARGET_NR_getpgid:
        return get_errno(getpgid(arg1));
    case TARGET_NR_fchdir:
        return get_errno(fchdir(arg1));
    case TARGET_NR_personality:
        return get_errno(personality(arg1));
#ifdef TARGET_NR__llseek /* Not on alpha */
    case TARGET_NR__llseek:
        {
            int64_t res;
#if !defined(__NR_llseek)
            res = lseek(arg1, ((uint64_t)arg2 << 32) | (abi_ulong)arg3, arg5);
            if (res == -1) {
                ret = get_errno(res);
            } else {
                ret = 0;
            }
#else
            ret = get_errno(_llseek(arg1, arg2, arg3, &res, arg5));
#endif
            if ((ret == 0) && put_user_s64(res, arg4)) {
                return -TARGET_EFAULT;
            }
        }
        return ret;
#endif
#ifdef TARGET_NR_getdents
    case TARGET_NR_getdents:
        return do_getdents(arg1, arg2, arg3);
#endif /* TARGET_NR_getdents */
#if defined(TARGET_NR_getdents64) && defined(__NR_getdents64)
    case TARGET_NR_getdents64:
        return do_getdents64(arg1, arg2, arg3);
#endif /* TARGET_NR_getdents64 */
#if defined(TARGET_NR__newselect)
    case TARGET_NR__newselect:
        return do_select(arg1, arg2, arg3, arg4, arg5);
#endif
#ifdef TARGET_NR_poll
    case TARGET_NR_poll:
        return do_ppoll(arg1, arg2, arg3, arg4, arg5, false, false);
#endif
#ifdef TARGET_NR_ppoll
    case TARGET_NR_ppoll:
        return do_ppoll(arg1, arg2, arg3, arg4, arg5, true, false);
#endif
#ifdef TARGET_NR_ppoll_time64
    case TARGET_NR_ppoll_time64:
        return do_ppoll(arg1, arg2, arg3, arg4, arg5, true, true);
#endif
    case TARGET_NR_flock:
        /* NOTE: the flock constant seems to be the same for every
           Linux platform */
        return get_errno(safe_flock(arg1, arg2));
    case TARGET_NR_readv:
        {
            struct iovec *vec = lock_iovec(VERIFY_WRITE, arg2, arg3, 0);
            if (vec != NULL) {
                ret = get_errno(safe_readv(arg1, vec, arg3));
                unlock_iovec(vec, arg2, arg3, 1);
            } else {
                ret = -host_to_target_errno(errno);
            }
        }
        return ret;
    case TARGET_NR_writev:
        {
            struct iovec *vec = lock_iovec(VERIFY_READ, arg2, arg3, 1);
            if (vec != NULL) {
                ret = get_errno(safe_writev(arg1, vec, arg3));
                unlock_iovec(vec, arg2, arg3, 0);
            } else {
                ret = -host_to_target_errno(errno);
            }
        }
        return ret;
#if defined(TARGET_NR_preadv)
    case TARGET_NR_preadv:
        {
            struct iovec *vec = lock_iovec(VERIFY_WRITE, arg2, arg3, 0);
            if (vec != NULL) {
                unsigned long low, high;

                target_to_host_low_high(arg4, arg5, &low, &high);
                ret = get_errno(safe_preadv(arg1, vec, arg3, low, high));
                unlock_iovec(vec, arg2, arg3, 1);
            } else {
                ret = -host_to_target_errno(errno);
           }
        }
        return ret;
#endif
#if defined(TARGET_NR_pwritev)
    case TARGET_NR_pwritev:
        {
            struct iovec *vec = lock_iovec(VERIFY_READ, arg2, arg3, 1);
            if (vec != NULL) {
                unsigned long low, high;

                target_to_host_low_high(arg4, arg5, &low, &high);
                ret = get_errno(safe_pwritev(arg1, vec, arg3, low, high));
                unlock_iovec(vec, arg2, arg3, 0);
            } else {
                ret = -host_to_target_errno(errno);
           }
        }
        return ret;
#endif
    case TARGET_NR_getsid:
        return get_errno(getsid(arg1));
#if defined(TARGET_NR_fdatasync) /* Not on alpha (osf_datasync ?) */
    case TARGET_NR_fdatasync:
        return get_errno(fdatasync(arg1));
#endif
    case TARGET_NR_sched_getaffinity:
        {
            unsigned int mask_size;
            unsigned long *mask;

            /*
             * sched_getaffinity needs multiples of ulong, so need to take
             * care of mismatches between target ulong and host ulong sizes.
             */
            if (arg2 & (sizeof(abi_ulong) - 1)) {
                return -TARGET_EINVAL;
            }
            mask_size = (arg2 + (sizeof(*mask) - 1)) & ~(sizeof(*mask) - 1);

            mask = alloca(mask_size);
            memset(mask, 0, mask_size);
            ret = get_errno(sys_sched_getaffinity(arg1, mask_size, mask));

            if (!is_error(ret)) {
                if (ret > arg2) {
                    /* More data returned than the caller's buffer will fit.
                     * This only happens if sizeof(abi_long) < sizeof(long)
                     * and the caller passed us a buffer holding an odd number
                     * of abi_longs. If the host kernel is actually using the
                     * extra 4 bytes then fail EINVAL; otherwise we can just
                     * ignore them and only copy the interesting part.
                     */
                    int numcpus = sysconf(_SC_NPROCESSORS_CONF);
                    if (numcpus > arg2 * 8) {
                        return -TARGET_EINVAL;
                    }
                    ret = arg2;
                }

                if (host_to_target_cpu_mask(mask, mask_size, arg3, ret)) {
                    return -TARGET_EFAULT;
                }
            }
        }
        return ret;
    case TARGET_NR_sched_setaffinity:
        {
            unsigned int mask_size;
            unsigned long *mask;

            /*
             * sched_setaffinity needs multiples of ulong, so need to take
             * care of mismatches between target ulong and host ulong sizes.
             */
            if (arg2 & (sizeof(abi_ulong) - 1)) {
                return -TARGET_EINVAL;
            }
            mask_size = (arg2 + (sizeof(*mask) - 1)) & ~(sizeof(*mask) - 1);
            mask = alloca(mask_size);

            ret = target_to_host_cpu_mask(mask, mask_size, arg3, arg2);
            if (ret) {
                return ret;
            }

            return get_errno(sys_sched_setaffinity(arg1, mask_size, mask));
        }
    case TARGET_NR_getcpu:
        {
            unsigned cpuid, node;
            ret = get_errno(sys_getcpu(arg1 ? &cpuid : NULL,
                                       arg2 ? &node : NULL,
                                       NULL));
            if (is_error(ret)) {
                return ret;
            }
            if (arg1 && put_user_u32(cpuid, arg1)) {
                return -TARGET_EFAULT;
            }
            if (arg2 && put_user_u32(node, arg2)) {
                return -TARGET_EFAULT;
            }
        }
        return ret;
    case TARGET_NR_sched_setparam:
        {
            struct target_sched_param *target_schp;
            struct sched_param schp;

            if (arg2 == 0) {
                return -TARGET_EINVAL;
            }
            if (!lock_user_struct(VERIFY_READ, target_schp, arg2, 1)) {
                return -TARGET_EFAULT;
            }
            schp.sched_priority = tswap32(target_schp->sched_priority);
            unlock_user_struct(target_schp, arg2, 0);
            return get_errno(sys_sched_setparam(arg1, &schp));
        }
    case TARGET_NR_sched_getparam:
        {
            struct target_sched_param *target_schp;
            struct sched_param schp;

            if (arg2 == 0) {
                return -TARGET_EINVAL;
            }
            ret = get_errno(sys_sched_getparam(arg1, &schp));
            if (!is_error(ret)) {
                if (!lock_user_struct(VERIFY_WRITE, target_schp, arg2, 0)) {
                    return -TARGET_EFAULT;
                }
                target_schp->sched_priority = tswap32(schp.sched_priority);
                unlock_user_struct(target_schp, arg2, 1);
            }
        }
        return ret;
    case TARGET_NR_sched_setscheduler:
        {
            struct target_sched_param *target_schp;
            struct sched_param schp;
            if (arg3 == 0) {
                return -TARGET_EINVAL;
            }
            if (!lock_user_struct(VERIFY_READ, target_schp, arg3, 1)) {
                return -TARGET_EFAULT;
            }
            schp.sched_priority = tswap32(target_schp->sched_priority);
            unlock_user_struct(target_schp, arg3, 0);
            return get_errno(sys_sched_setscheduler(arg1, arg2, &schp));
        }
    case TARGET_NR_sched_getscheduler:
        return get_errno(sys_sched_getscheduler(arg1));
    case TARGET_NR_sched_getattr:
        {
            struct target_sched_attr *target_scha;
            struct sched_attr scha;
            if (arg2 == 0) {
                return -TARGET_EINVAL;
            }
            if (arg3 > sizeof(scha)) {
                arg3 = sizeof(scha);
            }
            ret = get_errno(sys_sched_getattr(arg1, &scha, arg3, arg4));
            if (!is_error(ret)) {
                target_scha = lock_user(VERIFY_WRITE, arg2, arg3, 0);
                if (!target_scha) {
                    return -TARGET_EFAULT;
                }
                target_scha->size = tswap32(scha.size);
                target_scha->sched_policy = tswap32(scha.sched_policy);
                target_scha->sched_flags = tswap64(scha.sched_flags);
                target_scha->sched_nice = tswap32(scha.sched_nice);
                target_scha->sched_priority = tswap32(scha.sched_priority);
                target_scha->sched_runtime = tswap64(scha.sched_runtime);
                target_scha->sched_deadline = tswap64(scha.sched_deadline);
                target_scha->sched_period = tswap64(scha.sched_period);
                if (scha.size > offsetof(struct sched_attr, sched_util_min)) {
                    target_scha->sched_util_min = tswap32(scha.sched_util_min);
                    target_scha->sched_util_max = tswap32(scha.sched_util_max);
                }
                unlock_user(target_scha, arg2, arg3);
            }
            return ret;
        }
    case TARGET_NR_sched_setattr:
        {
            struct target_sched_attr *target_scha;
            struct sched_attr scha;
            uint32_t size;
            int zeroed;
            if (arg2 == 0) {
                return -TARGET_EINVAL;
            }
            if (get_user_u32(size, arg2)) {
                return -TARGET_EFAULT;
            }
            if (!size) {
                size = offsetof(struct target_sched_attr, sched_util_min);
            }
            if (size < offsetof(struct target_sched_attr, sched_util_min)) {
                if (put_user_u32(sizeof(struct target_sched_attr), arg2)) {
                    return -TARGET_EFAULT;
                }
                return -TARGET_E2BIG;
            }

            zeroed = check_zeroed_user(arg2, sizeof(struct target_sched_attr), size);
            if (zeroed < 0) {
                return zeroed;
            } else if (zeroed == 0) {
                if (put_user_u32(sizeof(struct target_sched_attr), arg2)) {
                    return -TARGET_EFAULT;
                }
                return -TARGET_E2BIG;
            }
            if (size > sizeof(struct target_sched_attr)) {
                size = sizeof(struct target_sched_attr);
            }

            target_scha = lock_user(VERIFY_READ, arg2, size, 1);
            if (!target_scha) {
                return -TARGET_EFAULT;
            }
            scha.size = size;
            scha.sched_policy = tswap32(target_scha->sched_policy);
            scha.sched_flags = tswap64(target_scha->sched_flags);
            scha.sched_nice = tswap32(target_scha->sched_nice);
            scha.sched_priority = tswap32(target_scha->sched_priority);
            scha.sched_runtime = tswap64(target_scha->sched_runtime);
            scha.sched_deadline = tswap64(target_scha->sched_deadline);
            scha.sched_period = tswap64(target_scha->sched_period);
            if (size > offsetof(struct target_sched_attr, sched_util_min)) {
                scha.sched_util_min = tswap32(target_scha->sched_util_min);
                scha.sched_util_max = tswap32(target_scha->sched_util_max);
            }
            unlock_user(target_scha, arg2, 0);
            return get_errno(sys_sched_setattr(arg1, &scha, arg3));
        }
    case TARGET_NR_sched_yield:
        return get_errno(sched_yield());
    case TARGET_NR_sched_get_priority_max:
        return get_errno(sched_get_priority_max(arg1));
    case TARGET_NR_sched_get_priority_min:
        return get_errno(sched_get_priority_min(arg1));
#ifdef TARGET_NR_sched_rr_get_interval
    case TARGET_NR_sched_rr_get_interval:
        {
            struct timespec ts;
            ret = get_errno(sched_rr_get_interval(arg1, &ts));
            if (!is_error(ret)) {
                ret = host_to_target_timespec(arg2, &ts);
            }
        }
        return ret;
#endif
#ifdef TARGET_NR_sched_rr_get_interval_time64
    case TARGET_NR_sched_rr_get_interval_time64:
        {
            struct timespec ts;
            ret = get_errno(sched_rr_get_interval(arg1, &ts));
            if (!is_error(ret)) {
                ret = host_to_target_timespec64(arg2, &ts);
            }
        }
        return ret;
#endif
#if defined(TARGET_NR_nanosleep)
    case TARGET_NR_nanosleep:
        {
            struct timespec req, rem;
            target_to_host_timespec(&req, arg1);
            ret = get_errno(safe_nanosleep(&req, &rem));
            if (is_error(ret) && arg2) {
                host_to_target_timespec(arg2, &rem);
            }
        }
        return ret;
#endif
    case TARGET_NR_prctl:
        return do_prctl(cpu_env, arg1, arg2, arg3, arg4, arg5);
        break;
#ifdef TARGET_NR_arch_prctl
    case TARGET_NR_arch_prctl:
        return do_arch_prctl(cpu_env, arg1, arg2);
#endif
#ifdef TARGET_NR_pread64
    case TARGET_NR_pread64:
        if (regpairs_aligned(cpu_env, num)) {
            arg4 = arg5;
            arg5 = arg6;
        }
        if (arg2 == 0 && arg3 == 0) {
            /* Special-case NULL buffer and zero length, which should succeed */
            p = 0;
        } else {
            p = lock_user(VERIFY_WRITE, arg2, arg3, 0);
            if (!p) {
                return -TARGET_EFAULT;
            }
        }
        ret = get_errno(pread(arg1, p, arg3, target_offset64(arg4, arg5)));
        unlock_user(p, arg2, ret);
        return ret;
    case TARGET_NR_pwrite64:
        if (regpairs_aligned(cpu_env, num)) {
            arg4 = arg5;
            arg5 = arg6;
        }
        if (arg2 == 0 && arg3 == 0) {
            /* Special-case NULL buffer and zero length, which should succeed */
            p = 0;
        } else {
            p = lock_user(VERIFY_READ, arg2, arg3, 1);
            if (!p) {
                return -TARGET_EFAULT;
            }
        }
        ret = get_errno(pwrite(arg1, p, arg3, target_offset64(arg4, arg5)));
        unlock_user(p, arg2, 0);
        return ret;
#endif
    case TARGET_NR_getcwd:
        if (!(p = lock_user(VERIFY_WRITE, arg1, arg2, 0)))
            return -TARGET_EFAULT;
        ret = get_errno(sys_getcwd1(p, arg2));
        unlock_user(p, arg1, ret);
        return ret;
    case TARGET_NR_capget:
    case TARGET_NR_capset:
    {
        struct target_user_cap_header *target_header;
        struct target_user_cap_data *target_data = NULL;
        struct __user_cap_header_struct header;
        struct __user_cap_data_struct data[2];
        struct __user_cap_data_struct *dataptr = NULL;
        int i, target_datalen;
        int data_items = 1;

        if (!lock_user_struct(VERIFY_WRITE, target_header, arg1, 1)) {
            return -TARGET_EFAULT;
        }
        header.version = tswap32(target_header->version);
        header.pid = tswap32(target_header->pid);

        if (header.version != _LINUX_CAPABILITY_VERSION) {
            /* Version 2 and up takes pointer to two user_data structs */
            data_items = 2;
        }

        target_datalen = sizeof(*target_data) * data_items;

        if (arg2) {
            if (num == TARGET_NR_capget) {
                target_data = lock_user(VERIFY_WRITE, arg2, target_datalen, 0);
            } else {
                target_data = lock_user(VERIFY_READ, arg2, target_datalen, 1);
            }
            if (!target_data) {
                unlock_user_struct(target_header, arg1, 0);
                return -TARGET_EFAULT;
            }

            if (num == TARGET_NR_capset) {
                for (i = 0; i < data_items; i++) {
                    data[i].effective = tswap32(target_data[i].effective);
                    data[i].permitted = tswap32(target_data[i].permitted);
                    data[i].inheritable = tswap32(target_data[i].inheritable);
                }
            }

            dataptr = data;
        }

        if (num == TARGET_NR_capget) {
            ret = get_errno(capget(&header, dataptr));
        } else {
            ret = get_errno(capset(&header, dataptr));
        }

        /* The kernel always updates version for both capget and capset */
        target_header->version = tswap32(header.version);
        unlock_user_struct(target_header, arg1, 1);

        if (arg2) {
            if (num == TARGET_NR_capget) {
                for (i = 0; i < data_items; i++) {
                    target_data[i].effective = tswap32(data[i].effective);
                    target_data[i].permitted = tswap32(data[i].permitted);
                    target_data[i].inheritable = tswap32(data[i].inheritable);
                }
                unlock_user(target_data, arg2, target_datalen);
            } else {
                unlock_user(target_data, arg2, 0);
            }
        }
        return ret;
    }
    case TARGET_NR_sigaltstack:
        return do_sigaltstack(arg1, arg2, cpu_env);

#ifdef CONFIG_SENDFILE
#ifdef TARGET_NR_sendfile
    case TARGET_NR_sendfile:
    {
        off_t *offp = NULL;
        off_t off;
        if (arg3) {
            ret = get_user_sal(off, arg3);
            if (is_error(ret)) {
                return ret;
            }
            offp = &off;
        }
        ret = get_errno(sendfile(arg1, arg2, offp, arg4));
        if (!is_error(ret) && arg3) {
            abi_long ret2 = put_user_sal(off, arg3);
            if (is_error(ret2)) {
                ret = ret2;
            }
        }
        return ret;
    }
#endif
#ifdef TARGET_NR_sendfile64
    case TARGET_NR_sendfile64:
    {
        off_t *offp = NULL;
        off_t off;
        if (arg3) {
            ret = get_user_s64(off, arg3);
            if (is_error(ret)) {
                return ret;
            }
            offp = &off;
        }
        ret = get_errno(sendfile(arg1, arg2, offp, arg4));
        if (!is_error(ret) && arg3) {
            abi_long ret2 = put_user_s64(off, arg3);
            if (is_error(ret2)) {
                ret = ret2;
            }
        }
        return ret;
    }
#endif
#endif
#ifdef TARGET_NR_vfork
    case TARGET_NR_vfork:
        return get_errno(do_fork(cpu_env,
                         CLONE_VFORK | CLONE_VM | TARGET_SIGCHLD,
                         0, 0, 0, 0));
#endif
#ifdef TARGET_NR_ugetrlimit
    case TARGET_NR_ugetrlimit:
    {
	struct rlimit rlim;
	int resource = target_to_host_resource(arg1);
	ret = get_errno(getrlimit(resource, &rlim));
	if (!is_error(ret)) {
	    struct target_rlimit *target_rlim;
            if (!lock_user_struct(VERIFY_WRITE, target_rlim, arg2, 0))
                return -TARGET_EFAULT;
	    target_rlim->rlim_cur = host_to_target_rlim(rlim.rlim_cur);
	    target_rlim->rlim_max = host_to_target_rlim(rlim.rlim_max);
            unlock_user_struct(target_rlim, arg2, 1);
	}
        return ret;
    }
#endif
#ifdef TARGET_NR_truncate64
    case TARGET_NR_truncate64:
        if (!(p = lock_user_string(arg1)))
            return -TARGET_EFAULT;
	ret = target_truncate64(cpu_env, p, arg2, arg3, arg4);
        unlock_user(p, arg1, 0);
        return ret;
#endif
#ifdef TARGET_NR_ftruncate64
    case TARGET_NR_ftruncate64:
        return target_ftruncate64(cpu_env, arg1, arg2, arg3, arg4);
#endif
#ifdef TARGET_NR_stat64
    case TARGET_NR_stat64:
        if (!(p = lock_user_string(arg1))) {
            return -TARGET_EFAULT;
        }
        ret = get_errno(stat(path(p), &st));
        unlock_user(p, arg1, 0);
        if (!is_error(ret))
            ret = host_to_target_stat64(cpu_env, arg2, &st);
        return ret;
#endif
#ifdef TARGET_NR_lstat64
    case TARGET_NR_lstat64:
        if (!(p = lock_user_string(arg1))) {
            return -TARGET_EFAULT;
        }
        ret = get_errno(lstat(path(p), &st));
        unlock_user(p, arg1, 0);
        if (!is_error(ret))
            ret = host_to_target_stat64(cpu_env, arg2, &st);
        return ret;
#endif
#ifdef TARGET_NR_fstat64
    case TARGET_NR_fstat64:
        ret = get_errno(fstat(arg1, &st));
        if (!is_error(ret))
            ret = host_to_target_stat64(cpu_env, arg2, &st);
        return ret;
#endif
#if (defined(TARGET_NR_fstatat64) || defined(TARGET_NR_newfstatat))
#ifdef TARGET_NR_fstatat64
    case TARGET_NR_fstatat64:
#endif
#ifdef TARGET_NR_newfstatat
    case TARGET_NR_newfstatat:
#endif
        if (!(p = lock_user_string(arg2))) {
            return -TARGET_EFAULT;
        }
        ret = get_errno(fstatat(arg1, path(p), &st, arg4));
        unlock_user(p, arg2, 0);
        if (!is_error(ret))
            ret = host_to_target_stat64(cpu_env, arg3, &st);
        return ret;
#endif
#if defined(TARGET_NR_statx)
    case TARGET_NR_statx:
        {
            struct target_statx *target_stx;
            int dirfd = arg1;
            int flags = arg3;

            p = lock_user_string(arg2);
            if (p == NULL) {
                return -TARGET_EFAULT;
            }
#if defined(__NR_statx)
            {
                /*
                 * It is assumed that struct statx is architecture independent.
                 */
                struct target_statx host_stx;
                int mask = arg4;

                ret = get_errno(sys_statx(dirfd, p, flags, mask, &host_stx));
                if (!is_error(ret)) {
                    if (host_to_target_statx(&host_stx, arg5) != 0) {
                        unlock_user(p, arg2, 0);
                        return -TARGET_EFAULT;
                    }
                }

                if (ret != -TARGET_ENOSYS) {
                    unlock_user(p, arg2, 0);
                    return ret;
                }
            }
#endif
            ret = get_errno(fstatat(dirfd, path(p), &st, flags));
            unlock_user(p, arg2, 0);

            if (!is_error(ret)) {
                if (!lock_user_struct(VERIFY_WRITE, target_stx, arg5, 0)) {
                    return -TARGET_EFAULT;
                }
                memset(target_stx, 0, sizeof(*target_stx));
                __put_user(major(st.st_dev), &target_stx->stx_dev_major);
                __put_user(minor(st.st_dev), &target_stx->stx_dev_minor);
                __put_user(st.st_ino, &target_stx->stx_ino);
                __put_user(st.st_mode, &target_stx->stx_mode);
                __put_user(st.st_uid, &target_stx->stx_uid);
                __put_user(st.st_gid, &target_stx->stx_gid);
                __put_user(st.st_nlink, &target_stx->stx_nlink);
                __put_user(major(st.st_rdev), &target_stx->stx_rdev_major);
                __put_user(minor(st.st_rdev), &target_stx->stx_rdev_minor);
                __put_user(st.st_size, &target_stx->stx_size);
                __put_user(st.st_blksize, &target_stx->stx_blksize);
                __put_user(st.st_blocks, &target_stx->stx_blocks);
                __put_user(st.st_atime, &target_stx->stx_atime.tv_sec);
                __put_user(st.st_mtime, &target_stx->stx_mtime.tv_sec);
                __put_user(st.st_ctime, &target_stx->stx_ctime.tv_sec);
                unlock_user_struct(target_stx, arg5, 1);
            }
        }
        return ret;
#endif
#ifdef TARGET_NR_lchown
    case TARGET_NR_lchown:
        if (!(p = lock_user_string(arg1)))
            return -TARGET_EFAULT;
        ret = get_errno(lchown(p, low2highuid(arg2), low2highgid(arg3)));
        unlock_user(p, arg1, 0);
        return ret;
#endif
#ifdef TARGET_NR_getuid
    case TARGET_NR_getuid:
        return get_errno(high2lowuid(getuid()));
#endif
#ifdef TARGET_NR_getgid
    case TARGET_NR_getgid:
        return get_errno(high2lowgid(getgid()));
#endif
#ifdef TARGET_NR_geteuid
    case TARGET_NR_geteuid:
        return get_errno(high2lowuid(geteuid()));
#endif
#ifdef TARGET_NR_getegid
    case TARGET_NR_getegid:
        return get_errno(high2lowgid(getegid()));
#endif
    case TARGET_NR_setreuid:
        return get_errno(sys_setreuid(low2highuid(arg1), low2highuid(arg2)));
    case TARGET_NR_setregid:
        return get_errno(sys_setregid(low2highgid(arg1), low2highgid(arg2)));
    case TARGET_NR_getgroups:
        { /* the same code as for TARGET_NR_getgroups32 */
            int gidsetsize = arg1;
            target_id *target_grouplist;
            g_autofree gid_t *grouplist = NULL;
            int i;

<<<<<<< HEAD
            if (gidsetsize > NGROUPS_MAX) {
=======
            if (gidsetsize > NGROUPS_MAX || gidsetsize < 0) {
>>>>>>> ae35f033
                return -TARGET_EINVAL;
            }
            if (gidsetsize > 0) {
                grouplist = g_try_new(gid_t, gidsetsize);
                if (!grouplist) {
                    return -TARGET_ENOMEM;
                }
            }
            ret = get_errno(getgroups(gidsetsize, grouplist));
            if (!is_error(ret) && gidsetsize > 0) {
                target_grouplist = lock_user(VERIFY_WRITE, arg2,
                                             gidsetsize * sizeof(target_id), 0);
                if (!target_grouplist) {
                    return -TARGET_EFAULT;
                }
                for (i = 0; i < ret; i++) {
                    target_grouplist[i] = tswapid(high2lowgid(grouplist[i]));
                }
                unlock_user(target_grouplist, arg2,
                            gidsetsize * sizeof(target_id));
            }
            return ret;
        }
    case TARGET_NR_setgroups:
        { /* the same code as for TARGET_NR_setgroups32 */
            int gidsetsize = arg1;
            target_id *target_grouplist;
            g_autofree gid_t *grouplist = NULL;
            int i;

            if (gidsetsize > NGROUPS_MAX || gidsetsize < 0) {
                return -TARGET_EINVAL;
            }
            if (gidsetsize > 0) {
                grouplist = g_try_new(gid_t, gidsetsize);
                if (!grouplist) {
                    return -TARGET_ENOMEM;
                }
                target_grouplist = lock_user(VERIFY_READ, arg2,
                                             gidsetsize * sizeof(target_id), 1);
                if (!target_grouplist) {
                    return -TARGET_EFAULT;
                }
                for (i = 0; i < gidsetsize; i++) {
                    grouplist[i] = low2highgid(tswapid(target_grouplist[i]));
                }
                unlock_user(target_grouplist, arg2,
                            gidsetsize * sizeof(target_id));
            }
            return get_errno(sys_setgroups(gidsetsize, grouplist));
        }
    case TARGET_NR_fchown:
        return get_errno(fchown(arg1, low2highuid(arg2), low2highgid(arg3)));
#if defined(TARGET_NR_fchownat)
    case TARGET_NR_fchownat:
        if (!(p = lock_user_string(arg2))) 
            return -TARGET_EFAULT;
        ret = get_errno(fchownat(arg1, p, low2highuid(arg3),
                                 low2highgid(arg4), arg5));
        unlock_user(p, arg2, 0);
        return ret;
#endif
#ifdef TARGET_NR_setresuid
    case TARGET_NR_setresuid:
        return get_errno(sys_setresuid(low2highuid(arg1),
                                       low2highuid(arg2),
                                       low2highuid(arg3)));
#endif
#ifdef TARGET_NR_getresuid
    case TARGET_NR_getresuid:
        {
            uid_t ruid, euid, suid;
            ret = get_errno(getresuid(&ruid, &euid, &suid));
            if (!is_error(ret)) {
                if (put_user_id(high2lowuid(ruid), arg1)
                    || put_user_id(high2lowuid(euid), arg2)
                    || put_user_id(high2lowuid(suid), arg3))
                    return -TARGET_EFAULT;
            }
        }
        return ret;
#endif
#ifdef TARGET_NR_getresgid
    case TARGET_NR_setresgid:
        return get_errno(sys_setresgid(low2highgid(arg1),
                                       low2highgid(arg2),
                                       low2highgid(arg3)));
#endif
#ifdef TARGET_NR_getresgid
    case TARGET_NR_getresgid:
        {
            gid_t rgid, egid, sgid;
            ret = get_errno(getresgid(&rgid, &egid, &sgid));
            if (!is_error(ret)) {
                if (put_user_id(high2lowgid(rgid), arg1)
                    || put_user_id(high2lowgid(egid), arg2)
                    || put_user_id(high2lowgid(sgid), arg3))
                    return -TARGET_EFAULT;
            }
        }
        return ret;
#endif
#ifdef TARGET_NR_chown
    case TARGET_NR_chown:
        if (!(p = lock_user_string(arg1)))
            return -TARGET_EFAULT;
        ret = get_errno(chown(p, low2highuid(arg2), low2highgid(arg3)));
        unlock_user(p, arg1, 0);
        return ret;
#endif
    case TARGET_NR_setuid:
        return get_errno(sys_setuid(low2highuid(arg1)));
    case TARGET_NR_setgid:
        return get_errno(sys_setgid(low2highgid(arg1)));
    case TARGET_NR_setfsuid:
        return get_errno(setfsuid(arg1));
    case TARGET_NR_setfsgid:
        return get_errno(setfsgid(arg1));

#ifdef TARGET_NR_lchown32
    case TARGET_NR_lchown32:
        if (!(p = lock_user_string(arg1)))
            return -TARGET_EFAULT;
        ret = get_errno(lchown(p, arg2, arg3));
        unlock_user(p, arg1, 0);
        return ret;
#endif
#ifdef TARGET_NR_getuid32
    case TARGET_NR_getuid32:
        return get_errno(getuid());
#endif

#if defined(TARGET_NR_getxuid) && defined(TARGET_ALPHA)
   /* Alpha specific */
    case TARGET_NR_getxuid:
         {
            uid_t euid;
            euid=geteuid();
            cpu_env->ir[IR_A4]=euid;
         }
        return get_errno(getuid());
#endif
#if defined(TARGET_NR_getxgid) && defined(TARGET_ALPHA)
   /* Alpha specific */
    case TARGET_NR_getxgid:
         {
            uid_t egid;
            egid=getegid();
            cpu_env->ir[IR_A4]=egid;
         }
        return get_errno(getgid());
#endif
#if defined(TARGET_NR_osf_getsysinfo) && defined(TARGET_ALPHA)
    /* Alpha specific */
    case TARGET_NR_osf_getsysinfo:
        ret = -TARGET_EOPNOTSUPP;
        switch (arg1) {
          case TARGET_GSI_IEEE_FP_CONTROL:
            {
                uint64_t fpcr = cpu_alpha_load_fpcr(cpu_env);
                uint64_t swcr = cpu_env->swcr;

                swcr &= ~SWCR_STATUS_MASK;
                swcr |= (fpcr >> 35) & SWCR_STATUS_MASK;

                if (put_user_u64 (swcr, arg2))
                        return -TARGET_EFAULT;
                ret = 0;
            }
            break;

          /* case GSI_IEEE_STATE_AT_SIGNAL:
             -- Not implemented in linux kernel.
             case GSI_UACPROC:
             -- Retrieves current unaligned access state; not much used.
             case GSI_PROC_TYPE:
             -- Retrieves implver information; surely not used.
             case GSI_GET_HWRPB:
             -- Grabs a copy of the HWRPB; surely not used.
          */
        }
        return ret;
#endif
#if defined(TARGET_NR_osf_setsysinfo) && defined(TARGET_ALPHA)
    /* Alpha specific */
    case TARGET_NR_osf_setsysinfo:
        ret = -TARGET_EOPNOTSUPP;
        switch (arg1) {
          case TARGET_SSI_IEEE_FP_CONTROL:
            {
                uint64_t swcr, fpcr;

                if (get_user_u64 (swcr, arg2)) {
                    return -TARGET_EFAULT;
                }

                /*
                 * The kernel calls swcr_update_status to update the
                 * status bits from the fpcr at every point that it
                 * could be queried.  Therefore, we store the status
                 * bits only in FPCR.
                 */
                cpu_env->swcr = swcr & (SWCR_TRAP_ENABLE_MASK | SWCR_MAP_MASK);

                fpcr = cpu_alpha_load_fpcr(cpu_env);
                fpcr &= ((uint64_t)FPCR_DYN_MASK << 32);
                fpcr |= alpha_ieee_swcr_to_fpcr(swcr);
                cpu_alpha_store_fpcr(cpu_env, fpcr);
                ret = 0;
            }
            break;

          case TARGET_SSI_IEEE_RAISE_EXCEPTION:
            {
                uint64_t exc, fpcr, fex;

                if (get_user_u64(exc, arg2)) {
                    return -TARGET_EFAULT;
                }
                exc &= SWCR_STATUS_MASK;
                fpcr = cpu_alpha_load_fpcr(cpu_env);

                /* Old exceptions are not signaled.  */
                fex = alpha_ieee_fpcr_to_swcr(fpcr);
                fex = exc & ~fex;
                fex >>= SWCR_STATUS_TO_EXCSUM_SHIFT;
                fex &= (cpu_env)->swcr;

                /* Update the hardware fpcr.  */
                fpcr |= alpha_ieee_swcr_to_fpcr(exc);
                cpu_alpha_store_fpcr(cpu_env, fpcr);

                if (fex) {
                    int si_code = TARGET_FPE_FLTUNK;
                    target_siginfo_t info;

                    if (fex & SWCR_TRAP_ENABLE_DNO) {
                        si_code = TARGET_FPE_FLTUND;
                    }
                    if (fex & SWCR_TRAP_ENABLE_INE) {
                        si_code = TARGET_FPE_FLTRES;
                    }
                    if (fex & SWCR_TRAP_ENABLE_UNF) {
                        si_code = TARGET_FPE_FLTUND;
                    }
                    if (fex & SWCR_TRAP_ENABLE_OVF) {
                        si_code = TARGET_FPE_FLTOVF;
                    }
                    if (fex & SWCR_TRAP_ENABLE_DZE) {
                        si_code = TARGET_FPE_FLTDIV;
                    }
                    if (fex & SWCR_TRAP_ENABLE_INV) {
                        si_code = TARGET_FPE_FLTINV;
                    }

                    info.si_signo = SIGFPE;
                    info.si_errno = 0;
                    info.si_code = si_code;
                    info._sifields._sigfault._addr = (cpu_env)->pc;
                    queue_signal(cpu_env, info.si_signo,
                                 QEMU_SI_FAULT, &info);
                }
                ret = 0;
            }
            break;

          /* case SSI_NVPAIRS:
             -- Used with SSIN_UACPROC to enable unaligned accesses.
             case SSI_IEEE_STATE_AT_SIGNAL:
             case SSI_IEEE_IGNORE_STATE_AT_SIGNAL:
             -- Not implemented in linux kernel
          */
        }
        return ret;
#endif
#ifdef TARGET_NR_osf_sigprocmask
    /* Alpha specific.  */
    case TARGET_NR_osf_sigprocmask:
        {
            abi_ulong mask;
            int how;
            sigset_t set, oldset;

            switch(arg1) {
            case TARGET_SIG_BLOCK:
                how = SIG_BLOCK;
                break;
            case TARGET_SIG_UNBLOCK:
                how = SIG_UNBLOCK;
                break;
            case TARGET_SIG_SETMASK:
                how = SIG_SETMASK;
                break;
            default:
                return -TARGET_EINVAL;
            }
            mask = arg2;
            target_to_host_old_sigset(&set, &mask);
            ret = do_sigprocmask(how, &set, &oldset);
            if (!ret) {
                host_to_target_old_sigset(&mask, &oldset);
                ret = mask;
            }
        }
        return ret;
#endif

#ifdef TARGET_NR_getgid32
    case TARGET_NR_getgid32:
        return get_errno(getgid());
#endif
#ifdef TARGET_NR_geteuid32
    case TARGET_NR_geteuid32:
        return get_errno(geteuid());
#endif
#ifdef TARGET_NR_getegid32
    case TARGET_NR_getegid32:
        return get_errno(getegid());
#endif
#ifdef TARGET_NR_setreuid32
    case TARGET_NR_setreuid32:
        return get_errno(sys_setreuid(arg1, arg2));
#endif
#ifdef TARGET_NR_setregid32
    case TARGET_NR_setregid32:
        return get_errno(sys_setregid(arg1, arg2));
#endif
#ifdef TARGET_NR_getgroups32
    case TARGET_NR_getgroups32:
        { /* the same code as for TARGET_NR_getgroups */
            int gidsetsize = arg1;
            uint32_t *target_grouplist;
            g_autofree gid_t *grouplist = NULL;
            int i;

<<<<<<< HEAD
            if (gidsetsize > NGROUPS_MAX) {
=======
            if (gidsetsize > NGROUPS_MAX || gidsetsize < 0) {
>>>>>>> ae35f033
                return -TARGET_EINVAL;
            }
            if (gidsetsize > 0) {
                grouplist = g_try_new(gid_t, gidsetsize);
                if (!grouplist) {
                    return -TARGET_ENOMEM;
                }
            }
            ret = get_errno(getgroups(gidsetsize, grouplist));
            if (!is_error(ret) && gidsetsize > 0) {
                target_grouplist = lock_user(VERIFY_WRITE, arg2,
                                             gidsetsize * 4, 0);
                if (!target_grouplist) {
                    return -TARGET_EFAULT;
                }
                for (i = 0; i < ret; i++) {
                    target_grouplist[i] = tswap32(grouplist[i]);
                }
                unlock_user(target_grouplist, arg2, gidsetsize * 4);
            }
            return ret;
        }
#endif
#ifdef TARGET_NR_setgroups32
    case TARGET_NR_setgroups32:
        { /* the same code as for TARGET_NR_setgroups */
            int gidsetsize = arg1;
            uint32_t *target_grouplist;
            g_autofree gid_t *grouplist = NULL;
            int i;

            if (gidsetsize > NGROUPS_MAX || gidsetsize < 0) {
                return -TARGET_EINVAL;
            }
            if (gidsetsize > 0) {
                grouplist = g_try_new(gid_t, gidsetsize);
                if (!grouplist) {
                    return -TARGET_ENOMEM;
                }
                target_grouplist = lock_user(VERIFY_READ, arg2,
                                             gidsetsize * 4, 1);
                if (!target_grouplist) {
                    return -TARGET_EFAULT;
                }
                for (i = 0; i < gidsetsize; i++) {
                    grouplist[i] = tswap32(target_grouplist[i]);
                }
                unlock_user(target_grouplist, arg2, 0);
            }
<<<<<<< HEAD
            return get_errno(setgroups(gidsetsize, grouplist));
=======
            return get_errno(sys_setgroups(gidsetsize, grouplist));
>>>>>>> ae35f033
        }
#endif
#ifdef TARGET_NR_fchown32
    case TARGET_NR_fchown32:
        return get_errno(fchown(arg1, arg2, arg3));
#endif
#ifdef TARGET_NR_setresuid32
    case TARGET_NR_setresuid32:
        return get_errno(sys_setresuid(arg1, arg2, arg3));
#endif
#ifdef TARGET_NR_getresuid32
    case TARGET_NR_getresuid32:
        {
            uid_t ruid, euid, suid;
            ret = get_errno(getresuid(&ruid, &euid, &suid));
            if (!is_error(ret)) {
                if (put_user_u32(ruid, arg1)
                    || put_user_u32(euid, arg2)
                    || put_user_u32(suid, arg3))
                    return -TARGET_EFAULT;
            }
        }
        return ret;
#endif
#ifdef TARGET_NR_setresgid32
    case TARGET_NR_setresgid32:
        return get_errno(sys_setresgid(arg1, arg2, arg3));
#endif
#ifdef TARGET_NR_getresgid32
    case TARGET_NR_getresgid32:
        {
            gid_t rgid, egid, sgid;
            ret = get_errno(getresgid(&rgid, &egid, &sgid));
            if (!is_error(ret)) {
                if (put_user_u32(rgid, arg1)
                    || put_user_u32(egid, arg2)
                    || put_user_u32(sgid, arg3))
                    return -TARGET_EFAULT;
            }
        }
        return ret;
#endif
#ifdef TARGET_NR_chown32
    case TARGET_NR_chown32:
        if (!(p = lock_user_string(arg1)))
            return -TARGET_EFAULT;
        ret = get_errno(chown(p, arg2, arg3));
        unlock_user(p, arg1, 0);
        return ret;
#endif
#ifdef TARGET_NR_setuid32
    case TARGET_NR_setuid32:
        return get_errno(sys_setuid(arg1));
#endif
#ifdef TARGET_NR_setgid32
    case TARGET_NR_setgid32:
        return get_errno(sys_setgid(arg1));
#endif
#ifdef TARGET_NR_setfsuid32
    case TARGET_NR_setfsuid32:
        return get_errno(setfsuid(arg1));
#endif
#ifdef TARGET_NR_setfsgid32
    case TARGET_NR_setfsgid32:
        return get_errno(setfsgid(arg1));
#endif
#ifdef TARGET_NR_mincore
    case TARGET_NR_mincore:
        {
            void *a = lock_user(VERIFY_NONE, arg1, arg2, 0);
            if (!a) {
                return -TARGET_ENOMEM;
            }
            p = lock_user_string(arg3);
            if (!p) {
                ret = -TARGET_EFAULT;
            } else {
                ret = get_errno(mincore(a, arg2, p));
                unlock_user(p, arg3, ret);
            }
            unlock_user(a, arg1, 0);
        }
        return ret;
#endif
#ifdef TARGET_NR_arm_fadvise64_64
    case TARGET_NR_arm_fadvise64_64:
        /* arm_fadvise64_64 looks like fadvise64_64 but
         * with different argument order: fd, advice, offset, len
         * rather than the usual fd, offset, len, advice.
         * Note that offset and len are both 64-bit so appear as
         * pairs of 32-bit registers.
         */
        ret = posix_fadvise(arg1, target_offset64(arg3, arg4),
                            target_offset64(arg5, arg6), arg2);
        return -host_to_target_errno(ret);
#endif

#if TARGET_ABI_BITS == 32 && !defined(TARGET_ABI_MIPSN32)

#ifdef TARGET_NR_fadvise64_64
    case TARGET_NR_fadvise64_64:
#if defined(TARGET_PPC) || defined(TARGET_XTENSA)
        /* 6 args: fd, advice, offset (high, low), len (high, low) */
        ret = arg2;
        arg2 = arg3;
        arg3 = arg4;
        arg4 = arg5;
        arg5 = arg6;
        arg6 = ret;
#else
        /* 6 args: fd, offset (high, low), len (high, low), advice */
        if (regpairs_aligned(cpu_env, num)) {
            /* offset is in (3,4), len in (5,6) and advice in 7 */
            arg2 = arg3;
            arg3 = arg4;
            arg4 = arg5;
            arg5 = arg6;
            arg6 = arg7;
        }
#endif
        ret = posix_fadvise(arg1, target_offset64(arg2, arg3),
                            target_offset64(arg4, arg5), arg6);
        return -host_to_target_errno(ret);
#endif

#ifdef TARGET_NR_fadvise64
    case TARGET_NR_fadvise64:
        /* 5 args: fd, offset (high, low), len, advice */
        if (regpairs_aligned(cpu_env, num)) {
            /* offset is in (3,4), len in 5 and advice in 6 */
            arg2 = arg3;
            arg3 = arg4;
            arg4 = arg5;
            arg5 = arg6;
        }
        ret = posix_fadvise(arg1, target_offset64(arg2, arg3), arg4, arg5);
        return -host_to_target_errno(ret);
#endif

#else /* not a 32-bit ABI */
#if defined(TARGET_NR_fadvise64_64) || defined(TARGET_NR_fadvise64)
#ifdef TARGET_NR_fadvise64_64
    case TARGET_NR_fadvise64_64:
#endif
#ifdef TARGET_NR_fadvise64
    case TARGET_NR_fadvise64:
#endif
#ifdef TARGET_S390X
        switch (arg4) {
        case 4: arg4 = POSIX_FADV_NOREUSE + 1; break; /* make sure it's an invalid value */
        case 5: arg4 = POSIX_FADV_NOREUSE + 2; break; /* ditto */
        case 6: arg4 = POSIX_FADV_DONTNEED; break;
        case 7: arg4 = POSIX_FADV_NOREUSE; break;
        default: break;
        }
#endif
        return -host_to_target_errno(posix_fadvise(arg1, arg2, arg3, arg4));
#endif
#endif /* end of 64-bit ABI fadvise handling */

#ifdef TARGET_NR_madvise
    case TARGET_NR_madvise:
        return target_madvise(arg1, arg2, arg3);
#endif
#ifdef TARGET_NR_fcntl64
    case TARGET_NR_fcntl64:
    {
        int cmd;
        struct flock fl;
        from_flock64_fn *copyfrom = copy_from_user_flock64;
        to_flock64_fn *copyto = copy_to_user_flock64;

#ifdef TARGET_ARM
        if (!cpu_env->eabi) {
            copyfrom = copy_from_user_oabi_flock64;
            copyto = copy_to_user_oabi_flock64;
        }
#endif

        cmd = target_to_host_fcntl_cmd(arg2);
        if (cmd == -TARGET_EINVAL) {
            return cmd;
        }

        switch(arg2) {
        case TARGET_F_GETLK64:
            ret = copyfrom(&fl, arg3);
            if (ret) {
                break;
            }
            ret = get_errno(safe_fcntl(arg1, cmd, &fl));
            if (ret == 0) {
                ret = copyto(arg3, &fl);
            }
	    break;

        case TARGET_F_SETLK64:
        case TARGET_F_SETLKW64:
            ret = copyfrom(&fl, arg3);
            if (ret) {
                break;
            }
            ret = get_errno(safe_fcntl(arg1, cmd, &fl));
	    break;
        default:
            ret = do_fcntl(arg1, arg2, arg3);
            break;
        }
        return ret;
    }
#endif
#ifdef TARGET_NR_cacheflush
    case TARGET_NR_cacheflush:
        /* self-modifying code is handled automatically, so nothing needed */
        return 0;
#endif
#ifdef TARGET_NR_getpagesize
    case TARGET_NR_getpagesize:
        return TARGET_PAGE_SIZE;
#endif
    case TARGET_NR_gettid:
        return get_errno(sys_gettid());
#ifdef TARGET_NR_readahead
    case TARGET_NR_readahead:
#if TARGET_ABI_BITS == 32 && !defined(TARGET_ABI_MIPSN32)
        if (regpairs_aligned(cpu_env, num)) {
            arg2 = arg3;
            arg3 = arg4;
            arg4 = arg5;
        }
        ret = get_errno(readahead(arg1, target_offset64(arg2, arg3) , arg4));
#else
        ret = get_errno(readahead(arg1, arg2, arg3));
#endif
        return ret;
#endif
#ifdef CONFIG_ATTR
#ifdef TARGET_NR_setxattr
    case TARGET_NR_listxattr:
    case TARGET_NR_llistxattr:
    {
        void *b = 0;
        if (arg2) {
            b = lock_user(VERIFY_WRITE, arg2, arg3, 0);
            if (!b) {
                return -TARGET_EFAULT;
            }
        }
        p = lock_user_string(arg1);
        if (p) {
            if (num == TARGET_NR_listxattr) {
                ret = get_errno(listxattr(p, b, arg3));
            } else {
                ret = get_errno(llistxattr(p, b, arg3));
            }
        } else {
            ret = -TARGET_EFAULT;
        }
        unlock_user(p, arg1, 0);
        unlock_user(b, arg2, arg3);
        return ret;
    }
    case TARGET_NR_flistxattr:
    {
        void *b = 0;
        if (arg2) {
            b = lock_user(VERIFY_WRITE, arg2, arg3, 0);
            if (!b) {
                return -TARGET_EFAULT;
            }
        }
        ret = get_errno(flistxattr(arg1, b, arg3));
        unlock_user(b, arg2, arg3);
        return ret;
    }
    case TARGET_NR_setxattr:
    case TARGET_NR_lsetxattr:
        {
            void *n, *v = 0;
            if (arg3) {
                v = lock_user(VERIFY_READ, arg3, arg4, 1);
                if (!v) {
                    return -TARGET_EFAULT;
                }
            }
            p = lock_user_string(arg1);
            n = lock_user_string(arg2);
            if (p && n) {
                if (num == TARGET_NR_setxattr) {
                    ret = get_errno(setxattr(p, n, v, arg4, arg5));
                } else {
                    ret = get_errno(lsetxattr(p, n, v, arg4, arg5));
                }
            } else {
                ret = -TARGET_EFAULT;
            }
            unlock_user(p, arg1, 0);
            unlock_user(n, arg2, 0);
            unlock_user(v, arg3, 0);
        }
        return ret;
    case TARGET_NR_fsetxattr:
        {
            void *n, *v = 0;
            if (arg3) {
                v = lock_user(VERIFY_READ, arg3, arg4, 1);
                if (!v) {
                    return -TARGET_EFAULT;
                }
            }
            n = lock_user_string(arg2);
            if (n) {
                ret = get_errno(fsetxattr(arg1, n, v, arg4, arg5));
            } else {
                ret = -TARGET_EFAULT;
            }
            unlock_user(n, arg2, 0);
            unlock_user(v, arg3, 0);
        }
        return ret;
    case TARGET_NR_getxattr:
    case TARGET_NR_lgetxattr:
        {
            void *n, *v = 0;
            if (arg3) {
                v = lock_user(VERIFY_WRITE, arg3, arg4, 0);
                if (!v) {
                    return -TARGET_EFAULT;
                }
            }
            p = lock_user_string(arg1);
            n = lock_user_string(arg2);
            if (p && n) {
                if (num == TARGET_NR_getxattr) {
                    ret = get_errno(getxattr(p, n, v, arg4));
                } else {
                    ret = get_errno(lgetxattr(p, n, v, arg4));
                }
            } else {
                ret = -TARGET_EFAULT;
            }
            unlock_user(p, arg1, 0);
            unlock_user(n, arg2, 0);
            unlock_user(v, arg3, arg4);
        }
        return ret;
    case TARGET_NR_fgetxattr:
        {
            void *n, *v = 0;
            if (arg3) {
                v = lock_user(VERIFY_WRITE, arg3, arg4, 0);
                if (!v) {
                    return -TARGET_EFAULT;
                }
            }
            n = lock_user_string(arg2);
            if (n) {
                ret = get_errno(fgetxattr(arg1, n, v, arg4));
            } else {
                ret = -TARGET_EFAULT;
            }
            unlock_user(n, arg2, 0);
            unlock_user(v, arg3, arg4);
        }
        return ret;
    case TARGET_NR_removexattr:
    case TARGET_NR_lremovexattr:
        {
            void *n;
            p = lock_user_string(arg1);
            n = lock_user_string(arg2);
            if (p && n) {
                if (num == TARGET_NR_removexattr) {
                    ret = get_errno(removexattr(p, n));
                } else {
                    ret = get_errno(lremovexattr(p, n));
                }
            } else {
                ret = -TARGET_EFAULT;
            }
            unlock_user(p, arg1, 0);
            unlock_user(n, arg2, 0);
        }
        return ret;
    case TARGET_NR_fremovexattr:
        {
            void *n;
            n = lock_user_string(arg2);
            if (n) {
                ret = get_errno(fremovexattr(arg1, n));
            } else {
                ret = -TARGET_EFAULT;
            }
            unlock_user(n, arg2, 0);
        }
        return ret;
#endif
#endif /* CONFIG_ATTR */
#ifdef TARGET_NR_set_thread_area
    case TARGET_NR_set_thread_area:
#if defined(TARGET_MIPS)
      cpu_env->active_tc.CP0_UserLocal = arg1;
      return 0;
#elif defined(TARGET_I386) && defined(TARGET_ABI32)
      return do_set_thread_area(cpu_env, arg1);
#elif defined(TARGET_M68K)
      {
          TaskState *ts = get_task_state(cpu);
          ts->tp_value = arg1;
          return 0;
      }
#else
      return -TARGET_ENOSYS;
#endif
#endif
#ifdef TARGET_NR_get_thread_area
    case TARGET_NR_get_thread_area:
#if defined(TARGET_I386) && defined(TARGET_ABI32)
        return do_get_thread_area(cpu_env, arg1);
#elif defined(TARGET_M68K)
        {
            TaskState *ts = get_task_state(cpu);
            return ts->tp_value;
        }
#else
        return -TARGET_ENOSYS;
#endif
#endif
#ifdef TARGET_NR_getdomainname
    case TARGET_NR_getdomainname:
        return -TARGET_ENOSYS;
#endif

#ifdef TARGET_NR_clock_settime
    case TARGET_NR_clock_settime:
    {
        struct timespec ts;

        ret = target_to_host_timespec(&ts, arg2);
        if (!is_error(ret)) {
            ret = get_errno(clock_settime(arg1, &ts));
        }
        return ret;
    }
#endif
#ifdef TARGET_NR_clock_settime64
    case TARGET_NR_clock_settime64:
    {
        struct timespec ts;

        ret = target_to_host_timespec64(&ts, arg2);
        if (!is_error(ret)) {
            ret = get_errno(clock_settime(arg1, &ts));
        }
        return ret;
    }
#endif
#ifdef TARGET_NR_clock_gettime
    case TARGET_NR_clock_gettime:
    {
        struct timespec ts;
        ret = get_errno(clock_gettime(arg1, &ts));
        if (!is_error(ret)) {
            ret = host_to_target_timespec(arg2, &ts);
        }
        return ret;
    }
#endif
#ifdef TARGET_NR_clock_gettime64
    case TARGET_NR_clock_gettime64:
    {
        struct timespec ts;
        ret = get_errno(clock_gettime(arg1, &ts));
        if (!is_error(ret)) {
            ret = host_to_target_timespec64(arg2, &ts);
        }
        return ret;
    }
#endif
#ifdef TARGET_NR_clock_getres
    case TARGET_NR_clock_getres:
    {
        struct timespec ts;
        ret = get_errno(clock_getres(arg1, &ts));
        if (!is_error(ret)) {
            host_to_target_timespec(arg2, &ts);
        }
        return ret;
    }
#endif
#ifdef TARGET_NR_clock_getres_time64
    case TARGET_NR_clock_getres_time64:
    {
        struct timespec ts;
        ret = get_errno(clock_getres(arg1, &ts));
        if (!is_error(ret)) {
            host_to_target_timespec64(arg2, &ts);
        }
        return ret;
    }
#endif
#ifdef TARGET_NR_clock_nanosleep
    case TARGET_NR_clock_nanosleep:
    {
        struct timespec ts;
        if (target_to_host_timespec(&ts, arg3)) {
            return -TARGET_EFAULT;
        }
        ret = get_errno(safe_clock_nanosleep(arg1, arg2,
                                             &ts, arg4 ? &ts : NULL));
        /*
         * if the call is interrupted by a signal handler, it fails
         * with error -TARGET_EINTR and if arg4 is not NULL and arg2 is not
         * TIMER_ABSTIME, it returns the remaining unslept time in arg4.
         */
        if (ret == -TARGET_EINTR && arg4 && arg2 != TIMER_ABSTIME &&
            host_to_target_timespec(arg4, &ts)) {
              return -TARGET_EFAULT;
        }

        return ret;
    }
#endif
#ifdef TARGET_NR_clock_nanosleep_time64
    case TARGET_NR_clock_nanosleep_time64:
    {
        struct timespec ts;

        if (target_to_host_timespec64(&ts, arg3)) {
            return -TARGET_EFAULT;
        }

        ret = get_errno(safe_clock_nanosleep(arg1, arg2,
                                             &ts, arg4 ? &ts : NULL));

        if (ret == -TARGET_EINTR && arg4 && arg2 != TIMER_ABSTIME &&
            host_to_target_timespec64(arg4, &ts)) {
            return -TARGET_EFAULT;
        }
        return ret;
    }
#endif

#if defined(TARGET_NR_set_tid_address)
    case TARGET_NR_set_tid_address:
    {
        TaskState *ts = get_task_state(cpu);
        ts->child_tidptr = arg1;
        /* do not call host set_tid_address() syscall, instead return tid() */
        return get_errno(sys_gettid());
    }
#endif

    case TARGET_NR_tkill:
        return get_errno(safe_tkill((int)arg1, target_to_host_signal(arg2)));

    case TARGET_NR_tgkill:
        return get_errno(safe_tgkill((int)arg1, (int)arg2,
                         target_to_host_signal(arg3)));

#ifdef TARGET_NR_set_robust_list
    case TARGET_NR_set_robust_list:
    case TARGET_NR_get_robust_list:
        /* The ABI for supporting robust futexes has userspace pass
         * the kernel a pointer to a linked list which is updated by
         * userspace after the syscall; the list is walked by the kernel
         * when the thread exits. Since the linked list in QEMU guest
         * memory isn't a valid linked list for the host and we have
         * no way to reliably intercept the thread-death event, we can't
         * support these. Silently return ENOSYS so that guest userspace
         * falls back to a non-robust futex implementation (which should
         * be OK except in the corner case of the guest crashing while
         * holding a mutex that is shared with another process via
         * shared memory).
         */
        return -TARGET_ENOSYS;
#endif

#if defined(TARGET_NR_utimensat)
    case TARGET_NR_utimensat:
        {
            struct timespec *tsp, ts[2];
            if (!arg3) {
                tsp = NULL;
            } else {
                if (target_to_host_timespec(ts, arg3)) {
                    return -TARGET_EFAULT;
                }
                if (target_to_host_timespec(ts + 1, arg3 +
                                            sizeof(struct target_timespec))) {
                    return -TARGET_EFAULT;
                }
                tsp = ts;
            }
            if (!arg2)
                ret = get_errno(sys_utimensat(arg1, NULL, tsp, arg4));
            else {
                if (!(p = lock_user_string(arg2))) {
                    return -TARGET_EFAULT;
                }
                ret = get_errno(sys_utimensat(arg1, path(p), tsp, arg4));
                unlock_user(p, arg2, 0);
            }
        }
        return ret;
#endif
#ifdef TARGET_NR_utimensat_time64
    case TARGET_NR_utimensat_time64:
        {
            struct timespec *tsp, ts[2];
            if (!arg3) {
                tsp = NULL;
            } else {
                if (target_to_host_timespec64(ts, arg3)) {
                    return -TARGET_EFAULT;
                }
                if (target_to_host_timespec64(ts + 1, arg3 +
                                     sizeof(struct target__kernel_timespec))) {
                    return -TARGET_EFAULT;
                }
                tsp = ts;
            }
            if (!arg2)
                ret = get_errno(sys_utimensat(arg1, NULL, tsp, arg4));
            else {
                p = lock_user_string(arg2);
                if (!p) {
                    return -TARGET_EFAULT;
                }
                ret = get_errno(sys_utimensat(arg1, path(p), tsp, arg4));
                unlock_user(p, arg2, 0);
            }
        }
        return ret;
#endif
#ifdef TARGET_NR_futex
    case TARGET_NR_futex:
        return do_futex(cpu, false, arg1, arg2, arg3, arg4, arg5, arg6);
#endif
#ifdef TARGET_NR_futex_time64
    case TARGET_NR_futex_time64:
        return do_futex(cpu, true, arg1, arg2, arg3, arg4, arg5, arg6);
#endif
#ifdef CONFIG_INOTIFY
#if defined(TARGET_NR_inotify_init)
    case TARGET_NR_inotify_init:
        ret = get_errno(inotify_init());
        if (ret >= 0) {
            fd_trans_register(ret, &target_inotify_trans);
        }
        return ret;
#endif
#if defined(TARGET_NR_inotify_init1) && defined(CONFIG_INOTIFY1)
    case TARGET_NR_inotify_init1:
        ret = get_errno(inotify_init1(target_to_host_bitmask(arg1,
                                          fcntl_flags_tbl)));
        if (ret >= 0) {
            fd_trans_register(ret, &target_inotify_trans);
        }
        return ret;
#endif
#if defined(TARGET_NR_inotify_add_watch)
    case TARGET_NR_inotify_add_watch:
        p = lock_user_string(arg2);
        ret = get_errno(inotify_add_watch(arg1, path(p), arg3));
        unlock_user(p, arg2, 0);
        return ret;
#endif
#if defined(TARGET_NR_inotify_rm_watch)
    case TARGET_NR_inotify_rm_watch:
        return get_errno(inotify_rm_watch(arg1, arg2));
#endif
#endif

#if defined(TARGET_NR_mq_open) && defined(__NR_mq_open)
    case TARGET_NR_mq_open:
        {
            struct mq_attr posix_mq_attr;
            struct mq_attr *pposix_mq_attr;
            int host_flags;

            host_flags = target_to_host_bitmask(arg2, fcntl_flags_tbl);
            pposix_mq_attr = NULL;
            if (arg4) {
                if (copy_from_user_mq_attr(&posix_mq_attr, arg4) != 0) {
                    return -TARGET_EFAULT;
                }
                pposix_mq_attr = &posix_mq_attr;
            }
            p = lock_user_string(arg1 - 1);
            if (!p) {
                return -TARGET_EFAULT;
            }
            ret = get_errno(mq_open(p, host_flags, arg3, pposix_mq_attr));
            unlock_user (p, arg1, 0);
        }
        return ret;

    case TARGET_NR_mq_unlink:
        p = lock_user_string(arg1 - 1);
        if (!p) {
            return -TARGET_EFAULT;
        }
        ret = get_errno(mq_unlink(p));
        unlock_user (p, arg1, 0);
        return ret;

#ifdef TARGET_NR_mq_timedsend
    case TARGET_NR_mq_timedsend:
        {
            struct timespec ts;

            p = lock_user (VERIFY_READ, arg2, arg3, 1);
            if (arg5 != 0) {
                if (target_to_host_timespec(&ts, arg5)) {
                    return -TARGET_EFAULT;
                }
                ret = get_errno(safe_mq_timedsend(arg1, p, arg3, arg4, &ts));
                if (!is_error(ret) && host_to_target_timespec(arg5, &ts)) {
                    return -TARGET_EFAULT;
                }
            } else {
                ret = get_errno(safe_mq_timedsend(arg1, p, arg3, arg4, NULL));
            }
            unlock_user (p, arg2, arg3);
        }
        return ret;
#endif
#ifdef TARGET_NR_mq_timedsend_time64
    case TARGET_NR_mq_timedsend_time64:
        {
            struct timespec ts;

            p = lock_user(VERIFY_READ, arg2, arg3, 1);
            if (arg5 != 0) {
                if (target_to_host_timespec64(&ts, arg5)) {
                    return -TARGET_EFAULT;
                }
                ret = get_errno(safe_mq_timedsend(arg1, p, arg3, arg4, &ts));
                if (!is_error(ret) && host_to_target_timespec64(arg5, &ts)) {
                    return -TARGET_EFAULT;
                }
            } else {
                ret = get_errno(safe_mq_timedsend(arg1, p, arg3, arg4, NULL));
            }
            unlock_user(p, arg2, arg3);
        }
        return ret;
#endif

#ifdef TARGET_NR_mq_timedreceive
    case TARGET_NR_mq_timedreceive:
        {
            struct timespec ts;
            unsigned int prio;

            p = lock_user (VERIFY_READ, arg2, arg3, 1);
            if (arg5 != 0) {
                if (target_to_host_timespec(&ts, arg5)) {
                    return -TARGET_EFAULT;
                }
                ret = get_errno(safe_mq_timedreceive(arg1, p, arg3,
                                                     &prio, &ts));
                if (!is_error(ret) && host_to_target_timespec(arg5, &ts)) {
                    return -TARGET_EFAULT;
                }
            } else {
                ret = get_errno(safe_mq_timedreceive(arg1, p, arg3,
                                                     &prio, NULL));
            }
            unlock_user (p, arg2, arg3);
            if (arg4 != 0)
                put_user_u32(prio, arg4);
        }
        return ret;
#endif
#ifdef TARGET_NR_mq_timedreceive_time64
    case TARGET_NR_mq_timedreceive_time64:
        {
            struct timespec ts;
            unsigned int prio;

            p = lock_user(VERIFY_READ, arg2, arg3, 1);
            if (arg5 != 0) {
                if (target_to_host_timespec64(&ts, arg5)) {
                    return -TARGET_EFAULT;
                }
                ret = get_errno(safe_mq_timedreceive(arg1, p, arg3,
                                                     &prio, &ts));
                if (!is_error(ret) && host_to_target_timespec64(arg5, &ts)) {
                    return -TARGET_EFAULT;
                }
            } else {
                ret = get_errno(safe_mq_timedreceive(arg1, p, arg3,
                                                     &prio, NULL));
            }
            unlock_user(p, arg2, arg3);
            if (arg4 != 0) {
                put_user_u32(prio, arg4);
            }
        }
        return ret;
#endif

    /* Not implemented for now... */
/*     case TARGET_NR_mq_notify: */
/*         break; */

    case TARGET_NR_mq_getsetattr:
        {
            struct mq_attr posix_mq_attr_in, posix_mq_attr_out;
            ret = 0;
            if (arg2 != 0) {
                copy_from_user_mq_attr(&posix_mq_attr_in, arg2);
                ret = get_errno(mq_setattr(arg1, &posix_mq_attr_in,
                                           &posix_mq_attr_out));
            } else if (arg3 != 0) {
                ret = get_errno(mq_getattr(arg1, &posix_mq_attr_out));
            }
            if (ret == 0 && arg3 != 0) {
                copy_to_user_mq_attr(arg3, &posix_mq_attr_out);
            }
        }
        return ret;
#endif

#ifdef CONFIG_SPLICE
#ifdef TARGET_NR_tee
    case TARGET_NR_tee:
        {
            ret = get_errno(tee(arg1,arg2,arg3,arg4));
        }
        return ret;
#endif
#ifdef TARGET_NR_splice
    case TARGET_NR_splice:
        {
            loff_t loff_in, loff_out;
            loff_t *ploff_in = NULL, *ploff_out = NULL;
            if (arg2) {
                if (get_user_u64(loff_in, arg2)) {
                    return -TARGET_EFAULT;
                }
                ploff_in = &loff_in;
            }
            if (arg4) {
                if (get_user_u64(loff_out, arg4)) {
                    return -TARGET_EFAULT;
                }
                ploff_out = &loff_out;
            }
            ret = get_errno(splice(arg1, ploff_in, arg3, ploff_out, arg5, arg6));
            if (arg2) {
                if (put_user_u64(loff_in, arg2)) {
                    return -TARGET_EFAULT;
                }
            }
            if (arg4) {
                if (put_user_u64(loff_out, arg4)) {
                    return -TARGET_EFAULT;
                }
            }
        }
        return ret;
#endif
#ifdef TARGET_NR_vmsplice
	case TARGET_NR_vmsplice:
        {
            struct iovec *vec = lock_iovec(VERIFY_READ, arg2, arg3, 1);
            if (vec != NULL) {
                ret = get_errno(vmsplice(arg1, vec, arg3, arg4));
                unlock_iovec(vec, arg2, arg3, 0);
            } else {
                ret = -host_to_target_errno(errno);
            }
        }
        return ret;
#endif
#endif /* CONFIG_SPLICE */
#ifdef CONFIG_EVENTFD
#if defined(TARGET_NR_eventfd)
    case TARGET_NR_eventfd:
        ret = get_errno(eventfd(arg1, 0));
        if (ret >= 0) {
            fd_trans_register(ret, &target_eventfd_trans);
        }
        return ret;
#endif
#if defined(TARGET_NR_eventfd2)
    case TARGET_NR_eventfd2:
    {
        int host_flags = arg2 & (~(TARGET_O_NONBLOCK_MASK | TARGET_O_CLOEXEC));
        if (arg2 & TARGET_O_NONBLOCK) {
            host_flags |= O_NONBLOCK;
        }
        if (arg2 & TARGET_O_CLOEXEC) {
            host_flags |= O_CLOEXEC;
        }
        ret = get_errno(eventfd(arg1, host_flags));
        if (ret >= 0) {
            fd_trans_register(ret, &target_eventfd_trans);
        }
        return ret;
    }
#endif
#endif /* CONFIG_EVENTFD  */
#if defined(CONFIG_FALLOCATE) && defined(TARGET_NR_fallocate)
    case TARGET_NR_fallocate:
#if TARGET_ABI_BITS == 32 && !defined(TARGET_ABI_MIPSN32)
        ret = get_errno(fallocate(arg1, arg2, target_offset64(arg3, arg4),
                                  target_offset64(arg5, arg6)));
#else
        ret = get_errno(fallocate(arg1, arg2, arg3, arg4));
#endif
        return ret;
#endif
#if defined(CONFIG_SYNC_FILE_RANGE)
#if defined(TARGET_NR_sync_file_range)
    case TARGET_NR_sync_file_range:
#if TARGET_ABI_BITS == 32 && !defined(TARGET_ABI_MIPSN32)
#if defined(TARGET_MIPS)
        ret = get_errno(sync_file_range(arg1, target_offset64(arg3, arg4),
                                        target_offset64(arg5, arg6), arg7));
#else
        ret = get_errno(sync_file_range(arg1, target_offset64(arg2, arg3),
                                        target_offset64(arg4, arg5), arg6));
#endif /* !TARGET_MIPS */
#else
        ret = get_errno(sync_file_range(arg1, arg2, arg3, arg4));
#endif
        return ret;
#endif
#if defined(TARGET_NR_sync_file_range2) || \
    defined(TARGET_NR_arm_sync_file_range)
#if defined(TARGET_NR_sync_file_range2)
    case TARGET_NR_sync_file_range2:
#endif
#if defined(TARGET_NR_arm_sync_file_range)
    case TARGET_NR_arm_sync_file_range:
#endif
        /* This is like sync_file_range but the arguments are reordered */
#if TARGET_ABI_BITS == 32 && !defined(TARGET_ABI_MIPSN32)
        ret = get_errno(sync_file_range(arg1, target_offset64(arg3, arg4),
                                        target_offset64(arg5, arg6), arg2));
#else
        ret = get_errno(sync_file_range(arg1, arg3, arg4, arg2));
#endif
        return ret;
#endif
#endif
#if defined(TARGET_NR_signalfd4)
    case TARGET_NR_signalfd4:
        return do_signalfd4(arg1, arg2, arg4);
#endif
#if defined(TARGET_NR_signalfd)
    case TARGET_NR_signalfd:
        return do_signalfd4(arg1, arg2, 0);
#endif
#if defined(CONFIG_EPOLL)
#if defined(TARGET_NR_epoll_create)
    case TARGET_NR_epoll_create:
        return get_errno(epoll_create(arg1));
#endif
#if defined(TARGET_NR_epoll_create1) && defined(CONFIG_EPOLL_CREATE1)
    case TARGET_NR_epoll_create1:
        return get_errno(epoll_create1(target_to_host_bitmask(arg1, fcntl_flags_tbl)));
#endif
#if defined(TARGET_NR_epoll_ctl)
    case TARGET_NR_epoll_ctl:
    {
        struct epoll_event ep;
        struct epoll_event *epp = 0;
        if (arg4) {
            if (arg2 != EPOLL_CTL_DEL) {
                struct target_epoll_event *target_ep;
                if (!lock_user_struct(VERIFY_READ, target_ep, arg4, 1)) {
                    return -TARGET_EFAULT;
                }
                ep.events = tswap32(target_ep->events);
                /*
                 * The epoll_data_t union is just opaque data to the kernel,
                 * so we transfer all 64 bits across and need not worry what
                 * actual data type it is.
                 */
                ep.data.u64 = tswap64(target_ep->data.u64);
                unlock_user_struct(target_ep, arg4, 0);
            }
            /*
             * before kernel 2.6.9, EPOLL_CTL_DEL operation required a
             * non-null pointer, even though this argument is ignored.
             *
             */
            epp = &ep;
        }
        return get_errno(epoll_ctl(arg1, arg2, arg3, epp));
    }
#endif

#if defined(TARGET_NR_epoll_wait) || defined(TARGET_NR_epoll_pwait)
#if defined(TARGET_NR_epoll_wait)
    case TARGET_NR_epoll_wait:
#endif
#if defined(TARGET_NR_epoll_pwait)
    case TARGET_NR_epoll_pwait:
#endif
    {
        struct target_epoll_event *target_ep;
        struct epoll_event *ep;
        int epfd = arg1;
        int maxevents = arg3;
        int timeout = arg4;

        if (maxevents <= 0 || maxevents > TARGET_EP_MAX_EVENTS) {
            return -TARGET_EINVAL;
        }

        target_ep = lock_user(VERIFY_WRITE, arg2,
                              maxevents * sizeof(struct target_epoll_event), 1);
        if (!target_ep) {
            return -TARGET_EFAULT;
        }

        ep = g_try_new(struct epoll_event, maxevents);
        if (!ep) {
            unlock_user(target_ep, arg2, 0);
            return -TARGET_ENOMEM;
        }

        switch (num) {
#if defined(TARGET_NR_epoll_pwait)
        case TARGET_NR_epoll_pwait:
        {
            sigset_t *set = NULL;

            if (arg5) {
                ret = process_sigsuspend_mask(&set, arg5, arg6);
                if (ret != 0) {
                    break;
                }
            }

            ret = get_errno(safe_epoll_pwait(epfd, ep, maxevents, timeout,
                                             set, SIGSET_T_SIZE));

            if (set) {
                finish_sigsuspend_mask(ret);
            }
            break;
        }
#endif
#if defined(TARGET_NR_epoll_wait)
        case TARGET_NR_epoll_wait:
            ret = get_errno(safe_epoll_pwait(epfd, ep, maxevents, timeout,
                                             NULL, 0));
            break;
#endif
        default:
            ret = -TARGET_ENOSYS;
        }
        if (!is_error(ret)) {
            int i;
            for (i = 0; i < ret; i++) {
                target_ep[i].events = tswap32(ep[i].events);
                target_ep[i].data.u64 = tswap64(ep[i].data.u64);
            }
            unlock_user(target_ep, arg2,
                        ret * sizeof(struct target_epoll_event));
        } else {
            unlock_user(target_ep, arg2, 0);
        }
        g_free(ep);
        return ret;
    }
#endif
#endif
#ifdef TARGET_NR_prlimit64
    case TARGET_NR_prlimit64:
    {
        /* args: pid, resource number, ptr to new rlimit, ptr to old rlimit */
        struct target_rlimit64 *target_rnew, *target_rold;
        struct host_rlimit64 rnew, rold, *rnewp = 0;
        int resource = target_to_host_resource(arg2);

        if (arg3 && (resource != RLIMIT_AS &&
                     resource != RLIMIT_DATA &&
                     resource != RLIMIT_STACK)) {
            if (!lock_user_struct(VERIFY_READ, target_rnew, arg3, 1)) {
                return -TARGET_EFAULT;
            }
            __get_user(rnew.rlim_cur, &target_rnew->rlim_cur);
            __get_user(rnew.rlim_max, &target_rnew->rlim_max);
            unlock_user_struct(target_rnew, arg3, 0);
            rnewp = &rnew;
        }

        ret = get_errno(sys_prlimit64(arg1, resource, rnewp, arg4 ? &rold : 0));
        if (!is_error(ret) && arg4) {
            if (!lock_user_struct(VERIFY_WRITE, target_rold, arg4, 1)) {
                return -TARGET_EFAULT;
            }
            __put_user(rold.rlim_cur, &target_rold->rlim_cur);
            __put_user(rold.rlim_max, &target_rold->rlim_max);
            unlock_user_struct(target_rold, arg4, 1);
        }
        return ret;
    }
#endif
#ifdef TARGET_NR_gethostname
    case TARGET_NR_gethostname:
    {
        char *name = lock_user(VERIFY_WRITE, arg1, arg2, 0);
        if (name) {
            ret = get_errno(gethostname(name, arg2));
            unlock_user(name, arg1, arg2);
        } else {
            ret = -TARGET_EFAULT;
        }
        return ret;
    }
#endif
#ifdef TARGET_NR_atomic_cmpxchg_32
    case TARGET_NR_atomic_cmpxchg_32:
    {
        /* should use start_exclusive from main.c */
        abi_ulong mem_value;
        if (get_user_u32(mem_value, arg6)) {
            target_siginfo_t info;
            info.si_signo = SIGSEGV;
            info.si_errno = 0;
            info.si_code = TARGET_SEGV_MAPERR;
            info._sifields._sigfault._addr = arg6;
            queue_signal(cpu_env, info.si_signo, QEMU_SI_FAULT, &info);
            ret = 0xdeadbeef;

        }
        if (mem_value == arg2)
            put_user_u32(arg1, arg6);
        return mem_value;
    }
#endif
#ifdef TARGET_NR_atomic_barrier
    case TARGET_NR_atomic_barrier:
        /* Like the kernel implementation and the
           qemu arm barrier, no-op this? */
        return 0;
#endif

#ifdef TARGET_NR_timer_create
    case TARGET_NR_timer_create:
    {
        /* args: clockid_t clockid, struct sigevent *sevp, timer_t *timerid */

        struct sigevent host_sevp = { {0}, }, *phost_sevp = NULL;

        int clkid = arg1;
        int timer_index = next_free_host_timer();

        if (timer_index < 0) {
            ret = -TARGET_EAGAIN;
        } else {
            timer_t *phtimer = g_posix_timers  + timer_index;

            if (arg2) {
                phost_sevp = &host_sevp;
                ret = target_to_host_sigevent(phost_sevp, arg2);
                if (ret != 0) {
                    free_host_timer_slot(timer_index);
                    return ret;
                }
            }

            ret = get_errno(timer_create(clkid, phost_sevp, phtimer));
            if (ret) {
                free_host_timer_slot(timer_index);
            } else {
                if (put_user(TIMER_MAGIC | timer_index, arg3, target_timer_t)) {
                    timer_delete(*phtimer);
                    free_host_timer_slot(timer_index);
                    return -TARGET_EFAULT;
                }
            }
        }
        return ret;
    }
#endif

#ifdef TARGET_NR_timer_settime
    case TARGET_NR_timer_settime:
    {
        /* args: timer_t timerid, int flags, const struct itimerspec *new_value,
         * struct itimerspec * old_value */
        target_timer_t timerid = get_timer_id(arg1);

        if (timerid < 0) {
            ret = timerid;
        } else if (arg3 == 0) {
            ret = -TARGET_EINVAL;
        } else {
            timer_t htimer = g_posix_timers[timerid];
            struct itimerspec hspec_new = {{0},}, hspec_old = {{0},};

            if (target_to_host_itimerspec(&hspec_new, arg3)) {
                return -TARGET_EFAULT;
            }
            ret = get_errno(
                          timer_settime(htimer, arg2, &hspec_new, &hspec_old));
            if (arg4 && host_to_target_itimerspec(arg4, &hspec_old)) {
                return -TARGET_EFAULT;
            }
        }
        return ret;
    }
#endif

#ifdef TARGET_NR_timer_settime64
    case TARGET_NR_timer_settime64:
    {
        target_timer_t timerid = get_timer_id(arg1);

        if (timerid < 0) {
            ret = timerid;
        } else if (arg3 == 0) {
            ret = -TARGET_EINVAL;
        } else {
            timer_t htimer = g_posix_timers[timerid];
            struct itimerspec hspec_new = {{0},}, hspec_old = {{0},};

            if (target_to_host_itimerspec64(&hspec_new, arg3)) {
                return -TARGET_EFAULT;
            }
            ret = get_errno(
                          timer_settime(htimer, arg2, &hspec_new, &hspec_old));
            if (arg4 && host_to_target_itimerspec64(arg4, &hspec_old)) {
                return -TARGET_EFAULT;
            }
        }
        return ret;
    }
#endif

#ifdef TARGET_NR_timer_gettime
    case TARGET_NR_timer_gettime:
    {
        /* args: timer_t timerid, struct itimerspec *curr_value */
        target_timer_t timerid = get_timer_id(arg1);

        if (timerid < 0) {
            ret = timerid;
        } else if (!arg2) {
            ret = -TARGET_EFAULT;
        } else {
            timer_t htimer = g_posix_timers[timerid];
            struct itimerspec hspec;
            ret = get_errno(timer_gettime(htimer, &hspec));

            if (host_to_target_itimerspec(arg2, &hspec)) {
                ret = -TARGET_EFAULT;
            }
        }
        return ret;
    }
#endif

#ifdef TARGET_NR_timer_gettime64
    case TARGET_NR_timer_gettime64:
    {
        /* args: timer_t timerid, struct itimerspec64 *curr_value */
        target_timer_t timerid = get_timer_id(arg1);

        if (timerid < 0) {
            ret = timerid;
        } else if (!arg2) {
            ret = -TARGET_EFAULT;
        } else {
            timer_t htimer = g_posix_timers[timerid];
            struct itimerspec hspec;
            ret = get_errno(timer_gettime(htimer, &hspec));

            if (host_to_target_itimerspec64(arg2, &hspec)) {
                ret = -TARGET_EFAULT;
            }
        }
        return ret;
    }
#endif

#ifdef TARGET_NR_timer_getoverrun
    case TARGET_NR_timer_getoverrun:
    {
        /* args: timer_t timerid */
        target_timer_t timerid = get_timer_id(arg1);

        if (timerid < 0) {
            ret = timerid;
        } else {
            timer_t htimer = g_posix_timers[timerid];
            ret = get_errno(timer_getoverrun(htimer));
        }
        return ret;
    }
#endif

#ifdef TARGET_NR_timer_delete
    case TARGET_NR_timer_delete:
    {
        /* args: timer_t timerid */
        target_timer_t timerid = get_timer_id(arg1);

        if (timerid < 0) {
            ret = timerid;
        } else {
            timer_t htimer = g_posix_timers[timerid];
            ret = get_errno(timer_delete(htimer));
            free_host_timer_slot(timerid);
        }
        return ret;
    }
#endif

#if defined(TARGET_NR_timerfd_create) && defined(CONFIG_TIMERFD)
    case TARGET_NR_timerfd_create:
        ret = get_errno(timerfd_create(arg1,
                        target_to_host_bitmask(arg2, fcntl_flags_tbl)));
        if (ret >= 0) {
            fd_trans_register(ret, &target_timerfd_trans);
        }
        return ret;
#endif

#if defined(TARGET_NR_timerfd_gettime) && defined(CONFIG_TIMERFD)
    case TARGET_NR_timerfd_gettime:
        {
            struct itimerspec its_curr;

            ret = get_errno(timerfd_gettime(arg1, &its_curr));

            if (arg2 && host_to_target_itimerspec(arg2, &its_curr)) {
                return -TARGET_EFAULT;
            }
        }
        return ret;
#endif

#if defined(TARGET_NR_timerfd_gettime64) && defined(CONFIG_TIMERFD)
    case TARGET_NR_timerfd_gettime64:
        {
            struct itimerspec its_curr;

            ret = get_errno(timerfd_gettime(arg1, &its_curr));

            if (arg2 && host_to_target_itimerspec64(arg2, &its_curr)) {
                return -TARGET_EFAULT;
            }
        }
        return ret;
#endif

#if defined(TARGET_NR_timerfd_settime) && defined(CONFIG_TIMERFD)
    case TARGET_NR_timerfd_settime:
        {
            struct itimerspec its_new, its_old, *p_new;

            if (arg3) {
                if (target_to_host_itimerspec(&its_new, arg3)) {
                    return -TARGET_EFAULT;
                }
                p_new = &its_new;
            } else {
                p_new = NULL;
            }

            ret = get_errno(timerfd_settime(arg1, arg2, p_new, &its_old));

            if (arg4 && host_to_target_itimerspec(arg4, &its_old)) {
                return -TARGET_EFAULT;
            }
        }
        return ret;
#endif

#if defined(TARGET_NR_timerfd_settime64) && defined(CONFIG_TIMERFD)
    case TARGET_NR_timerfd_settime64:
        {
            struct itimerspec its_new, its_old, *p_new;

            if (arg3) {
                if (target_to_host_itimerspec64(&its_new, arg3)) {
                    return -TARGET_EFAULT;
                }
                p_new = &its_new;
            } else {
                p_new = NULL;
            }

            ret = get_errno(timerfd_settime(arg1, arg2, p_new, &its_old));

            if (arg4 && host_to_target_itimerspec64(arg4, &its_old)) {
                return -TARGET_EFAULT;
            }
        }
        return ret;
#endif

#if defined(TARGET_NR_ioprio_get) && defined(__NR_ioprio_get)
    case TARGET_NR_ioprio_get:
        return get_errno(ioprio_get(arg1, arg2));
#endif

#if defined(TARGET_NR_ioprio_set) && defined(__NR_ioprio_set)
    case TARGET_NR_ioprio_set:
        return get_errno(ioprio_set(arg1, arg2, arg3));
#endif

#if defined(TARGET_NR_setns) && defined(CONFIG_SETNS)
    case TARGET_NR_setns:
        return get_errno(setns(arg1, arg2));
#endif
#if defined(TARGET_NR_unshare) && defined(CONFIG_SETNS)
    case TARGET_NR_unshare:
        return get_errno(unshare(arg1));
#endif
#if defined(TARGET_NR_kcmp) && defined(__NR_kcmp)
    case TARGET_NR_kcmp:
        return get_errno(kcmp(arg1, arg2, arg3, arg4, arg5));
#endif
#ifdef TARGET_NR_swapcontext
    case TARGET_NR_swapcontext:
        /* PowerPC specific.  */
        return do_swapcontext(cpu_env, arg1, arg2, arg3);
#endif
#ifdef TARGET_NR_memfd_create
    case TARGET_NR_memfd_create:
        p = lock_user_string(arg1);
        if (!p) {
            return -TARGET_EFAULT;
        }
        ret = get_errno(memfd_create(p, arg2));
        fd_trans_unregister(ret);
        unlock_user(p, arg1, 0);
        return ret;
#endif
#if defined TARGET_NR_membarrier && defined __NR_membarrier
    case TARGET_NR_membarrier:
        return get_errno(membarrier(arg1, arg2));
#endif

#if defined(TARGET_NR_copy_file_range) && defined(__NR_copy_file_range)
    case TARGET_NR_copy_file_range:
        {
            loff_t inoff, outoff;
            loff_t *pinoff = NULL, *poutoff = NULL;

            if (arg2) {
                if (get_user_u64(inoff, arg2)) {
                    return -TARGET_EFAULT;
                }
                pinoff = &inoff;
            }
            if (arg4) {
                if (get_user_u64(outoff, arg4)) {
                    return -TARGET_EFAULT;
                }
                poutoff = &outoff;
            }
            /* Do not sign-extend the count parameter. */
            ret = get_errno(safe_copy_file_range(arg1, pinoff, arg3, poutoff,
                                                 (abi_ulong)arg5, arg6));
            if (!is_error(ret) && ret > 0) {
                if (arg2) {
                    if (put_user_u64(inoff, arg2)) {
                        return -TARGET_EFAULT;
                    }
                }
                if (arg4) {
                    if (put_user_u64(outoff, arg4)) {
                        return -TARGET_EFAULT;
                    }
                }
            }
        }
        return ret;
#endif

#if defined(TARGET_NR_pivot_root)
    case TARGET_NR_pivot_root:
        {
            void *p2;
            p = lock_user_string(arg1); /* new_root */
            p2 = lock_user_string(arg2); /* put_old */
            if (!p || !p2) {
                ret = -TARGET_EFAULT;
            } else {
                ret = get_errno(pivot_root(p, p2));
            }
            unlock_user(p2, arg2, 0);
            unlock_user(p, arg1, 0);
        }
        return ret;
#endif

#if defined(TARGET_NR_riscv_hwprobe)
    case TARGET_NR_riscv_hwprobe:
        return do_riscv_hwprobe(cpu_env, arg1, arg2, arg3, arg4, arg5);
#endif

    default:
        qemu_log_mask(LOG_UNIMP, "Unsupported syscall: %d\n", num);
        return -TARGET_ENOSYS;
    }
    return ret;
}

abi_long do_syscall(CPUArchState *cpu_env, int num, abi_long arg1,
                    abi_long arg2, abi_long arg3, abi_long arg4,
                    abi_long arg5, abi_long arg6, abi_long arg7,
                    abi_long arg8)
{
    CPUState *cpu = env_cpu(cpu_env);
    abi_long ret;

#ifdef DEBUG_ERESTARTSYS
    /* Debug-only code for exercising the syscall-restart code paths
     * in the per-architecture cpu main loops: restart every syscall
     * the guest makes once before letting it through.
     */
    {
        static bool flag;
        flag = !flag;
        if (flag) {
            return -QEMU_ERESTARTSYS;
        }
    }
#endif

    record_syscall_start(cpu, num, arg1,
                         arg2, arg3, arg4, arg5, arg6, arg7, arg8);

    if (unlikely(qemu_loglevel_mask(LOG_STRACE))) {
        print_syscall(cpu_env, num, arg1, arg2, arg3, arg4, arg5, arg6);
    }

    ret = do_syscall1(cpu_env, num, arg1, arg2, arg3, arg4,
                      arg5, arg6, arg7, arg8);

    if (unlikely(qemu_loglevel_mask(LOG_STRACE))) {
        print_syscall_ret(cpu_env, num, ret, arg1, arg2,
                          arg3, arg4, arg5, arg6);
    }

    record_syscall_return(cpu, num, ret);
    return ret;
}<|MERGE_RESOLUTION|>--- conflicted
+++ resolved
@@ -11951,11 +11951,7 @@
             g_autofree gid_t *grouplist = NULL;
             int i;
 
-<<<<<<< HEAD
-            if (gidsetsize > NGROUPS_MAX) {
-=======
             if (gidsetsize > NGROUPS_MAX || gidsetsize < 0) {
->>>>>>> ae35f033
                 return -TARGET_EINVAL;
             }
             if (gidsetsize > 0) {
@@ -12291,11 +12287,7 @@
             g_autofree gid_t *grouplist = NULL;
             int i;
 
-<<<<<<< HEAD
-            if (gidsetsize > NGROUPS_MAX) {
-=======
             if (gidsetsize > NGROUPS_MAX || gidsetsize < 0) {
->>>>>>> ae35f033
                 return -TARGET_EINVAL;
             }
             if (gidsetsize > 0) {
@@ -12345,11 +12337,7 @@
                 }
                 unlock_user(target_grouplist, arg2, 0);
             }
-<<<<<<< HEAD
-            return get_errno(setgroups(gidsetsize, grouplist));
-=======
             return get_errno(sys_setgroups(gidsetsize, grouplist));
->>>>>>> ae35f033
         }
 #endif
 #ifdef TARGET_NR_fchown32
