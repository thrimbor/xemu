/*
 * vfio based device assignment support
 *
 * Copyright Red Hat, Inc. 2012
 *
 * Authors:
 *  Alex Williamson <alex.williamson@redhat.com>
 *
 * This work is licensed under the terms of the GNU GPL, version 2.  See
 * the COPYING file in the top-level directory.
 *
 * Based on qemu-kvm device-assignment:
 *  Adapted for KVM by Qumranet.
 *  Copyright (c) 2007, Neocleus, Alex Novik (alex@neocleus.com)
 *  Copyright (c) 2007, Neocleus, Guy Zana (guy@neocleus.com)
 *  Copyright (C) 2008, Qumranet, Amit Shah (amit.shah@qumranet.com)
 *  Copyright (C) 2008, Red Hat, Amit Shah (amit.shah@redhat.com)
 *  Copyright (C) 2008, IBM, Muli Ben-Yehuda (muli@il.ibm.com)
 */

#include "qemu/osdep.h"
#include CONFIG_DEVICES /* CONFIG_IOMMUFD */
#include <linux/vfio.h>
#include <sys/ioctl.h>

#include "hw/hw.h"
#include "hw/pci/msi.h"
#include "hw/pci/msix.h"
#include "hw/pci/pci_bridge.h"
#include "hw/qdev-properties.h"
#include "hw/qdev-properties-system.h"
#include "migration/vmstate.h"
#include "qapi/qmp/qdict.h"
#include "qemu/error-report.h"
#include "qemu/main-loop.h"
#include "qemu/module.h"
#include "qemu/range.h"
#include "qemu/units.h"
#include "sysemu/kvm.h"
#include "sysemu/runstate.h"
#include "pci.h"
#include "trace.h"
#include "qapi/error.h"
#include "migration/blocker.h"
#include "migration/qemu-file.h"
#include "sysemu/iommufd.h"

#define TYPE_VFIO_PCI_NOHOTPLUG "vfio-pci-nohotplug"

/* Protected by BQL */
static KVMRouteChange vfio_route_change;

static void vfio_disable_interrupts(VFIOPCIDevice *vdev);
static void vfio_mmap_set_enabled(VFIOPCIDevice *vdev, bool enabled);
static void vfio_msi_disable_common(VFIOPCIDevice *vdev);

/*
 * Disabling BAR mmaping can be slow, but toggling it around INTx can
 * also be a huge overhead.  We try to get the best of both worlds by
 * waiting until an interrupt to disable mmaps (subsequent transitions
 * to the same state are effectively no overhead).  If the interrupt has
 * been serviced and the time gap is long enough, we re-enable mmaps for
 * performance.  This works well for things like graphics cards, which
 * may not use their interrupt at all and are penalized to an unusable
 * level by read/write BAR traps.  Other devices, like NICs, have more
 * regular interrupts and see much better latency by staying in non-mmap
 * mode.  We therefore set the default mmap_timeout such that a ping
 * is just enough to keep the mmap disabled.  Users can experiment with
 * other options with the x-intx-mmap-timeout-ms parameter (a value of
 * zero disables the timer).
 */
static void vfio_intx_mmap_enable(void *opaque)
{
    VFIOPCIDevice *vdev = opaque;

    if (vdev->intx.pending) {
        timer_mod(vdev->intx.mmap_timer,
                       qemu_clock_get_ms(QEMU_CLOCK_VIRTUAL) + vdev->intx.mmap_timeout);
        return;
    }

    vfio_mmap_set_enabled(vdev, true);
}

static void vfio_intx_interrupt(void *opaque)
{
    VFIOPCIDevice *vdev = opaque;

    if (!event_notifier_test_and_clear(&vdev->intx.interrupt)) {
        return;
    }

    trace_vfio_intx_interrupt(vdev->vbasedev.name, 'A' + vdev->intx.pin);

    vdev->intx.pending = true;
    pci_irq_assert(&vdev->pdev);
    vfio_mmap_set_enabled(vdev, false);
    if (vdev->intx.mmap_timeout) {
        timer_mod(vdev->intx.mmap_timer,
                       qemu_clock_get_ms(QEMU_CLOCK_VIRTUAL) + vdev->intx.mmap_timeout);
    }
}

static void vfio_intx_eoi(VFIODevice *vbasedev)
{
    VFIOPCIDevice *vdev = container_of(vbasedev, VFIOPCIDevice, vbasedev);

    if (!vdev->intx.pending) {
        return;
    }

    trace_vfio_intx_eoi(vbasedev->name);

    vdev->intx.pending = false;
    pci_irq_deassert(&vdev->pdev);
    vfio_unmask_single_irqindex(vbasedev, VFIO_PCI_INTX_IRQ_INDEX);
}

static bool vfio_intx_enable_kvm(VFIOPCIDevice *vdev, Error **errp)
{
#ifdef CONFIG_KVM
    int irq_fd = event_notifier_get_fd(&vdev->intx.interrupt);

    if (vdev->no_kvm_intx || !kvm_irqfds_enabled() ||
        vdev->intx.route.mode != PCI_INTX_ENABLED ||
        !kvm_resamplefds_enabled()) {
        return true;
    }

    /* Get to a known interrupt state */
    qemu_set_fd_handler(irq_fd, NULL, NULL, vdev);
    vfio_mask_single_irqindex(&vdev->vbasedev, VFIO_PCI_INTX_IRQ_INDEX);
    vdev->intx.pending = false;
    pci_irq_deassert(&vdev->pdev);

    /* Get an eventfd for resample/unmask */
    if (event_notifier_init(&vdev->intx.unmask, 0)) {
        error_setg(errp, "event_notifier_init failed eoi");
        goto fail;
    }

    if (kvm_irqchip_add_irqfd_notifier_gsi(kvm_state,
                                           &vdev->intx.interrupt,
                                           &vdev->intx.unmask,
                                           vdev->intx.route.irq)) {
        error_setg_errno(errp, errno, "failed to setup resample irqfd");
        goto fail_irqfd;
    }

    if (!vfio_set_irq_signaling(&vdev->vbasedev, VFIO_PCI_INTX_IRQ_INDEX, 0,
                                VFIO_IRQ_SET_ACTION_UNMASK,
                                event_notifier_get_fd(&vdev->intx.unmask),
                                errp)) {
        goto fail_vfio;
    }

    /* Let'em rip */
    vfio_unmask_single_irqindex(&vdev->vbasedev, VFIO_PCI_INTX_IRQ_INDEX);

    vdev->intx.kvm_accel = true;

    trace_vfio_intx_enable_kvm(vdev->vbasedev.name);

    return true;

fail_vfio:
    kvm_irqchip_remove_irqfd_notifier_gsi(kvm_state, &vdev->intx.interrupt,
                                          vdev->intx.route.irq);
fail_irqfd:
    event_notifier_cleanup(&vdev->intx.unmask);
fail:
    qemu_set_fd_handler(irq_fd, vfio_intx_interrupt, NULL, vdev);
    vfio_unmask_single_irqindex(&vdev->vbasedev, VFIO_PCI_INTX_IRQ_INDEX);
    return false;
#else
    return true;
#endif
}

static void vfio_intx_disable_kvm(VFIOPCIDevice *vdev)
{
#ifdef CONFIG_KVM
    if (!vdev->intx.kvm_accel) {
        return;
    }

    /*
     * Get to a known state, hardware masked, QEMU ready to accept new
     * interrupts, QEMU IRQ de-asserted.
     */
    vfio_mask_single_irqindex(&vdev->vbasedev, VFIO_PCI_INTX_IRQ_INDEX);
    vdev->intx.pending = false;
    pci_irq_deassert(&vdev->pdev);

    /* Tell KVM to stop listening for an INTx irqfd */
    if (kvm_irqchip_remove_irqfd_notifier_gsi(kvm_state, &vdev->intx.interrupt,
                                              vdev->intx.route.irq)) {
        error_report("vfio: Error: Failed to disable INTx irqfd: %m");
    }

    /* We only need to close the eventfd for VFIO to cleanup the kernel side */
    event_notifier_cleanup(&vdev->intx.unmask);

    /* QEMU starts listening for interrupt events. */
    qemu_set_fd_handler(event_notifier_get_fd(&vdev->intx.interrupt),
                        vfio_intx_interrupt, NULL, vdev);

    vdev->intx.kvm_accel = false;

    /* If we've missed an event, let it re-fire through QEMU */
    vfio_unmask_single_irqindex(&vdev->vbasedev, VFIO_PCI_INTX_IRQ_INDEX);

    trace_vfio_intx_disable_kvm(vdev->vbasedev.name);
#endif
}

static void vfio_intx_update(VFIOPCIDevice *vdev, PCIINTxRoute *route)
{
    Error *err = NULL;

    trace_vfio_intx_update(vdev->vbasedev.name,
                           vdev->intx.route.irq, route->irq);

    vfio_intx_disable_kvm(vdev);

    vdev->intx.route = *route;

    if (route->mode != PCI_INTX_ENABLED) {
        return;
    }

    if (!vfio_intx_enable_kvm(vdev, &err)) {
        warn_reportf_err(err, VFIO_MSG_PREFIX, vdev->vbasedev.name);
    }

    /* Re-enable the interrupt in cased we missed an EOI */
    vfio_intx_eoi(&vdev->vbasedev);
}

static void vfio_intx_routing_notifier(PCIDevice *pdev)
{
    VFIOPCIDevice *vdev = VFIO_PCI(pdev);
    PCIINTxRoute route;

    if (vdev->interrupt != VFIO_INT_INTx) {
        return;
    }

    route = pci_device_route_intx_to_irq(&vdev->pdev, vdev->intx.pin);

    if (pci_intx_route_changed(&vdev->intx.route, &route)) {
        vfio_intx_update(vdev, &route);
    }
}

static void vfio_irqchip_change(Notifier *notify, void *data)
{
    VFIOPCIDevice *vdev = container_of(notify, VFIOPCIDevice,
                                       irqchip_change_notifier);

    vfio_intx_update(vdev, &vdev->intx.route);
}

static bool vfio_intx_enable(VFIOPCIDevice *vdev, Error **errp)
{
    uint8_t pin = vfio_pci_read_config(&vdev->pdev, PCI_INTERRUPT_PIN, 1);
    Error *err = NULL;
    int32_t fd;
    int ret;


    if (!pin) {
        return true;
    }

    vfio_disable_interrupts(vdev);

    vdev->intx.pin = pin - 1; /* Pin A (1) -> irq[0] */
    pci_config_set_interrupt_pin(vdev->pdev.config, pin);

#ifdef CONFIG_KVM
    /*
     * Only conditional to avoid generating error messages on platforms
     * where we won't actually use the result anyway.
     */
    if (kvm_irqfds_enabled() && kvm_resamplefds_enabled()) {
        vdev->intx.route = pci_device_route_intx_to_irq(&vdev->pdev,
                                                        vdev->intx.pin);
    }
#endif

    ret = event_notifier_init(&vdev->intx.interrupt, 0);
    if (ret) {
        error_setg_errno(errp, -ret, "event_notifier_init failed");
        return false;
    }
    fd = event_notifier_get_fd(&vdev->intx.interrupt);
    qemu_set_fd_handler(fd, vfio_intx_interrupt, NULL, vdev);

    if (!vfio_set_irq_signaling(&vdev->vbasedev, VFIO_PCI_INTX_IRQ_INDEX, 0,
                                VFIO_IRQ_SET_ACTION_TRIGGER, fd, errp)) {
        qemu_set_fd_handler(fd, NULL, NULL, vdev);
        event_notifier_cleanup(&vdev->intx.interrupt);
        return false;
    }

    if (!vfio_intx_enable_kvm(vdev, &err)) {
        warn_reportf_err(err, VFIO_MSG_PREFIX, vdev->vbasedev.name);
    }

    vdev->interrupt = VFIO_INT_INTx;

    trace_vfio_intx_enable(vdev->vbasedev.name);
    return true;
}

static void vfio_intx_disable(VFIOPCIDevice *vdev)
{
    int fd;

    timer_del(vdev->intx.mmap_timer);
    vfio_intx_disable_kvm(vdev);
    vfio_disable_irqindex(&vdev->vbasedev, VFIO_PCI_INTX_IRQ_INDEX);
    vdev->intx.pending = false;
    pci_irq_deassert(&vdev->pdev);
    vfio_mmap_set_enabled(vdev, true);

    fd = event_notifier_get_fd(&vdev->intx.interrupt);
    qemu_set_fd_handler(fd, NULL, NULL, vdev);
    event_notifier_cleanup(&vdev->intx.interrupt);

    vdev->interrupt = VFIO_INT_NONE;

    trace_vfio_intx_disable(vdev->vbasedev.name);
}

/*
 * MSI/X
 */
static void vfio_msi_interrupt(void *opaque)
{
    VFIOMSIVector *vector = opaque;
    VFIOPCIDevice *vdev = vector->vdev;
    MSIMessage (*get_msg)(PCIDevice *dev, unsigned vector);
    void (*notify)(PCIDevice *dev, unsigned vector);
    MSIMessage msg;
    int nr = vector - vdev->msi_vectors;

    if (!event_notifier_test_and_clear(&vector->interrupt)) {
        return;
    }

    if (vdev->interrupt == VFIO_INT_MSIX) {
        get_msg = msix_get_message;
        notify = msix_notify;

        /* A masked vector firing needs to use the PBA, enable it */
        if (msix_is_masked(&vdev->pdev, nr)) {
            set_bit(nr, vdev->msix->pending);
            memory_region_set_enabled(&vdev->pdev.msix_pba_mmio, true);
            trace_vfio_msix_pba_enable(vdev->vbasedev.name);
        }
    } else if (vdev->interrupt == VFIO_INT_MSI) {
        get_msg = msi_get_message;
        notify = msi_notify;
    } else {
        abort();
    }

    msg = get_msg(&vdev->pdev, nr);
    trace_vfio_msi_interrupt(vdev->vbasedev.name, nr, msg.address, msg.data);
    notify(&vdev->pdev, nr);
}

/*
 * Get MSI-X enabled, but no vector enabled, by setting vector 0 with an invalid
 * fd to kernel.
 */
static int vfio_enable_msix_no_vec(VFIOPCIDevice *vdev)
{
    g_autofree struct vfio_irq_set *irq_set = NULL;
    int ret = 0, argsz;
    int32_t *fd;

    argsz = sizeof(*irq_set) + sizeof(*fd);

    irq_set = g_malloc0(argsz);
    irq_set->argsz = argsz;
    irq_set->flags = VFIO_IRQ_SET_DATA_EVENTFD |
                     VFIO_IRQ_SET_ACTION_TRIGGER;
    irq_set->index = VFIO_PCI_MSIX_IRQ_INDEX;
    irq_set->start = 0;
    irq_set->count = 1;
    fd = (int32_t *)&irq_set->data;
    *fd = -1;

    ret = ioctl(vdev->vbasedev.fd, VFIO_DEVICE_SET_IRQS, irq_set);

    return ret;
}

static int vfio_enable_vectors(VFIOPCIDevice *vdev, bool msix)
{
    struct vfio_irq_set *irq_set;
    int ret = 0, i, argsz;
    int32_t *fds;

    /*
     * If dynamic MSI-X allocation is supported, the vectors to be allocated
     * and enabled can be scattered. Before kernel enabling MSI-X, setting
     * nr_vectors causes all these vectors to be allocated on host.
     *
     * To keep allocation as needed, use vector 0 with an invalid fd to get
     * MSI-X enabled first, then set vectors with a potentially sparse set of
     * eventfds to enable interrupts only when enabled in guest.
     */
    if (msix && !vdev->msix->noresize) {
        ret = vfio_enable_msix_no_vec(vdev);

        if (ret) {
            return ret;
        }
    }

    argsz = sizeof(*irq_set) + (vdev->nr_vectors * sizeof(*fds));

    irq_set = g_malloc0(argsz);
    irq_set->argsz = argsz;
    irq_set->flags = VFIO_IRQ_SET_DATA_EVENTFD | VFIO_IRQ_SET_ACTION_TRIGGER;
    irq_set->index = msix ? VFIO_PCI_MSIX_IRQ_INDEX : VFIO_PCI_MSI_IRQ_INDEX;
    irq_set->start = 0;
    irq_set->count = vdev->nr_vectors;
    fds = (int32_t *)&irq_set->data;

    for (i = 0; i < vdev->nr_vectors; i++) {
        int fd = -1;

        /*
         * MSI vs MSI-X - The guest has direct access to MSI mask and pending
         * bits, therefore we always use the KVM signaling path when setup.
         * MSI-X mask and pending bits are emulated, so we want to use the
         * KVM signaling path only when configured and unmasked.
         */
        if (vdev->msi_vectors[i].use) {
            if (vdev->msi_vectors[i].virq < 0 ||
                (msix && msix_is_masked(&vdev->pdev, i))) {
                fd = event_notifier_get_fd(&vdev->msi_vectors[i].interrupt);
            } else {
                fd = event_notifier_get_fd(&vdev->msi_vectors[i].kvm_interrupt);
            }
        }

        fds[i] = fd;
    }

    ret = ioctl(vdev->vbasedev.fd, VFIO_DEVICE_SET_IRQS, irq_set);

    g_free(irq_set);

    return ret;
}

static void vfio_add_kvm_msi_virq(VFIOPCIDevice *vdev, VFIOMSIVector *vector,
                                  int vector_n, bool msix)
{
    if ((msix && vdev->no_kvm_msix) || (!msix && vdev->no_kvm_msi)) {
        return;
    }

    vector->virq = kvm_irqchip_add_msi_route(&vfio_route_change,
                                             vector_n, &vdev->pdev);
}

static void vfio_connect_kvm_msi_virq(VFIOMSIVector *vector)
{
    if (vector->virq < 0) {
        return;
    }

    if (event_notifier_init(&vector->kvm_interrupt, 0)) {
        goto fail_notifier;
    }

    if (kvm_irqchip_add_irqfd_notifier_gsi(kvm_state, &vector->kvm_interrupt,
                                           NULL, vector->virq) < 0) {
        goto fail_kvm;
    }

    return;

fail_kvm:
    event_notifier_cleanup(&vector->kvm_interrupt);
fail_notifier:
    kvm_irqchip_release_virq(kvm_state, vector->virq);
    vector->virq = -1;
}

static void vfio_remove_kvm_msi_virq(VFIOMSIVector *vector)
{
    kvm_irqchip_remove_irqfd_notifier_gsi(kvm_state, &vector->kvm_interrupt,
                                          vector->virq);
    kvm_irqchip_release_virq(kvm_state, vector->virq);
    vector->virq = -1;
    event_notifier_cleanup(&vector->kvm_interrupt);
}

static void vfio_update_kvm_msi_virq(VFIOMSIVector *vector, MSIMessage msg,
                                     PCIDevice *pdev)
{
    kvm_irqchip_update_msi_route(kvm_state, vector->virq, msg, pdev);
    kvm_irqchip_commit_routes(kvm_state);
}

static int vfio_msix_vector_do_use(PCIDevice *pdev, unsigned int nr,
                                   MSIMessage *msg, IOHandler *handler)
{
    VFIOPCIDevice *vdev = VFIO_PCI(pdev);
    VFIOMSIVector *vector;
    int ret;
    bool resizing = !!(vdev->nr_vectors < nr + 1);

    trace_vfio_msix_vector_do_use(vdev->vbasedev.name, nr);

    vector = &vdev->msi_vectors[nr];

    if (!vector->use) {
        vector->vdev = vdev;
        vector->virq = -1;
        if (event_notifier_init(&vector->interrupt, 0)) {
            error_report("vfio: Error: event_notifier_init failed");
        }
        vector->use = true;
        msix_vector_use(pdev, nr);
    }

    qemu_set_fd_handler(event_notifier_get_fd(&vector->interrupt),
                        handler, NULL, vector);

    /*
     * Attempt to enable route through KVM irqchip,
     * default to userspace handling if unavailable.
     */
    if (vector->virq >= 0) {
        if (!msg) {
            vfio_remove_kvm_msi_virq(vector);
        } else {
            vfio_update_kvm_msi_virq(vector, *msg, pdev);
        }
    } else {
        if (msg) {
            if (vdev->defer_kvm_irq_routing) {
                vfio_add_kvm_msi_virq(vdev, vector, nr, true);
            } else {
                vfio_route_change = kvm_irqchip_begin_route_changes(kvm_state);
                vfio_add_kvm_msi_virq(vdev, vector, nr, true);
                kvm_irqchip_commit_route_changes(&vfio_route_change);
                vfio_connect_kvm_msi_virq(vector);
            }
        }
    }

    /*
     * When dynamic allocation is not supported, we don't want to have the
     * host allocate all possible MSI vectors for a device if they're not
     * in use, so we shutdown and incrementally increase them as needed.
     * nr_vectors represents the total number of vectors allocated.
     *
     * When dynamic allocation is supported, let the host only allocate
     * and enable a vector when it is in use in guest. nr_vectors represents
     * the upper bound of vectors being enabled (but not all of the ranges
     * is allocated or enabled).
     */
    if (resizing) {
        vdev->nr_vectors = nr + 1;
    }

    if (!vdev->defer_kvm_irq_routing) {
        if (vdev->msix->noresize && resizing) {
            vfio_disable_irqindex(&vdev->vbasedev, VFIO_PCI_MSIX_IRQ_INDEX);
            ret = vfio_enable_vectors(vdev, true);
            if (ret) {
                error_report("vfio: failed to enable vectors, %d", ret);
            }
        } else {
            Error *err = NULL;
            int32_t fd;

            if (vector->virq >= 0) {
                fd = event_notifier_get_fd(&vector->kvm_interrupt);
            } else {
                fd = event_notifier_get_fd(&vector->interrupt);
            }

            if (!vfio_set_irq_signaling(&vdev->vbasedev,
                                        VFIO_PCI_MSIX_IRQ_INDEX, nr,
                                        VFIO_IRQ_SET_ACTION_TRIGGER, fd,
                                        &err)) {
                error_reportf_err(err, VFIO_MSG_PREFIX, vdev->vbasedev.name);
            }
        }
    }

    /* Disable PBA emulation when nothing more is pending. */
    clear_bit(nr, vdev->msix->pending);
    if (find_first_bit(vdev->msix->pending,
                       vdev->nr_vectors) == vdev->nr_vectors) {
        memory_region_set_enabled(&vdev->pdev.msix_pba_mmio, false);
        trace_vfio_msix_pba_disable(vdev->vbasedev.name);
    }

    return 0;
}

static int vfio_msix_vector_use(PCIDevice *pdev,
                                unsigned int nr, MSIMessage msg)
{
    return vfio_msix_vector_do_use(pdev, nr, &msg, vfio_msi_interrupt);
}

static void vfio_msix_vector_release(PCIDevice *pdev, unsigned int nr)
{
    VFIOPCIDevice *vdev = VFIO_PCI(pdev);
    VFIOMSIVector *vector = &vdev->msi_vectors[nr];

    trace_vfio_msix_vector_release(vdev->vbasedev.name, nr);

    /*
     * There are still old guests that mask and unmask vectors on every
     * interrupt.  If we're using QEMU bypass with a KVM irqfd, leave all of
     * the KVM setup in place, simply switch VFIO to use the non-bypass
     * eventfd.  We'll then fire the interrupt through QEMU and the MSI-X
     * core will mask the interrupt and set pending bits, allowing it to
     * be re-asserted on unmask.  Nothing to do if already using QEMU mode.
     */
    if (vector->virq >= 0) {
        int32_t fd = event_notifier_get_fd(&vector->interrupt);
        Error *err = NULL;

        if (!vfio_set_irq_signaling(&vdev->vbasedev, VFIO_PCI_MSIX_IRQ_INDEX,
                                    nr, VFIO_IRQ_SET_ACTION_TRIGGER, fd,
                                    &err)) {
            error_reportf_err(err, VFIO_MSG_PREFIX, vdev->vbasedev.name);
        }
    }
}

static void vfio_prepare_kvm_msi_virq_batch(VFIOPCIDevice *vdev)
{
    assert(!vdev->defer_kvm_irq_routing);
    vdev->defer_kvm_irq_routing = true;
    vfio_route_change = kvm_irqchip_begin_route_changes(kvm_state);
}

static void vfio_commit_kvm_msi_virq_batch(VFIOPCIDevice *vdev)
{
    int i;

    assert(vdev->defer_kvm_irq_routing);
    vdev->defer_kvm_irq_routing = false;

    kvm_irqchip_commit_route_changes(&vfio_route_change);

    for (i = 0; i < vdev->nr_vectors; i++) {
        vfio_connect_kvm_msi_virq(&vdev->msi_vectors[i]);
    }
}

static void vfio_msix_enable(VFIOPCIDevice *vdev)
{
    int ret;

    vfio_disable_interrupts(vdev);

    vdev->msi_vectors = g_new0(VFIOMSIVector, vdev->msix->entries);

    vdev->interrupt = VFIO_INT_MSIX;

    /*
     * Setting vector notifiers triggers synchronous vector-use
     * callbacks for each active vector.  Deferring to commit the KVM
     * routes once rather than per vector provides a substantial
     * performance improvement.
     */
    vfio_prepare_kvm_msi_virq_batch(vdev);

    if (msix_set_vector_notifiers(&vdev->pdev, vfio_msix_vector_use,
                                  vfio_msix_vector_release, NULL)) {
        error_report("vfio: msix_set_vector_notifiers failed");
    }

    vfio_commit_kvm_msi_virq_batch(vdev);

    if (vdev->nr_vectors) {
        ret = vfio_enable_vectors(vdev, true);
        if (ret) {
            error_report("vfio: failed to enable vectors, %d", ret);
        }
    } else {
        /*
         * Some communication channels between VF & PF or PF & fw rely on the
         * physical state of the device and expect that enabling MSI-X from the
         * guest enables the same on the host.  When our guest is Linux, the
         * guest driver call to pci_enable_msix() sets the enabling bit in the
         * MSI-X capability, but leaves the vector table masked.  We therefore
         * can't rely on a vector_use callback (from request_irq() in the guest)
         * to switch the physical device into MSI-X mode because that may come a
         * long time after pci_enable_msix().  This code sets vector 0 with an
         * invalid fd to make the physical device MSI-X enabled, but with no
         * vectors enabled, just like the guest view.
         */
        ret = vfio_enable_msix_no_vec(vdev);
        if (ret) {
            error_report("vfio: failed to enable MSI-X, %d", ret);
        }
    }

    trace_vfio_msix_enable(vdev->vbasedev.name);
}

static void vfio_msi_enable(VFIOPCIDevice *vdev)
{
    int ret, i;

    vfio_disable_interrupts(vdev);

    vdev->nr_vectors = msi_nr_vectors_allocated(&vdev->pdev);
retry:
    /*
     * Setting vector notifiers needs to enable route for each vector.
     * Deferring to commit the KVM routes once rather than per vector
     * provides a substantial performance improvement.
     */
    vfio_prepare_kvm_msi_virq_batch(vdev);

    vdev->msi_vectors = g_new0(VFIOMSIVector, vdev->nr_vectors);

    for (i = 0; i < vdev->nr_vectors; i++) {
        VFIOMSIVector *vector = &vdev->msi_vectors[i];

        vector->vdev = vdev;
        vector->virq = -1;
        vector->use = true;

        if (event_notifier_init(&vector->interrupt, 0)) {
            error_report("vfio: Error: event_notifier_init failed");
        }

        qemu_set_fd_handler(event_notifier_get_fd(&vector->interrupt),
                            vfio_msi_interrupt, NULL, vector);

        /*
         * Attempt to enable route through KVM irqchip,
         * default to userspace handling if unavailable.
         */
        vfio_add_kvm_msi_virq(vdev, vector, i, false);
    }

    vfio_commit_kvm_msi_virq_batch(vdev);

    /* Set interrupt type prior to possible interrupts */
    vdev->interrupt = VFIO_INT_MSI;

    ret = vfio_enable_vectors(vdev, false);
    if (ret) {
        if (ret < 0) {
            error_report("vfio: Error: Failed to setup MSI fds: %m");
        } else {
            error_report("vfio: Error: Failed to enable %d "
                         "MSI vectors, retry with %d", vdev->nr_vectors, ret);
        }

        vfio_msi_disable_common(vdev);

        if (ret > 0) {
            vdev->nr_vectors = ret;
            goto retry;
        }

        /*
         * Failing to setup MSI doesn't really fall within any specification.
         * Let's try leaving interrupts disabled and hope the guest figures
         * out to fall back to INTx for this device.
         */
        error_report("vfio: Error: Failed to enable MSI");

        return;
    }

    trace_vfio_msi_enable(vdev->vbasedev.name, vdev->nr_vectors);
}

static void vfio_msi_disable_common(VFIOPCIDevice *vdev)
{
    int i;

    for (i = 0; i < vdev->nr_vectors; i++) {
        VFIOMSIVector *vector = &vdev->msi_vectors[i];
        if (vdev->msi_vectors[i].use) {
            if (vector->virq >= 0) {
                vfio_remove_kvm_msi_virq(vector);
            }
            qemu_set_fd_handler(event_notifier_get_fd(&vector->interrupt),
                                NULL, NULL, NULL);
            event_notifier_cleanup(&vector->interrupt);
        }
    }

    g_free(vdev->msi_vectors);
    vdev->msi_vectors = NULL;
    vdev->nr_vectors = 0;
    vdev->interrupt = VFIO_INT_NONE;
}

static void vfio_msix_disable(VFIOPCIDevice *vdev)
{
    Error *err = NULL;
    int i;

    msix_unset_vector_notifiers(&vdev->pdev);

    /*
     * MSI-X will only release vectors if MSI-X is still enabled on the
     * device, check through the rest and release it ourselves if necessary.
     */
    for (i = 0; i < vdev->nr_vectors; i++) {
        if (vdev->msi_vectors[i].use) {
            vfio_msix_vector_release(&vdev->pdev, i);
            msix_vector_unuse(&vdev->pdev, i);
        }
    }

    /*
     * Always clear MSI-X IRQ index. A PF device could have enabled
     * MSI-X with no vectors. See vfio_msix_enable().
     */
    vfio_disable_irqindex(&vdev->vbasedev, VFIO_PCI_MSIX_IRQ_INDEX);

    vfio_msi_disable_common(vdev);
    if (!vfio_intx_enable(vdev, &err)) {
        error_reportf_err(err, VFIO_MSG_PREFIX, vdev->vbasedev.name);
    }

    memset(vdev->msix->pending, 0,
           BITS_TO_LONGS(vdev->msix->entries) * sizeof(unsigned long));

    trace_vfio_msix_disable(vdev->vbasedev.name);
}

static void vfio_msi_disable(VFIOPCIDevice *vdev)
{
    Error *err = NULL;

    vfio_disable_irqindex(&vdev->vbasedev, VFIO_PCI_MSI_IRQ_INDEX);
    vfio_msi_disable_common(vdev);
    vfio_intx_enable(vdev, &err);
    if (err) {
        error_reportf_err(err, VFIO_MSG_PREFIX, vdev->vbasedev.name);
    }

    trace_vfio_msi_disable(vdev->vbasedev.name);
}

static void vfio_update_msi(VFIOPCIDevice *vdev)
{
    int i;

    for (i = 0; i < vdev->nr_vectors; i++) {
        VFIOMSIVector *vector = &vdev->msi_vectors[i];
        MSIMessage msg;

        if (!vector->use || vector->virq < 0) {
            continue;
        }

        msg = msi_get_message(&vdev->pdev, i);
        vfio_update_kvm_msi_virq(vector, msg, &vdev->pdev);
    }
}

static void vfio_pci_load_rom(VFIOPCIDevice *vdev)
{
    g_autofree struct vfio_region_info *reg_info = NULL;
    uint64_t size;
    off_t off = 0;
    ssize_t bytes;

    if (vfio_get_region_info(&vdev->vbasedev,
                             VFIO_PCI_ROM_REGION_INDEX, &reg_info)) {
        error_report("vfio: Error getting ROM info: %m");
        return;
    }

    trace_vfio_pci_load_rom(vdev->vbasedev.name, (unsigned long)reg_info->size,
                            (unsigned long)reg_info->offset,
                            (unsigned long)reg_info->flags);

    vdev->rom_size = size = reg_info->size;
    vdev->rom_offset = reg_info->offset;

    if (!vdev->rom_size) {
        vdev->rom_read_failed = true;
        error_report("vfio-pci: Cannot read device rom at "
                    "%s", vdev->vbasedev.name);
        error_printf("Device option ROM contents are probably invalid "
                    "(check dmesg).\nSkip option ROM probe with rombar=0, "
                    "or load from file with romfile=\n");
        return;
    }

    vdev->rom = g_malloc(size);
    memset(vdev->rom, 0xff, size);

    while (size) {
        bytes = pread(vdev->vbasedev.fd, vdev->rom + off,
                      size, vdev->rom_offset + off);
        if (bytes == 0) {
            break;
        } else if (bytes > 0) {
            off += bytes;
            size -= bytes;
        } else {
            if (errno == EINTR || errno == EAGAIN) {
                continue;
            }
            error_report("vfio: Error reading device ROM: %m");
            break;
        }
    }

    /*
     * Test the ROM signature against our device, if the vendor is correct
     * but the device ID doesn't match, store the correct device ID and
     * recompute the checksum.  Intel IGD devices need this and are known
     * to have bogus checksums so we can't simply adjust the checksum.
     */
    if (pci_get_word(vdev->rom) == 0xaa55 &&
        pci_get_word(vdev->rom + 0x18) + 8 < vdev->rom_size &&
        !memcmp(vdev->rom + pci_get_word(vdev->rom + 0x18), "PCIR", 4)) {
        uint16_t vid, did;

        vid = pci_get_word(vdev->rom + pci_get_word(vdev->rom + 0x18) + 4);
        did = pci_get_word(vdev->rom + pci_get_word(vdev->rom + 0x18) + 6);

        if (vid == vdev->vendor_id && did != vdev->device_id) {
            int i;
            uint8_t csum, *data = vdev->rom;

            pci_set_word(vdev->rom + pci_get_word(vdev->rom + 0x18) + 6,
                         vdev->device_id);
            data[6] = 0;

            for (csum = 0, i = 0; i < vdev->rom_size; i++) {
                csum += data[i];
            }

            data[6] = -csum;
        }
    }
}

static uint64_t vfio_rom_read(void *opaque, hwaddr addr, unsigned size)
{
    VFIOPCIDevice *vdev = opaque;
    union {
        uint8_t byte;
        uint16_t word;
        uint32_t dword;
        uint64_t qword;
    } val;
    uint64_t data = 0;

    /* Load the ROM lazily when the guest tries to read it */
    if (unlikely(!vdev->rom && !vdev->rom_read_failed)) {
        vfio_pci_load_rom(vdev);
    }

    memcpy(&val, vdev->rom + addr,
           (addr < vdev->rom_size) ? MIN(size, vdev->rom_size - addr) : 0);

    switch (size) {
    case 1:
        data = val.byte;
        break;
    case 2:
        data = le16_to_cpu(val.word);
        break;
    case 4:
        data = le32_to_cpu(val.dword);
        break;
    default:
        hw_error("vfio: unsupported read size, %d bytes\n", size);
        break;
    }

    trace_vfio_rom_read(vdev->vbasedev.name, addr, size, data);

    return data;
}

static void vfio_rom_write(void *opaque, hwaddr addr,
                           uint64_t data, unsigned size)
{
}

static const MemoryRegionOps vfio_rom_ops = {
    .read = vfio_rom_read,
    .write = vfio_rom_write,
    .endianness = DEVICE_LITTLE_ENDIAN,
};

static void vfio_pci_size_rom(VFIOPCIDevice *vdev)
{
    uint32_t orig, size = cpu_to_le32((uint32_t)PCI_ROM_ADDRESS_MASK);
    off_t offset = vdev->config_offset + PCI_ROM_ADDRESS;
    DeviceState *dev = DEVICE(vdev);
    char *name;
    int fd = vdev->vbasedev.fd;

    if (vdev->pdev.romfile || !vdev->pdev.rom_bar) {
        /* Since pci handles romfile, just print a message and return */
        if (vfio_opt_rom_in_denylist(vdev) && vdev->pdev.romfile) {
            warn_report("Device at %s is known to cause system instability"
                        " issues during option rom execution",
                        vdev->vbasedev.name);
            error_printf("Proceeding anyway since user specified romfile\n");
        }
        return;
    }

    /*
     * Use the same size ROM BAR as the physical device.  The contents
     * will get filled in later when the guest tries to read it.
     */
    if (pread(fd, &orig, 4, offset) != 4 ||
        pwrite(fd, &size, 4, offset) != 4 ||
        pread(fd, &size, 4, offset) != 4 ||
        pwrite(fd, &orig, 4, offset) != 4) {
        error_report("%s(%s) failed: %m", __func__, vdev->vbasedev.name);
        return;
    }

    size = ~(le32_to_cpu(size) & PCI_ROM_ADDRESS_MASK) + 1;

    if (!size) {
        return;
    }

    if (vfio_opt_rom_in_denylist(vdev)) {
        if (dev->opts && qdict_haskey(dev->opts, "rombar")) {
            warn_report("Device at %s is known to cause system instability"
                        " issues during option rom execution",
                        vdev->vbasedev.name);
            error_printf("Proceeding anyway since user specified"
                         " non zero value for rombar\n");
        } else {
            warn_report("Rom loading for device at %s has been disabled"
                        " due to system instability issues",
                        vdev->vbasedev.name);
            error_printf("Specify rombar=1 or romfile to force\n");
            return;
        }
    }

    trace_vfio_pci_size_rom(vdev->vbasedev.name, size);

    name = g_strdup_printf("vfio[%s].rom", vdev->vbasedev.name);

    memory_region_init_io(&vdev->pdev.rom, OBJECT(vdev),
                          &vfio_rom_ops, vdev, name, size);
    g_free(name);

    pci_register_bar(&vdev->pdev, PCI_ROM_SLOT,
                     PCI_BASE_ADDRESS_SPACE_MEMORY, &vdev->pdev.rom);

    vdev->rom_read_failed = false;
}

void vfio_vga_write(void *opaque, hwaddr addr,
                           uint64_t data, unsigned size)
{
    VFIOVGARegion *region = opaque;
    VFIOVGA *vga = container_of(region, VFIOVGA, region[region->nr]);
    union {
        uint8_t byte;
        uint16_t word;
        uint32_t dword;
        uint64_t qword;
    } buf;
    off_t offset = vga->fd_offset + region->offset + addr;

    switch (size) {
    case 1:
        buf.byte = data;
        break;
    case 2:
        buf.word = cpu_to_le16(data);
        break;
    case 4:
        buf.dword = cpu_to_le32(data);
        break;
    default:
        hw_error("vfio: unsupported write size, %d bytes", size);
        break;
    }

    if (pwrite(vga->fd, &buf, size, offset) != size) {
        error_report("%s(,0x%"HWADDR_PRIx", 0x%"PRIx64", %d) failed: %m",
                     __func__, region->offset + addr, data, size);
    }

    trace_vfio_vga_write(region->offset + addr, data, size);
}

uint64_t vfio_vga_read(void *opaque, hwaddr addr, unsigned size)
{
    VFIOVGARegion *region = opaque;
    VFIOVGA *vga = container_of(region, VFIOVGA, region[region->nr]);
    union {
        uint8_t byte;
        uint16_t word;
        uint32_t dword;
        uint64_t qword;
    } buf;
    uint64_t data = 0;
    off_t offset = vga->fd_offset + region->offset + addr;

    if (pread(vga->fd, &buf, size, offset) != size) {
        error_report("%s(,0x%"HWADDR_PRIx", %d) failed: %m",
                     __func__, region->offset + addr, size);
        return (uint64_t)-1;
    }

    switch (size) {
    case 1:
        data = buf.byte;
        break;
    case 2:
        data = le16_to_cpu(buf.word);
        break;
    case 4:
        data = le32_to_cpu(buf.dword);
        break;
    default:
        hw_error("vfio: unsupported read size, %d bytes", size);
        break;
    }

    trace_vfio_vga_read(region->offset + addr, size, data);

    return data;
}

static const MemoryRegionOps vfio_vga_ops = {
    .read = vfio_vga_read,
    .write = vfio_vga_write,
    .endianness = DEVICE_LITTLE_ENDIAN,
};

/*
 * Expand memory region of sub-page(size < PAGE_SIZE) MMIO BAR to page
 * size if the BAR is in an exclusive page in host so that we could map
 * this BAR to guest. But this sub-page BAR may not occupy an exclusive
 * page in guest. So we should set the priority of the expanded memory
 * region to zero in case of overlap with BARs which share the same page
 * with the sub-page BAR in guest. Besides, we should also recover the
 * size of this sub-page BAR when its base address is changed in guest
 * and not page aligned any more.
 */
static void vfio_sub_page_bar_update_mapping(PCIDevice *pdev, int bar)
{
    VFIOPCIDevice *vdev = VFIO_PCI(pdev);
    VFIORegion *region = &vdev->bars[bar].region;
    MemoryRegion *mmap_mr, *region_mr, *base_mr;
    PCIIORegion *r;
    pcibus_t bar_addr;
    uint64_t size = region->size;

    /* Make sure that the whole region is allowed to be mmapped */
    if (region->nr_mmaps != 1 || !region->mmaps[0].mmap ||
        region->mmaps[0].size != region->size) {
        return;
    }

    r = &pdev->io_regions[bar];
    bar_addr = r->addr;
    base_mr = vdev->bars[bar].mr;
    region_mr = region->mem;
    mmap_mr = &region->mmaps[0].mem;

    /* If BAR is mapped and page aligned, update to fill PAGE_SIZE */
    if (bar_addr != PCI_BAR_UNMAPPED &&
        !(bar_addr & ~qemu_real_host_page_mask())) {
        size = qemu_real_host_page_size();
    }

    memory_region_transaction_begin();

    if (vdev->bars[bar].size < size) {
        memory_region_set_size(base_mr, size);
    }
    memory_region_set_size(region_mr, size);
    memory_region_set_size(mmap_mr, size);
    if (size != vdev->bars[bar].size && memory_region_is_mapped(base_mr)) {
        memory_region_del_subregion(r->address_space, base_mr);
        memory_region_add_subregion_overlap(r->address_space,
                                            bar_addr, base_mr, 0);
    }

    memory_region_transaction_commit();
}

/*
 * PCI config space
 */
uint32_t vfio_pci_read_config(PCIDevice *pdev, uint32_t addr, int len)
{
    VFIOPCIDevice *vdev = VFIO_PCI(pdev);
    uint32_t emu_bits = 0, emu_val = 0, phys_val = 0, val;

    memcpy(&emu_bits, vdev->emulated_config_bits + addr, len);
    emu_bits = le32_to_cpu(emu_bits);

    if (emu_bits) {
        emu_val = pci_default_read_config(pdev, addr, len);
    }

    if (~emu_bits & (0xffffffffU >> (32 - len * 8))) {
        ssize_t ret;

        ret = pread(vdev->vbasedev.fd, &phys_val, len,
                    vdev->config_offset + addr);
        if (ret != len) {
            error_report("%s(%s, 0x%x, 0x%x) failed: %m",
                         __func__, vdev->vbasedev.name, addr, len);
            return -errno;
        }
        phys_val = le32_to_cpu(phys_val);
    }

    val = (emu_val & emu_bits) | (phys_val & ~emu_bits);

    trace_vfio_pci_read_config(vdev->vbasedev.name, addr, len, val);

    return val;
}

void vfio_pci_write_config(PCIDevice *pdev,
                           uint32_t addr, uint32_t val, int len)
{
    VFIOPCIDevice *vdev = VFIO_PCI(pdev);
    uint32_t val_le = cpu_to_le32(val);

    trace_vfio_pci_write_config(vdev->vbasedev.name, addr, val, len);

    /* Write everything to VFIO, let it filter out what we can't write */
    if (pwrite(vdev->vbasedev.fd, &val_le, len, vdev->config_offset + addr)
                != len) {
        error_report("%s(%s, 0x%x, 0x%x, 0x%x) failed: %m",
                     __func__, vdev->vbasedev.name, addr, val, len);
    }

    /* MSI/MSI-X Enabling/Disabling */
    if (pdev->cap_present & QEMU_PCI_CAP_MSI &&
        ranges_overlap(addr, len, pdev->msi_cap, vdev->msi_cap_size)) {
        int is_enabled, was_enabled = msi_enabled(pdev);

        pci_default_write_config(pdev, addr, val, len);

        is_enabled = msi_enabled(pdev);

        if (!was_enabled) {
            if (is_enabled) {
                vfio_msi_enable(vdev);
            }
        } else {
            if (!is_enabled) {
                vfio_msi_disable(vdev);
            } else {
                vfio_update_msi(vdev);
            }
        }
    } else if (pdev->cap_present & QEMU_PCI_CAP_MSIX &&
        ranges_overlap(addr, len, pdev->msix_cap, MSIX_CAP_LENGTH)) {
        int is_enabled, was_enabled = msix_enabled(pdev);

        pci_default_write_config(pdev, addr, val, len);

        is_enabled = msix_enabled(pdev);

        if (!was_enabled && is_enabled) {
            vfio_msix_enable(vdev);
        } else if (was_enabled && !is_enabled) {
            vfio_msix_disable(vdev);
        }
    } else if (ranges_overlap(addr, len, PCI_BASE_ADDRESS_0, 24) ||
        range_covers_byte(addr, len, PCI_COMMAND)) {
        pcibus_t old_addr[PCI_NUM_REGIONS - 1];
        int bar;

        for (bar = 0; bar < PCI_ROM_SLOT; bar++) {
            old_addr[bar] = pdev->io_regions[bar].addr;
        }

        pci_default_write_config(pdev, addr, val, len);

        for (bar = 0; bar < PCI_ROM_SLOT; bar++) {
            if (old_addr[bar] != pdev->io_regions[bar].addr &&
                vdev->bars[bar].region.size > 0 &&
                vdev->bars[bar].region.size < qemu_real_host_page_size()) {
                vfio_sub_page_bar_update_mapping(pdev, bar);
            }
        }
    } else {
        /* Write everything to QEMU to keep emulated bits correct */
        pci_default_write_config(pdev, addr, val, len);
    }
}

/*
 * Interrupt setup
 */
static void vfio_disable_interrupts(VFIOPCIDevice *vdev)
{
    /*
     * More complicated than it looks.  Disabling MSI/X transitions the
     * device to INTx mode (if supported).  Therefore we need to first
     * disable MSI/X and then cleanup by disabling INTx.
     */
    if (vdev->interrupt == VFIO_INT_MSIX) {
        vfio_msix_disable(vdev);
    } else if (vdev->interrupt == VFIO_INT_MSI) {
        vfio_msi_disable(vdev);
    }

    if (vdev->interrupt == VFIO_INT_INTx) {
        vfio_intx_disable(vdev);
    }
}

static bool vfio_msi_setup(VFIOPCIDevice *vdev, int pos, Error **errp)
{
    uint16_t ctrl;
    bool msi_64bit, msi_maskbit;
    int ret, entries;
    Error *err = NULL;

    if (pread(vdev->vbasedev.fd, &ctrl, sizeof(ctrl),
              vdev->config_offset + pos + PCI_CAP_FLAGS) != sizeof(ctrl)) {
        error_setg_errno(errp, errno, "failed reading MSI PCI_CAP_FLAGS");
        return false;
    }
    ctrl = le16_to_cpu(ctrl);

    msi_64bit = !!(ctrl & PCI_MSI_FLAGS_64BIT);
    msi_maskbit = !!(ctrl & PCI_MSI_FLAGS_MASKBIT);
    entries = 1 << ((ctrl & PCI_MSI_FLAGS_QMASK) >> 1);

    trace_vfio_msi_setup(vdev->vbasedev.name, pos);

    ret = msi_init(&vdev->pdev, pos, entries, msi_64bit, msi_maskbit, &err);
    if (ret < 0) {
        if (ret == -ENOTSUP) {
            return true;
        }
        error_propagate_prepend(errp, err, "msi_init failed: ");
        return false;
    }
    vdev->msi_cap_size = 0xa + (msi_maskbit ? 0xa : 0) + (msi_64bit ? 0x4 : 0);

    return true;
}

static void vfio_pci_fixup_msix_region(VFIOPCIDevice *vdev)
{
    off_t start, end;
    VFIORegion *region = &vdev->bars[vdev->msix->table_bar].region;

    /*
     * If the host driver allows mapping of a MSIX data, we are going to
     * do map the entire BAR and emulate MSIX table on top of that.
     */
    if (vfio_has_region_cap(&vdev->vbasedev, region->nr,
                            VFIO_REGION_INFO_CAP_MSIX_MAPPABLE)) {
        return;
    }

    /*
     * We expect to find a single mmap covering the whole BAR, anything else
     * means it's either unsupported or already setup.
     */
    if (region->nr_mmaps != 1 || region->mmaps[0].offset ||
        region->size != region->mmaps[0].size) {
        return;
    }

    /* MSI-X table start and end aligned to host page size */
    start = vdev->msix->table_offset & qemu_real_host_page_mask();
    end = REAL_HOST_PAGE_ALIGN((uint64_t)vdev->msix->table_offset +
                               (vdev->msix->entries * PCI_MSIX_ENTRY_SIZE));

    /*
     * Does the MSI-X table cover the beginning of the BAR?  The whole BAR?
     * NB - Host page size is necessarily a power of two and so is the PCI
     * BAR (not counting EA yet), therefore if we have host page aligned
     * @start and @end, then any remainder of the BAR before or after those
     * must be at least host page sized and therefore mmap'able.
     */
    if (!start) {
        if (end >= region->size) {
            region->nr_mmaps = 0;
            g_free(region->mmaps);
            region->mmaps = NULL;
            trace_vfio_msix_fixup(vdev->vbasedev.name,
                                  vdev->msix->table_bar, 0, 0);
        } else {
            region->mmaps[0].offset = end;
            region->mmaps[0].size = region->size - end;
            trace_vfio_msix_fixup(vdev->vbasedev.name,
                              vdev->msix->table_bar, region->mmaps[0].offset,
                              region->mmaps[0].offset + region->mmaps[0].size);
        }

    /* Maybe it's aligned at the end of the BAR */
    } else if (end >= region->size) {
        region->mmaps[0].size = start;
        trace_vfio_msix_fixup(vdev->vbasedev.name,
                              vdev->msix->table_bar, region->mmaps[0].offset,
                              region->mmaps[0].offset + region->mmaps[0].size);

    /* Otherwise it must split the BAR */
    } else {
        region->nr_mmaps = 2;
        region->mmaps = g_renew(VFIOMmap, region->mmaps, 2);

        memcpy(&region->mmaps[1], &region->mmaps[0], sizeof(VFIOMmap));

        region->mmaps[0].size = start;
        trace_vfio_msix_fixup(vdev->vbasedev.name,
                              vdev->msix->table_bar, region->mmaps[0].offset,
                              region->mmaps[0].offset + region->mmaps[0].size);

        region->mmaps[1].offset = end;
        region->mmaps[1].size = region->size - end;
        trace_vfio_msix_fixup(vdev->vbasedev.name,
                              vdev->msix->table_bar, region->mmaps[1].offset,
                              region->mmaps[1].offset + region->mmaps[1].size);
    }
}

static bool vfio_pci_relocate_msix(VFIOPCIDevice *vdev, Error **errp)
{
    int target_bar = -1;
    size_t msix_sz;

    if (!vdev->msix || vdev->msix_relo == OFF_AUTO_PCIBAR_OFF) {
        return true;
    }

    /* The actual minimum size of MSI-X structures */
    msix_sz = (vdev->msix->entries * PCI_MSIX_ENTRY_SIZE) +
              (QEMU_ALIGN_UP(vdev->msix->entries, 64) / 8);
    /* Round up to host pages, we don't want to share a page */
    msix_sz = REAL_HOST_PAGE_ALIGN(msix_sz);
    /* PCI BARs must be a power of 2 */
    msix_sz = pow2ceil(msix_sz);

    if (vdev->msix_relo == OFF_AUTO_PCIBAR_AUTO) {
        /*
         * TODO: Lookup table for known devices.
         *
         * Logically we might use an algorithm here to select the BAR adding
         * the least additional MMIO space, but we cannot programmatically
         * predict the driver dependency on BAR ordering or sizing, therefore
         * 'auto' becomes a lookup for combinations reported to work.
         */
        if (target_bar < 0) {
            error_setg(errp, "No automatic MSI-X relocation available for "
                       "device %04x:%04x", vdev->vendor_id, vdev->device_id);
            return false;
        }
    } else {
        target_bar = (int)(vdev->msix_relo - OFF_AUTO_PCIBAR_BAR0);
    }

    /* I/O port BARs cannot host MSI-X structures */
    if (vdev->bars[target_bar].ioport) {
        error_setg(errp, "Invalid MSI-X relocation BAR %d, "
                   "I/O port BAR", target_bar);
        return false;
    }

    /* Cannot use a BAR in the "shadow" of a 64-bit BAR */
    if (!vdev->bars[target_bar].size &&
         target_bar > 0 && vdev->bars[target_bar - 1].mem64) {
        error_setg(errp, "Invalid MSI-X relocation BAR %d, "
                   "consumed by 64-bit BAR %d", target_bar, target_bar - 1);
        return false;
    }

    /* 2GB max size for 32-bit BARs, cannot double if already > 1G */
    if (vdev->bars[target_bar].size > 1 * GiB &&
        !vdev->bars[target_bar].mem64) {
        error_setg(errp, "Invalid MSI-X relocation BAR %d, "
                   "no space to extend 32-bit BAR", target_bar);
        return false;
    }

    /*
     * If adding a new BAR, test if we can make it 64bit.  We make it
     * prefetchable since QEMU MSI-X emulation has no read side effects
     * and doing so makes mapping more flexible.
     */
    if (!vdev->bars[target_bar].size) {
        if (target_bar < (PCI_ROM_SLOT - 1) &&
            !vdev->bars[target_bar + 1].size) {
            vdev->bars[target_bar].mem64 = true;
            vdev->bars[target_bar].type = PCI_BASE_ADDRESS_MEM_TYPE_64;
        }
        vdev->bars[target_bar].type |= PCI_BASE_ADDRESS_MEM_PREFETCH;
        vdev->bars[target_bar].size = msix_sz;
        vdev->msix->table_offset = 0;
    } else {
        vdev->bars[target_bar].size = MAX(vdev->bars[target_bar].size * 2,
                                          msix_sz * 2);
        /*
         * Due to above size calc, MSI-X always starts halfway into the BAR,
         * which will always be a separate host page.
         */
        vdev->msix->table_offset = vdev->bars[target_bar].size / 2;
    }

    vdev->msix->table_bar = target_bar;
    vdev->msix->pba_bar = target_bar;
    /* Requires 8-byte alignment, but PCI_MSIX_ENTRY_SIZE guarantees that */
    vdev->msix->pba_offset = vdev->msix->table_offset +
                                  (vdev->msix->entries * PCI_MSIX_ENTRY_SIZE);

    trace_vfio_msix_relo(vdev->vbasedev.name,
                         vdev->msix->table_bar, vdev->msix->table_offset);
    return true;
}

/*
 * We don't have any control over how pci_add_capability() inserts
 * capabilities into the chain.  In order to setup MSI-X we need a
 * MemoryRegion for the BAR.  In order to setup the BAR and not
 * attempt to mmap the MSI-X table area, which VFIO won't allow, we
 * need to first look for where the MSI-X table lives.  So we
 * unfortunately split MSI-X setup across two functions.
 */
static bool vfio_msix_early_setup(VFIOPCIDevice *vdev, Error **errp)
{
    uint8_t pos;
    uint16_t ctrl;
    uint32_t table, pba;
    int ret, fd = vdev->vbasedev.fd;
    struct vfio_irq_info irq_info = { .argsz = sizeof(irq_info),
                                      .index = VFIO_PCI_MSIX_IRQ_INDEX };
    VFIOMSIXInfo *msix;

    pos = pci_find_capability(&vdev->pdev, PCI_CAP_ID_MSIX);
    if (!pos) {
        return true;
    }

    if (pread(fd, &ctrl, sizeof(ctrl),
              vdev->config_offset + pos + PCI_MSIX_FLAGS) != sizeof(ctrl)) {
        error_setg_errno(errp, errno, "failed to read PCI MSIX FLAGS");
        return false;
    }

    if (pread(fd, &table, sizeof(table),
              vdev->config_offset + pos + PCI_MSIX_TABLE) != sizeof(table)) {
        error_setg_errno(errp, errno, "failed to read PCI MSIX TABLE");
        return false;
    }

    if (pread(fd, &pba, sizeof(pba),
              vdev->config_offset + pos + PCI_MSIX_PBA) != sizeof(pba)) {
        error_setg_errno(errp, errno, "failed to read PCI MSIX PBA");
        return false;
    }

    ctrl = le16_to_cpu(ctrl);
    table = le32_to_cpu(table);
    pba = le32_to_cpu(pba);

    msix = g_malloc0(sizeof(*msix));
    msix->table_bar = table & PCI_MSIX_FLAGS_BIRMASK;
    msix->table_offset = table & ~PCI_MSIX_FLAGS_BIRMASK;
    msix->pba_bar = pba & PCI_MSIX_FLAGS_BIRMASK;
    msix->pba_offset = pba & ~PCI_MSIX_FLAGS_BIRMASK;
    msix->entries = (ctrl & PCI_MSIX_FLAGS_QSIZE) + 1;

    ret = ioctl(vdev->vbasedev.fd, VFIO_DEVICE_GET_IRQ_INFO, &irq_info);
    if (ret < 0) {
        error_setg_errno(errp, -ret, "failed to get MSI-X irq info");
        g_free(msix);
        return false;
    }

    msix->noresize = !!(irq_info.flags & VFIO_IRQ_INFO_NORESIZE);

    /*
     * Test the size of the pba_offset variable and catch if it extends outside
     * of the specified BAR. If it is the case, we need to apply a hardware
     * specific quirk if the device is known or we have a broken configuration.
     */
    if (msix->pba_offset >= vdev->bars[msix->pba_bar].region.size) {
        /*
         * Chelsio T5 Virtual Function devices are encoded as 0x58xx for T5
         * adapters. The T5 hardware returns an incorrect value of 0x8000 for
         * the VF PBA offset while the BAR itself is only 8k. The correct value
         * is 0x1000, so we hard code that here.
         */
        if (vdev->vendor_id == PCI_VENDOR_ID_CHELSIO &&
            (vdev->device_id & 0xff00) == 0x5800) {
            msix->pba_offset = 0x1000;
        /*
         * BAIDU KUNLUN Virtual Function devices for KUNLUN AI processor
         * return an incorrect value of 0x460000 for the VF PBA offset while
         * the BAR itself is only 0x10000.  The correct value is 0xb400.
         */
        } else if (vfio_pci_is(vdev, PCI_VENDOR_ID_BAIDU,
                               PCI_DEVICE_ID_KUNLUN_VF)) {
            msix->pba_offset = 0xb400;
        } else if (vdev->msix_relo == OFF_AUTO_PCIBAR_OFF) {
            error_setg(errp, "hardware reports invalid configuration, "
                       "MSIX PBA outside of specified BAR");
            g_free(msix);
            return false;
        }
    }

    trace_vfio_msix_early_setup(vdev->vbasedev.name, pos, msix->table_bar,
                                msix->table_offset, msix->entries,
                                msix->noresize);
    vdev->msix = msix;

    vfio_pci_fixup_msix_region(vdev);

    return vfio_pci_relocate_msix(vdev, errp);
}

static bool vfio_msix_setup(VFIOPCIDevice *vdev, int pos, Error **errp)
{
    int ret;
    Error *err = NULL;

    vdev->msix->pending = g_new0(unsigned long,
                                 BITS_TO_LONGS(vdev->msix->entries));
    ret = msix_init(&vdev->pdev, vdev->msix->entries,
                    vdev->bars[vdev->msix->table_bar].mr,
                    vdev->msix->table_bar, vdev->msix->table_offset,
                    vdev->bars[vdev->msix->pba_bar].mr,
                    vdev->msix->pba_bar, vdev->msix->pba_offset, pos,
                    &err);
    if (ret < 0) {
        if (ret == -ENOTSUP) {
            warn_report_err(err);
            return true;
        }

        error_propagate(errp, err);
        return false;
    }

    /*
     * The PCI spec suggests that devices provide additional alignment for
     * MSI-X structures and avoid overlapping non-MSI-X related registers.
     * For an assigned device, this hopefully means that emulation of MSI-X
     * structures does not affect the performance of the device.  If devices
     * fail to provide that alignment, a significant performance penalty may
     * result, for instance Mellanox MT27500 VFs:
     * http://www.spinics.net/lists/kvm/msg125881.html
     *
     * The PBA is simply not that important for such a serious regression and
     * most drivers do not appear to look at it.  The solution for this is to
     * disable the PBA MemoryRegion unless it's being used.  We disable it
     * here and only enable it if a masked vector fires through QEMU.  As the
     * vector-use notifier is called, which occurs on unmask, we test whether
     * PBA emulation is needed and again disable if not.
     */
    memory_region_set_enabled(&vdev->pdev.msix_pba_mmio, false);

    /*
     * The emulated machine may provide a paravirt interface for MSIX setup
     * so it is not strictly necessary to emulate MSIX here. This becomes
     * helpful when frequently accessed MMIO registers are located in
     * subpages adjacent to the MSIX table but the MSIX data containing page
     * cannot be mapped because of a host page size bigger than the MSIX table
     * alignment.
     */
    if (object_property_get_bool(OBJECT(qdev_get_machine()),
                                 "vfio-no-msix-emulation", NULL)) {
        memory_region_set_enabled(&vdev->pdev.msix_table_mmio, false);
    }

    return true;
}

static void vfio_teardown_msi(VFIOPCIDevice *vdev)
{
    msi_uninit(&vdev->pdev);

    if (vdev->msix) {
        msix_uninit(&vdev->pdev,
                    vdev->bars[vdev->msix->table_bar].mr,
                    vdev->bars[vdev->msix->pba_bar].mr);
        g_free(vdev->msix->pending);
    }
}

/*
 * Resource setup
 */
static void vfio_mmap_set_enabled(VFIOPCIDevice *vdev, bool enabled)
{
    int i;

    for (i = 0; i < PCI_ROM_SLOT; i++) {
        vfio_region_mmaps_set_enabled(&vdev->bars[i].region, enabled);
    }
}

static void vfio_bar_prepare(VFIOPCIDevice *vdev, int nr)
{
    VFIOBAR *bar = &vdev->bars[nr];

    uint32_t pci_bar;
    int ret;

    /* Skip both unimplemented BARs and the upper half of 64bit BARS. */
    if (!bar->region.size) {
        return;
    }

    /* Determine what type of BAR this is for registration */
    ret = pread(vdev->vbasedev.fd, &pci_bar, sizeof(pci_bar),
                vdev->config_offset + PCI_BASE_ADDRESS_0 + (4 * nr));
    if (ret != sizeof(pci_bar)) {
        error_report("vfio: Failed to read BAR %d (%m)", nr);
        return;
    }

    pci_bar = le32_to_cpu(pci_bar);
    bar->ioport = (pci_bar & PCI_BASE_ADDRESS_SPACE_IO);
    bar->mem64 = bar->ioport ? 0 : (pci_bar & PCI_BASE_ADDRESS_MEM_TYPE_64);
    bar->type = pci_bar & (bar->ioport ? ~PCI_BASE_ADDRESS_IO_MASK :
                                         ~PCI_BASE_ADDRESS_MEM_MASK);
    bar->size = bar->region.size;
}

static void vfio_bars_prepare(VFIOPCIDevice *vdev)
{
    int i;

    for (i = 0; i < PCI_ROM_SLOT; i++) {
        vfio_bar_prepare(vdev, i);
    }
}

static void vfio_bar_register(VFIOPCIDevice *vdev, int nr)
{
    VFIOBAR *bar = &vdev->bars[nr];
    char *name;

    if (!bar->size) {
        return;
    }

    bar->mr = g_new0(MemoryRegion, 1);
    name = g_strdup_printf("%s base BAR %d", vdev->vbasedev.name, nr);
    memory_region_init_io(bar->mr, OBJECT(vdev), NULL, NULL, name, bar->size);
    g_free(name);

    if (bar->region.size) {
        memory_region_add_subregion(bar->mr, 0, bar->region.mem);

        if (vfio_region_mmap(&bar->region)) {
            error_report("Failed to mmap %s BAR %d. Performance may be slow",
                         vdev->vbasedev.name, nr);
        }
    }

    pci_register_bar(&vdev->pdev, nr, bar->type, bar->mr);
}

static void vfio_bars_register(VFIOPCIDevice *vdev)
{
    int i;

    for (i = 0; i < PCI_ROM_SLOT; i++) {
        vfio_bar_register(vdev, i);
    }
}

static void vfio_bars_exit(VFIOPCIDevice *vdev)
{
    int i;

    for (i = 0; i < PCI_ROM_SLOT; i++) {
        VFIOBAR *bar = &vdev->bars[i];

        vfio_bar_quirk_exit(vdev, i);
        vfio_region_exit(&bar->region);
        if (bar->region.size) {
            memory_region_del_subregion(bar->mr, bar->region.mem);
        }
    }

    if (vdev->vga) {
        pci_unregister_vga(&vdev->pdev);
        vfio_vga_quirk_exit(vdev);
    }
}

static void vfio_bars_finalize(VFIOPCIDevice *vdev)
{
    int i;

    for (i = 0; i < PCI_ROM_SLOT; i++) {
        VFIOBAR *bar = &vdev->bars[i];

        vfio_bar_quirk_finalize(vdev, i);
        vfio_region_finalize(&bar->region);
        if (bar->mr) {
            assert(bar->size);
            object_unparent(OBJECT(bar->mr));
            g_free(bar->mr);
            bar->mr = NULL;
        }
    }

    if (vdev->vga) {
        vfio_vga_quirk_finalize(vdev);
        for (i = 0; i < ARRAY_SIZE(vdev->vga->region); i++) {
            object_unparent(OBJECT(&vdev->vga->region[i].mem));
        }
        g_free(vdev->vga);
    }
}

/*
 * General setup
 */
static uint8_t vfio_std_cap_max_size(PCIDevice *pdev, uint8_t pos)
{
    uint8_t tmp;
    uint16_t next = PCI_CONFIG_SPACE_SIZE;

    for (tmp = pdev->config[PCI_CAPABILITY_LIST]; tmp;
         tmp = pdev->config[tmp + PCI_CAP_LIST_NEXT]) {
        if (tmp > pos && tmp < next) {
            next = tmp;
        }
    }

    return next - pos;
}


static uint16_t vfio_ext_cap_max_size(const uint8_t *config, uint16_t pos)
{
    uint16_t tmp, next = PCIE_CONFIG_SPACE_SIZE;

    for (tmp = PCI_CONFIG_SPACE_SIZE; tmp;
        tmp = PCI_EXT_CAP_NEXT(pci_get_long(config + tmp))) {
        if (tmp > pos && tmp < next) {
            next = tmp;
        }
    }

    return next - pos;
}

static void vfio_set_word_bits(uint8_t *buf, uint16_t val, uint16_t mask)
{
    pci_set_word(buf, (pci_get_word(buf) & ~mask) | val);
}

static void vfio_add_emulated_word(VFIOPCIDevice *vdev, int pos,
                                   uint16_t val, uint16_t mask)
{
    vfio_set_word_bits(vdev->pdev.config + pos, val, mask);
    vfio_set_word_bits(vdev->pdev.wmask + pos, ~mask, mask);
    vfio_set_word_bits(vdev->emulated_config_bits + pos, mask, mask);
}

static void vfio_set_long_bits(uint8_t *buf, uint32_t val, uint32_t mask)
{
    pci_set_long(buf, (pci_get_long(buf) & ~mask) | val);
}

static void vfio_add_emulated_long(VFIOPCIDevice *vdev, int pos,
                                   uint32_t val, uint32_t mask)
{
    vfio_set_long_bits(vdev->pdev.config + pos, val, mask);
    vfio_set_long_bits(vdev->pdev.wmask + pos, ~mask, mask);
    vfio_set_long_bits(vdev->emulated_config_bits + pos, mask, mask);
}

static void vfio_pci_enable_rp_atomics(VFIOPCIDevice *vdev)
{
    struct vfio_device_info_cap_pci_atomic_comp *cap;
    g_autofree struct vfio_device_info *info = NULL;
    PCIBus *bus = pci_get_bus(&vdev->pdev);
    PCIDevice *parent = bus->parent_dev;
    struct vfio_info_cap_header *hdr;
    uint32_t mask = 0;
    uint8_t *pos;

    /*
     * PCIe Atomic Ops completer support is only added automatically for single
     * function devices downstream of a root port supporting DEVCAP2.  Support
     * is added during realize and, if added, removed during device exit.  The
     * single function requirement avoids conflicting requirements should a
     * slot be composed of multiple devices with differing capabilities.
     */
    if (pci_bus_is_root(bus) || !parent || !parent->exp.exp_cap ||
        pcie_cap_get_type(parent) != PCI_EXP_TYPE_ROOT_PORT ||
        pcie_cap_get_version(parent) != PCI_EXP_FLAGS_VER2 ||
        vdev->pdev.devfn ||
        vdev->pdev.cap_present & QEMU_PCI_CAP_MULTIFUNCTION) {
        return;
    }

    pos = parent->config + parent->exp.exp_cap + PCI_EXP_DEVCAP2;

    /* Abort if there'a already an Atomic Ops configuration on the root port */
    if (pci_get_long(pos) & (PCI_EXP_DEVCAP2_ATOMIC_COMP32 |
                             PCI_EXP_DEVCAP2_ATOMIC_COMP64 |
                             PCI_EXP_DEVCAP2_ATOMIC_COMP128)) {
        return;
    }

    info = vfio_get_device_info(vdev->vbasedev.fd);
    if (!info) {
        return;
    }

    hdr = vfio_get_device_info_cap(info, VFIO_DEVICE_INFO_CAP_PCI_ATOMIC_COMP);
    if (!hdr) {
        return;
    }

    cap = (void *)hdr;
    if (cap->flags & VFIO_PCI_ATOMIC_COMP32) {
        mask |= PCI_EXP_DEVCAP2_ATOMIC_COMP32;
    }
    if (cap->flags & VFIO_PCI_ATOMIC_COMP64) {
        mask |= PCI_EXP_DEVCAP2_ATOMIC_COMP64;
    }
    if (cap->flags & VFIO_PCI_ATOMIC_COMP128) {
        mask |= PCI_EXP_DEVCAP2_ATOMIC_COMP128;
    }

    if (!mask) {
        return;
    }

    pci_long_test_and_set_mask(pos, mask);
    vdev->clear_parent_atomics_on_exit = true;
}

static void vfio_pci_disable_rp_atomics(VFIOPCIDevice *vdev)
{
    if (vdev->clear_parent_atomics_on_exit) {
        PCIDevice *parent = pci_get_bus(&vdev->pdev)->parent_dev;
        uint8_t *pos = parent->config + parent->exp.exp_cap + PCI_EXP_DEVCAP2;

        pci_long_test_and_clear_mask(pos, PCI_EXP_DEVCAP2_ATOMIC_COMP32 |
                                          PCI_EXP_DEVCAP2_ATOMIC_COMP64 |
                                          PCI_EXP_DEVCAP2_ATOMIC_COMP128);
    }
}

static bool vfio_setup_pcie_cap(VFIOPCIDevice *vdev, int pos, uint8_t size,
                                Error **errp)
{
    uint16_t flags;
    uint8_t type;

    flags = pci_get_word(vdev->pdev.config + pos + PCI_CAP_FLAGS);
    type = (flags & PCI_EXP_FLAGS_TYPE) >> 4;

    if (type != PCI_EXP_TYPE_ENDPOINT &&
        type != PCI_EXP_TYPE_LEG_END &&
        type != PCI_EXP_TYPE_RC_END) {

        error_setg(errp, "assignment of PCIe type 0x%x "
                   "devices is not currently supported", type);
        return false;
    }

    if (!pci_bus_is_express(pci_get_bus(&vdev->pdev))) {
        PCIBus *bus = pci_get_bus(&vdev->pdev);
        PCIDevice *bridge;

        /*
         * Traditionally PCI device assignment exposes the PCIe capability
         * as-is on non-express buses.  The reason being that some drivers
         * simply assume that it's there, for example tg3.  However when
         * we're running on a native PCIe machine type, like Q35, we need
         * to hide the PCIe capability.  The reason for this is twofold;
         * first Windows guests get a Code 10 error when the PCIe capability
         * is exposed in this configuration.  Therefore express devices won't
         * work at all unless they're attached to express buses in the VM.
         * Second, a native PCIe machine introduces the possibility of fine
         * granularity IOMMUs supporting both translation and isolation.
         * Guest code to discover the IOMMU visibility of a device, such as
         * IOMMU grouping code on Linux, is very aware of device types and
         * valid transitions between bus types.  An express device on a non-
         * express bus is not a valid combination on bare metal systems.
         *
         * Drivers that require a PCIe capability to make the device
         * functional are simply going to need to have their devices placed
         * on a PCIe bus in the VM.
         */
        while (!pci_bus_is_root(bus)) {
            bridge = pci_bridge_get_device(bus);
            bus = pci_get_bus(bridge);
        }

        if (pci_bus_is_express(bus)) {
            return true;
        }

    } else if (pci_bus_is_root(pci_get_bus(&vdev->pdev))) {
        /*
         * On a Root Complex bus Endpoints become Root Complex Integrated
         * Endpoints, which changes the type and clears the LNK & LNK2 fields.
         */
        if (type == PCI_EXP_TYPE_ENDPOINT) {
            vfio_add_emulated_word(vdev, pos + PCI_CAP_FLAGS,
                                   PCI_EXP_TYPE_RC_END << 4,
                                   PCI_EXP_FLAGS_TYPE);

            /* Link Capabilities, Status, and Control goes away */
            if (size > PCI_EXP_LNKCTL) {
                vfio_add_emulated_long(vdev, pos + PCI_EXP_LNKCAP, 0, ~0);
                vfio_add_emulated_word(vdev, pos + PCI_EXP_LNKCTL, 0, ~0);
                vfio_add_emulated_word(vdev, pos + PCI_EXP_LNKSTA, 0, ~0);

#ifndef PCI_EXP_LNKCAP2
#define PCI_EXP_LNKCAP2 44
#endif
#ifndef PCI_EXP_LNKSTA2
#define PCI_EXP_LNKSTA2 50
#endif
                /* Link 2 Capabilities, Status, and Control goes away */
                if (size > PCI_EXP_LNKCAP2) {
                    vfio_add_emulated_long(vdev, pos + PCI_EXP_LNKCAP2, 0, ~0);
                    vfio_add_emulated_word(vdev, pos + PCI_EXP_LNKCTL2, 0, ~0);
                    vfio_add_emulated_word(vdev, pos + PCI_EXP_LNKSTA2, 0, ~0);
                }
            }

        } else if (type == PCI_EXP_TYPE_LEG_END) {
            /*
             * Legacy endpoints don't belong on the root complex.  Windows
             * seems to be happier with devices if we skip the capability.
             */
            return true;
        }

    } else {
        /*
         * Convert Root Complex Integrated Endpoints to regular endpoints.
         * These devices don't support LNK/LNK2 capabilities, so make them up.
         */
        if (type == PCI_EXP_TYPE_RC_END) {
            vfio_add_emulated_word(vdev, pos + PCI_CAP_FLAGS,
                                   PCI_EXP_TYPE_ENDPOINT << 4,
                                   PCI_EXP_FLAGS_TYPE);
            vfio_add_emulated_long(vdev, pos + PCI_EXP_LNKCAP,
                           QEMU_PCI_EXP_LNKCAP_MLW(QEMU_PCI_EXP_LNK_X1) |
                           QEMU_PCI_EXP_LNKCAP_MLS(QEMU_PCI_EXP_LNK_2_5GT), ~0);
            vfio_add_emulated_word(vdev, pos + PCI_EXP_LNKCTL, 0, ~0);
        }

        vfio_pci_enable_rp_atomics(vdev);
    }

    /*
     * Intel 82599 SR-IOV VFs report an invalid PCIe capability version 0
     * (Niantic errate #35) causing Windows to error with a Code 10 for the
     * device on Q35.  Fixup any such devices to report version 1.  If we
     * were to remove the capability entirely the guest would lose extended
     * config space.
     */
    if ((flags & PCI_EXP_FLAGS_VERS) == 0) {
        vfio_add_emulated_word(vdev, pos + PCI_CAP_FLAGS,
                               1, PCI_EXP_FLAGS_VERS);
    }

    pos = pci_add_capability(&vdev->pdev, PCI_CAP_ID_EXP, pos, size,
                             errp);
    if (pos < 0) {
        return false;
    }

    vdev->pdev.exp.exp_cap = pos;

    return true;
}

static void vfio_check_pcie_flr(VFIOPCIDevice *vdev, uint8_t pos)
{
    uint32_t cap = pci_get_long(vdev->pdev.config + pos + PCI_EXP_DEVCAP);

    if (cap & PCI_EXP_DEVCAP_FLR) {
        trace_vfio_check_pcie_flr(vdev->vbasedev.name);
        vdev->has_flr = true;
    }
}

static void vfio_check_pm_reset(VFIOPCIDevice *vdev, uint8_t pos)
{
    uint16_t csr = pci_get_word(vdev->pdev.config + pos + PCI_PM_CTRL);

    if (!(csr & PCI_PM_CTRL_NO_SOFT_RESET)) {
        trace_vfio_check_pm_reset(vdev->vbasedev.name);
        vdev->has_pm_reset = true;
    }
}

static void vfio_check_af_flr(VFIOPCIDevice *vdev, uint8_t pos)
{
    uint8_t cap = pci_get_byte(vdev->pdev.config + pos + PCI_AF_CAP);

    if ((cap & PCI_AF_CAP_TP) && (cap & PCI_AF_CAP_FLR)) {
        trace_vfio_check_af_flr(vdev->vbasedev.name);
        vdev->has_flr = true;
    }
}

static bool vfio_add_vendor_specific_cap(VFIOPCIDevice *vdev, int pos,
                                         uint8_t size, Error **errp)
{
    PCIDevice *pdev = &vdev->pdev;

    pos = pci_add_capability(pdev, PCI_CAP_ID_VNDR, pos, size, errp);
    if (pos < 0) {
        return false;
    }

    /*
     * Exempt config space check for Vendor Specific Information during
     * restore/load.
     * Config space check is still enforced for 3 byte VSC header.
     */
    if (vdev->skip_vsc_check && size > 3) {
        memset(pdev->cmask + pos + 3, 0, size - 3);
    }

    return true;
}

static bool vfio_add_std_cap(VFIOPCIDevice *vdev, uint8_t pos, Error **errp)
{
    ERRP_GUARD();
    PCIDevice *pdev = &vdev->pdev;
    uint8_t cap_id, next, size;
    bool ret;

    cap_id = pdev->config[pos];
    next = pdev->config[pos + PCI_CAP_LIST_NEXT];

    /*
     * If it becomes important to configure capabilities to their actual
     * size, use this as the default when it's something we don't recognize.
     * Since QEMU doesn't actually handle many of the config accesses,
     * exact size doesn't seem worthwhile.
     */
    size = vfio_std_cap_max_size(pdev, pos);

    /*
     * pci_add_capability always inserts the new capability at the head
     * of the chain.  Therefore to end up with a chain that matches the
     * physical device, we insert from the end by making this recursive.
     * This is also why we pre-calculate size above as cached config space
     * will be changed as we unwind the stack.
     */
    if (next) {
        if (!vfio_add_std_cap(vdev, next, errp)) {
            return false;
        }
    } else {
        /* Begin the rebuild, use QEMU emulated list bits */
        pdev->config[PCI_CAPABILITY_LIST] = 0;
        vdev->emulated_config_bits[PCI_CAPABILITY_LIST] = 0xff;
        vdev->emulated_config_bits[PCI_STATUS] |= PCI_STATUS_CAP_LIST;

        if (!vfio_add_virt_caps(vdev, errp)) {
            return false;
        }
    }

    /* Scale down size, esp in case virt caps were added above */
    size = MIN(size, vfio_std_cap_max_size(pdev, pos));

    /* Use emulated next pointer to allow dropping caps */
    pci_set_byte(vdev->emulated_config_bits + pos + PCI_CAP_LIST_NEXT, 0xff);

    switch (cap_id) {
    case PCI_CAP_ID_MSI:
        ret = vfio_msi_setup(vdev, pos, errp);
        break;
    case PCI_CAP_ID_EXP:
        vfio_check_pcie_flr(vdev, pos);
        ret = vfio_setup_pcie_cap(vdev, pos, size, errp);
        break;
    case PCI_CAP_ID_MSIX:
        ret = vfio_msix_setup(vdev, pos, errp);
        break;
    case PCI_CAP_ID_PM:
        vfio_check_pm_reset(vdev, pos);
        vdev->pm_cap = pos;
        ret = pci_add_capability(pdev, cap_id, pos, size, errp) >= 0;
        break;
    case PCI_CAP_ID_AF:
        vfio_check_af_flr(vdev, pos);
        ret = pci_add_capability(pdev, cap_id, pos, size, errp) >= 0;
        break;
    case PCI_CAP_ID_VNDR:
        ret = vfio_add_vendor_specific_cap(vdev, pos, size, errp);
        break;
    default:
        ret = pci_add_capability(pdev, cap_id, pos, size, errp) >= 0;
        break;
    }

    if (!ret) {
        error_prepend(errp,
                      "failed to add PCI capability 0x%x[0x%x]@0x%x: ",
                      cap_id, size, pos);
    }

    return ret;
}

static int vfio_setup_rebar_ecap(VFIOPCIDevice *vdev, uint16_t pos)
{
    uint32_t ctrl;
    int i, nbar;

    ctrl = pci_get_long(vdev->pdev.config + pos + PCI_REBAR_CTRL);
    nbar = (ctrl & PCI_REBAR_CTRL_NBAR_MASK) >> PCI_REBAR_CTRL_NBAR_SHIFT;

    for (i = 0; i < nbar; i++) {
        uint32_t cap;
        int size;

        ctrl = pci_get_long(vdev->pdev.config + pos + PCI_REBAR_CTRL + (i * 8));
        size = (ctrl & PCI_REBAR_CTRL_BAR_SIZE) >> PCI_REBAR_CTRL_BAR_SHIFT;

        /* The cap register reports sizes 1MB to 128TB, with 4 reserved bits */
        cap = size <= 27 ? 1U << (size + 4) : 0;

        /*
         * The PCIe spec (v6.0.1, 7.8.6) requires HW to support at least one
         * size in the range 1MB to 512GB.  We intend to mask all sizes except
         * the one currently enabled in the size field, therefore if it's
         * outside the range, hide the whole capability as this virtualization
         * trick won't work.  If >512GB resizable BARs start to appear, we
         * might need an opt-in or reservation scheme in the kernel.
         */
        if (!(cap & PCI_REBAR_CAP_SIZES)) {
            return -EINVAL;
        }

        /* Hide all sizes reported in the ctrl reg per above requirement. */
        ctrl &= (PCI_REBAR_CTRL_BAR_SIZE |
                 PCI_REBAR_CTRL_NBAR_MASK |
                 PCI_REBAR_CTRL_BAR_IDX);

        /*
         * The BAR size field is RW, however we've mangled the capability
         * register such that we only report a single size, ie. the current
         * BAR size.  A write of an unsupported value is undefined, therefore
         * the register field is essentially RO.
         */
        vfio_add_emulated_long(vdev, pos + PCI_REBAR_CAP + (i * 8), cap, ~0);
        vfio_add_emulated_long(vdev, pos + PCI_REBAR_CTRL + (i * 8), ctrl, ~0);
    }

    return 0;
}

static void vfio_add_ext_cap(VFIOPCIDevice *vdev)
{
    PCIDevice *pdev = &vdev->pdev;
    uint32_t header;
    uint16_t cap_id, next, size;
    uint8_t cap_ver;
    uint8_t *config;

    /* Only add extended caps if we have them and the guest can see them */
    if (!pci_is_express(pdev) || !pci_bus_is_express(pci_get_bus(pdev)) ||
        !pci_get_long(pdev->config + PCI_CONFIG_SPACE_SIZE)) {
        return;
    }

    /*
     * pcie_add_capability always inserts the new capability at the tail
     * of the chain.  Therefore to end up with a chain that matches the
     * physical device, we cache the config space to avoid overwriting
     * the original config space when we parse the extended capabilities.
     */
    config = g_memdup(pdev->config, vdev->config_size);

    /*
     * Extended capabilities are chained with each pointing to the next, so we
     * can drop anything other than the head of the chain simply by modifying
     * the previous next pointer.  Seed the head of the chain here such that
     * we can simply skip any capabilities we want to drop below, regardless
     * of their position in the chain.  If this stub capability still exists
     * after we add the capabilities we want to expose, update the capability
     * ID to zero.  Note that we cannot seed with the capability header being
     * zero as this conflicts with definition of an absent capability chain
     * and prevents capabilities beyond the head of the list from being added.
     * By replacing the dummy capability ID with zero after walking the device
     * chain, we also transparently mark extended capabilities as absent if
     * no capabilities were added.  Note that the PCIe spec defines an absence
     * of extended capabilities to be determined by a value of zero for the
     * capability ID, version, AND next pointer.  A non-zero next pointer
     * should be sufficient to indicate additional capabilities are present,
     * which will occur if we call pcie_add_capability() below.  The entire
     * first dword is emulated to support this.
     *
     * NB. The kernel side does similar masking, so be prepared that our
     * view of the device may also contain a capability ID zero in the head
     * of the chain.  Skip it for the same reason that we cannot seed the
     * chain with a zero capability.
     */
    pci_set_long(pdev->config + PCI_CONFIG_SPACE_SIZE,
                 PCI_EXT_CAP(0xFFFF, 0, 0));
    pci_set_long(pdev->wmask + PCI_CONFIG_SPACE_SIZE, 0);
    pci_set_long(vdev->emulated_config_bits + PCI_CONFIG_SPACE_SIZE, ~0);

    for (next = PCI_CONFIG_SPACE_SIZE; next;
         next = PCI_EXT_CAP_NEXT(pci_get_long(config + next))) {
        header = pci_get_long(config + next);
        cap_id = PCI_EXT_CAP_ID(header);
        cap_ver = PCI_EXT_CAP_VER(header);

        /*
         * If it becomes important to configure extended capabilities to their
         * actual size, use this as the default when it's something we don't
         * recognize. Since QEMU doesn't actually handle many of the config
         * accesses, exact size doesn't seem worthwhile.
         */
        size = vfio_ext_cap_max_size(config, next);

        /* Use emulated next pointer to allow dropping extended caps */
        pci_long_test_and_set_mask(vdev->emulated_config_bits + next,
                                   PCI_EXT_CAP_NEXT_MASK);

        switch (cap_id) {
        case 0: /* kernel masked capability */
        case PCI_EXT_CAP_ID_SRIOV: /* Read-only VF BARs confuse OVMF */
        case PCI_EXT_CAP_ID_ARI: /* XXX Needs next function virtualization */
            trace_vfio_add_ext_cap_dropped(vdev->vbasedev.name, cap_id, next);
            break;
        case PCI_EXT_CAP_ID_REBAR:
            if (!vfio_setup_rebar_ecap(vdev, next)) {
                pcie_add_capability(pdev, cap_id, cap_ver, next, size);
            }
            break;
        default:
            pcie_add_capability(pdev, cap_id, cap_ver, next, size);
        }

    }

    /* Cleanup chain head ID if necessary */
    if (pci_get_word(pdev->config + PCI_CONFIG_SPACE_SIZE) == 0xFFFF) {
        pci_set_word(pdev->config + PCI_CONFIG_SPACE_SIZE, 0);
    }

    g_free(config);
    return;
}

static bool vfio_add_capabilities(VFIOPCIDevice *vdev, Error **errp)
{
    PCIDevice *pdev = &vdev->pdev;

    if (!(pdev->config[PCI_STATUS] & PCI_STATUS_CAP_LIST) ||
        !pdev->config[PCI_CAPABILITY_LIST]) {
        return true; /* Nothing to add */
    }

    if (!vfio_add_std_cap(vdev, pdev->config[PCI_CAPABILITY_LIST], errp)) {
        return false;
    }

    vfio_add_ext_cap(vdev);
    return true;
}

void vfio_pci_pre_reset(VFIOPCIDevice *vdev)
{
    PCIDevice *pdev = &vdev->pdev;
    uint16_t cmd;

    vfio_disable_interrupts(vdev);

    /* Make sure the device is in D0 */
    if (vdev->pm_cap) {
        uint16_t pmcsr;
        uint8_t state;

        pmcsr = vfio_pci_read_config(pdev, vdev->pm_cap + PCI_PM_CTRL, 2);
        state = pmcsr & PCI_PM_CTRL_STATE_MASK;
        if (state) {
            pmcsr &= ~PCI_PM_CTRL_STATE_MASK;
            vfio_pci_write_config(pdev, vdev->pm_cap + PCI_PM_CTRL, pmcsr, 2);
            /* vfio handles the necessary delay here */
            pmcsr = vfio_pci_read_config(pdev, vdev->pm_cap + PCI_PM_CTRL, 2);
            state = pmcsr & PCI_PM_CTRL_STATE_MASK;
            if (state) {
                error_report("vfio: Unable to power on device, stuck in D%d",
                             state);
            }
        }
    }

    /*
     * Stop any ongoing DMA by disconnecting I/O, MMIO, and bus master.
     * Also put INTx Disable in known state.
     */
    cmd = vfio_pci_read_config(pdev, PCI_COMMAND, 2);
    cmd &= ~(PCI_COMMAND_IO | PCI_COMMAND_MEMORY | PCI_COMMAND_MASTER |
             PCI_COMMAND_INTX_DISABLE);
    vfio_pci_write_config(pdev, PCI_COMMAND, cmd, 2);
}

void vfio_pci_post_reset(VFIOPCIDevice *vdev)
{
    Error *err = NULL;
    int nr;

    if (!vfio_intx_enable(vdev, &err)) {
        error_reportf_err(err, VFIO_MSG_PREFIX, vdev->vbasedev.name);
    }

    for (nr = 0; nr < PCI_NUM_REGIONS - 1; ++nr) {
        off_t addr = vdev->config_offset + PCI_BASE_ADDRESS_0 + (4 * nr);
        uint32_t val = 0;
        uint32_t len = sizeof(val);

        if (pwrite(vdev->vbasedev.fd, &val, len, addr) != len) {
            error_report("%s(%s) reset bar %d failed: %m", __func__,
                         vdev->vbasedev.name, nr);
        }
    }

    vfio_quirk_reset(vdev);
}

bool vfio_pci_host_match(PCIHostDeviceAddress *addr, const char *name)
{
    char tmp[13];

    sprintf(tmp, "%04x:%02x:%02x.%1x", addr->domain,
            addr->bus, addr->slot, addr->function);

    return (strcmp(tmp, name) == 0);
}

int vfio_pci_get_pci_hot_reset_info(VFIOPCIDevice *vdev,
                                    struct vfio_pci_hot_reset_info **info_p)
{
    struct vfio_pci_hot_reset_info *info;
    int ret, count;

    assert(info_p && !*info_p);

    info = g_malloc0(sizeof(*info));
    info->argsz = sizeof(*info);

    ret = ioctl(vdev->vbasedev.fd, VFIO_DEVICE_GET_PCI_HOT_RESET_INFO, info);
    if (ret && errno != ENOSPC) {
        ret = -errno;
        g_free(info);
        if (!vdev->has_pm_reset) {
            error_report("vfio: Cannot reset device %s, "
                         "no available reset mechanism.", vdev->vbasedev.name);
        }
        return ret;
    }

    count = info->count;
    info = g_realloc(info, sizeof(*info) + (count * sizeof(info->devices[0])));
    info->argsz = sizeof(*info) + (count * sizeof(info->devices[0]));

    ret = ioctl(vdev->vbasedev.fd, VFIO_DEVICE_GET_PCI_HOT_RESET_INFO, info);
    if (ret) {
        ret = -errno;
        g_free(info);
        error_report("vfio: hot reset info failed: %m");
        return ret;
    }

    *info_p = info;
    return 0;
}

static int vfio_pci_hot_reset(VFIOPCIDevice *vdev, bool single)
{
    VFIODevice *vbasedev = &vdev->vbasedev;
    const VFIOIOMMUClass *vioc = VFIO_IOMMU_GET_CLASS(vbasedev->bcontainer);

    return vioc->pci_hot_reset(vbasedev, single);
}

/*
 * We want to differentiate hot reset of multiple in-use devices vs hot reset
 * of a single in-use device.  VFIO_DEVICE_RESET will already handle the case
 * of doing hot resets when there is only a single device per bus.  The in-use
 * here refers to how many VFIODevices are affected.  A hot reset that affects
 * multiple devices, but only a single in-use device, means that we can call
 * it from our bus ->reset() callback since the extent is effectively a single
 * device.  This allows us to make use of it in the hotplug path.  When there
 * are multiple in-use devices, we can only trigger the hot reset during a
 * system reset and thus from our reset handler.  We separate _one vs _multi
 * here so that we don't overlap and do a double reset on the system reset
 * path where both our reset handler and ->reset() callback are used.  Calling
 * _one() will only do a hot reset for the one in-use devices case, calling
 * _multi() will do nothing if a _one() would have been sufficient.
 */
static int vfio_pci_hot_reset_one(VFIOPCIDevice *vdev)
{
    return vfio_pci_hot_reset(vdev, true);
}

static int vfio_pci_hot_reset_multi(VFIODevice *vbasedev)
{
    VFIOPCIDevice *vdev = container_of(vbasedev, VFIOPCIDevice, vbasedev);
    return vfio_pci_hot_reset(vdev, false);
}

static void vfio_pci_compute_needs_reset(VFIODevice *vbasedev)
{
    VFIOPCIDevice *vdev = container_of(vbasedev, VFIOPCIDevice, vbasedev);
    if (!vbasedev->reset_works || (!vdev->has_flr && vdev->has_pm_reset)) {
        vbasedev->needs_reset = true;
    }
}

static Object *vfio_pci_get_object(VFIODevice *vbasedev)
{
    VFIOPCIDevice *vdev = container_of(vbasedev, VFIOPCIDevice, vbasedev);

    return OBJECT(vdev);
}

static bool vfio_msix_present(void *opaque, int version_id)
{
    PCIDevice *pdev = opaque;

    return msix_present(pdev);
}

static bool vfio_display_migration_needed(void *opaque)
{
    VFIOPCIDevice *vdev = opaque;

    /*
     * We need to migrate the VFIODisplay object if ramfb *migration* was
     * explicitly requested (in which case we enforced both ramfb=on and
     * display=on), or ramfb migration was left at the default "auto"
     * setting, and *ramfb* was explicitly requested (in which case we
     * enforced display=on).
     */
    return vdev->ramfb_migrate == ON_OFF_AUTO_ON ||
        (vdev->ramfb_migrate == ON_OFF_AUTO_AUTO && vdev->enable_ramfb);
}

static const VMStateDescription vmstate_vfio_display = {
    .name = "VFIOPCIDevice/VFIODisplay",
    .version_id = 1,
    .minimum_version_id = 1,
    .needed = vfio_display_migration_needed,
    .fields = (const VMStateField[]){
        VMSTATE_STRUCT_POINTER(dpy, VFIOPCIDevice, vfio_display_vmstate,
                               VFIODisplay),
        VMSTATE_END_OF_LIST()
    }
};

static const VMStateDescription vmstate_vfio_pci_config = {
    .name = "VFIOPCIDevice",
    .version_id = 1,
    .minimum_version_id = 1,
    .fields = (const VMStateField[]) {
        VMSTATE_PCI_DEVICE(pdev, VFIOPCIDevice),
        VMSTATE_MSIX_TEST(pdev, VFIOPCIDevice, vfio_msix_present),
        VMSTATE_END_OF_LIST()
    },
    .subsections = (const VMStateDescription * const []) {
        &vmstate_vfio_display,
        NULL
    }
};

static int vfio_pci_save_config(VFIODevice *vbasedev, QEMUFile *f, Error **errp)
{
    VFIOPCIDevice *vdev = container_of(vbasedev, VFIOPCIDevice, vbasedev);

    return vmstate_save_state_with_err(f, &vmstate_vfio_pci_config, vdev, NULL,
                                       errp);
}

static int vfio_pci_load_config(VFIODevice *vbasedev, QEMUFile *f)
{
    VFIOPCIDevice *vdev = container_of(vbasedev, VFIOPCIDevice, vbasedev);
    PCIDevice *pdev = &vdev->pdev;
    pcibus_t old_addr[PCI_NUM_REGIONS - 1];
    int bar, ret;

    for (bar = 0; bar < PCI_ROM_SLOT; bar++) {
        old_addr[bar] = pdev->io_regions[bar].addr;
    }

    ret = vmstate_load_state(f, &vmstate_vfio_pci_config, vdev, 1);
    if (ret) {
        return ret;
    }

    vfio_pci_write_config(pdev, PCI_COMMAND,
                          pci_get_word(pdev->config + PCI_COMMAND), 2);

    for (bar = 0; bar < PCI_ROM_SLOT; bar++) {
        /*
         * The address may not be changed in some scenarios
         * (e.g. the VF driver isn't loaded in VM).
         */
        if (old_addr[bar] != pdev->io_regions[bar].addr &&
            vdev->bars[bar].region.size > 0 &&
            vdev->bars[bar].region.size < qemu_real_host_page_size()) {
            vfio_sub_page_bar_update_mapping(pdev, bar);
        }
    }

    if (msi_enabled(pdev)) {
        vfio_msi_enable(vdev);
    } else if (msix_enabled(pdev)) {
        vfio_msix_enable(vdev);
    }

    return ret;
}

static VFIODeviceOps vfio_pci_ops = {
    .vfio_compute_needs_reset = vfio_pci_compute_needs_reset,
    .vfio_hot_reset_multi = vfio_pci_hot_reset_multi,
    .vfio_eoi = vfio_intx_eoi,
    .vfio_get_object = vfio_pci_get_object,
    .vfio_save_config = vfio_pci_save_config,
    .vfio_load_config = vfio_pci_load_config,
};

bool vfio_populate_vga(VFIOPCIDevice *vdev, Error **errp)
{
    VFIODevice *vbasedev = &vdev->vbasedev;
    g_autofree struct vfio_region_info *reg_info = NULL;
    int ret;

    ret = vfio_get_region_info(vbasedev, VFIO_PCI_VGA_REGION_INDEX, &reg_info);
    if (ret) {
        error_setg_errno(errp, -ret,
                         "failed getting region info for VGA region index %d",
                         VFIO_PCI_VGA_REGION_INDEX);
        return false;
    }

    if (!(reg_info->flags & VFIO_REGION_INFO_FLAG_READ) ||
        !(reg_info->flags & VFIO_REGION_INFO_FLAG_WRITE) ||
        reg_info->size < 0xbffff + 1) {
        error_setg(errp, "unexpected VGA info, flags 0x%lx, size 0x%lx",
                   (unsigned long)reg_info->flags,
                   (unsigned long)reg_info->size);
        return false;
    }

    vdev->vga = g_new0(VFIOVGA, 1);

    vdev->vga->fd_offset = reg_info->offset;
    vdev->vga->fd = vdev->vbasedev.fd;

    vdev->vga->region[QEMU_PCI_VGA_MEM].offset = QEMU_PCI_VGA_MEM_BASE;
    vdev->vga->region[QEMU_PCI_VGA_MEM].nr = QEMU_PCI_VGA_MEM;
    QLIST_INIT(&vdev->vga->region[QEMU_PCI_VGA_MEM].quirks);

    memory_region_init_io(&vdev->vga->region[QEMU_PCI_VGA_MEM].mem,
                          OBJECT(vdev), &vfio_vga_ops,
                          &vdev->vga->region[QEMU_PCI_VGA_MEM],
                          "vfio-vga-mmio@0xa0000",
                          QEMU_PCI_VGA_MEM_SIZE);

    vdev->vga->region[QEMU_PCI_VGA_IO_LO].offset = QEMU_PCI_VGA_IO_LO_BASE;
    vdev->vga->region[QEMU_PCI_VGA_IO_LO].nr = QEMU_PCI_VGA_IO_LO;
    QLIST_INIT(&vdev->vga->region[QEMU_PCI_VGA_IO_LO].quirks);

    memory_region_init_io(&vdev->vga->region[QEMU_PCI_VGA_IO_LO].mem,
                          OBJECT(vdev), &vfio_vga_ops,
                          &vdev->vga->region[QEMU_PCI_VGA_IO_LO],
                          "vfio-vga-io@0x3b0",
                          QEMU_PCI_VGA_IO_LO_SIZE);

    vdev->vga->region[QEMU_PCI_VGA_IO_HI].offset = QEMU_PCI_VGA_IO_HI_BASE;
    vdev->vga->region[QEMU_PCI_VGA_IO_HI].nr = QEMU_PCI_VGA_IO_HI;
    QLIST_INIT(&vdev->vga->region[QEMU_PCI_VGA_IO_HI].quirks);

    memory_region_init_io(&vdev->vga->region[QEMU_PCI_VGA_IO_HI].mem,
                          OBJECT(vdev), &vfio_vga_ops,
                          &vdev->vga->region[QEMU_PCI_VGA_IO_HI],
                          "vfio-vga-io@0x3c0",
                          QEMU_PCI_VGA_IO_HI_SIZE);

    pci_register_vga(&vdev->pdev, &vdev->vga->region[QEMU_PCI_VGA_MEM].mem,
                     &vdev->vga->region[QEMU_PCI_VGA_IO_LO].mem,
                     &vdev->vga->region[QEMU_PCI_VGA_IO_HI].mem);

    return true;
}

static bool vfio_populate_device(VFIOPCIDevice *vdev, Error **errp)
{
    VFIODevice *vbasedev = &vdev->vbasedev;
    g_autofree struct vfio_region_info *reg_info = NULL;
    struct vfio_irq_info irq_info = { .argsz = sizeof(irq_info) };
    int i, ret = -1;

    /* Sanity check device */
    if (!(vbasedev->flags & VFIO_DEVICE_FLAGS_PCI)) {
        error_setg(errp, "this isn't a PCI device");
        return false;
    }

    if (vbasedev->num_regions < VFIO_PCI_CONFIG_REGION_INDEX + 1) {
        error_setg(errp, "unexpected number of io regions %u",
                   vbasedev->num_regions);
        return false;
    }

    if (vbasedev->num_irqs < VFIO_PCI_MSIX_IRQ_INDEX + 1) {
        error_setg(errp, "unexpected number of irqs %u", vbasedev->num_irqs);
        return false;
    }

    for (i = VFIO_PCI_BAR0_REGION_INDEX; i < VFIO_PCI_ROM_REGION_INDEX; i++) {
        char *name = g_strdup_printf("%s BAR %d", vbasedev->name, i);

        ret = vfio_region_setup(OBJECT(vdev), vbasedev,
                                &vdev->bars[i].region, i, name);
        g_free(name);

        if (ret) {
            error_setg_errno(errp, -ret, "failed to get region %d info", i);
            return false;
        }

        QLIST_INIT(&vdev->bars[i].quirks);
    }

    ret = vfio_get_region_info(vbasedev,
                               VFIO_PCI_CONFIG_REGION_INDEX, &reg_info);
    if (ret) {
        error_setg_errno(errp, -ret, "failed to get config info");
        return false;
    }

    trace_vfio_populate_device_config(vdev->vbasedev.name,
                                      (unsigned long)reg_info->size,
                                      (unsigned long)reg_info->offset,
                                      (unsigned long)reg_info->flags);

    vdev->config_size = reg_info->size;
    if (vdev->config_size == PCI_CONFIG_SPACE_SIZE) {
        vdev->pdev.cap_present &= ~QEMU_PCI_CAP_EXPRESS;
    }
    vdev->config_offset = reg_info->offset;

    if (vdev->features & VFIO_FEATURE_ENABLE_VGA) {
        if (!vfio_populate_vga(vdev, errp)) {
            error_append_hint(errp, "device does not support "
                              "requested feature x-vga\n");
            return false;
        }
    }

    irq_info.index = VFIO_PCI_ERR_IRQ_INDEX;

    ret = ioctl(vdev->vbasedev.fd, VFIO_DEVICE_GET_IRQ_INFO, &irq_info);
    if (ret) {
        /* This can fail for an old kernel or legacy PCI dev */
        trace_vfio_populate_device_get_irq_info_failure(strerror(errno));
    } else if (irq_info.count == 1) {
        vdev->pci_aer = true;
    } else {
        warn_report(VFIO_MSG_PREFIX
                    "Could not enable error recovery for the device",
                    vbasedev->name);
    }

    return true;
}

static void vfio_pci_put_device(VFIOPCIDevice *vdev)
{
    vfio_detach_device(&vdev->vbasedev);

    g_free(vdev->vbasedev.name);
    g_free(vdev->msix);
}

static void vfio_err_notifier_handler(void *opaque)
{
    VFIOPCIDevice *vdev = opaque;

    if (!event_notifier_test_and_clear(&vdev->err_notifier)) {
        return;
    }

    /*
     * TBD. Retrieve the error details and decide what action
     * needs to be taken. One of the actions could be to pass
     * the error to the guest and have the guest driver recover
     * from the error. This requires that PCIe capabilities be
     * exposed to the guest. For now, we just terminate the
     * guest to contain the error.
     */

    error_report("%s(%s) Unrecoverable error detected. Please collect any data possible and then kill the guest", __func__, vdev->vbasedev.name);

    vm_stop(RUN_STATE_INTERNAL_ERROR);
}

/*
 * Registers error notifier for devices supporting error recovery.
 * If we encounter a failure in this function, we report an error
 * and continue after disabling error recovery support for the
 * device.
 */
static void vfio_register_err_notifier(VFIOPCIDevice *vdev)
{
    Error *err = NULL;
    int32_t fd;

    if (!vdev->pci_aer) {
        return;
    }

    if (event_notifier_init(&vdev->err_notifier, 0)) {
        error_report("vfio: Unable to init event notifier for error detection");
        vdev->pci_aer = false;
        return;
    }

    fd = event_notifier_get_fd(&vdev->err_notifier);
    qemu_set_fd_handler(fd, vfio_err_notifier_handler, NULL, vdev);

    if (!vfio_set_irq_signaling(&vdev->vbasedev, VFIO_PCI_ERR_IRQ_INDEX, 0,
                                VFIO_IRQ_SET_ACTION_TRIGGER, fd, &err)) {
        error_reportf_err(err, VFIO_MSG_PREFIX, vdev->vbasedev.name);
        qemu_set_fd_handler(fd, NULL, NULL, vdev);
        event_notifier_cleanup(&vdev->err_notifier);
        vdev->pci_aer = false;
    }
}

static void vfio_unregister_err_notifier(VFIOPCIDevice *vdev)
{
    Error *err = NULL;

    if (!vdev->pci_aer) {
        return;
    }

    if (!vfio_set_irq_signaling(&vdev->vbasedev, VFIO_PCI_ERR_IRQ_INDEX, 0,
                                VFIO_IRQ_SET_ACTION_TRIGGER, -1, &err)) {
        error_reportf_err(err, VFIO_MSG_PREFIX, vdev->vbasedev.name);
    }
    qemu_set_fd_handler(event_notifier_get_fd(&vdev->err_notifier),
                        NULL, NULL, vdev);
    event_notifier_cleanup(&vdev->err_notifier);
}

static void vfio_req_notifier_handler(void *opaque)
{
    VFIOPCIDevice *vdev = opaque;
    Error *err = NULL;

    if (!event_notifier_test_and_clear(&vdev->req_notifier)) {
        return;
    }

    qdev_unplug(DEVICE(vdev), &err);
    if (err) {
        warn_reportf_err(err, VFIO_MSG_PREFIX, vdev->vbasedev.name);
    }
}

static void vfio_register_req_notifier(VFIOPCIDevice *vdev)
{
    struct vfio_irq_info irq_info = { .argsz = sizeof(irq_info),
                                      .index = VFIO_PCI_REQ_IRQ_INDEX };
    Error *err = NULL;
    int32_t fd;

    if (!(vdev->features & VFIO_FEATURE_ENABLE_REQ)) {
        return;
    }

    if (ioctl(vdev->vbasedev.fd,
              VFIO_DEVICE_GET_IRQ_INFO, &irq_info) < 0 || irq_info.count < 1) {
        return;
    }

    if (event_notifier_init(&vdev->req_notifier, 0)) {
        error_report("vfio: Unable to init event notifier for device request");
        return;
    }

    fd = event_notifier_get_fd(&vdev->req_notifier);
    qemu_set_fd_handler(fd, vfio_req_notifier_handler, NULL, vdev);

    if (!vfio_set_irq_signaling(&vdev->vbasedev, VFIO_PCI_REQ_IRQ_INDEX, 0,
                                VFIO_IRQ_SET_ACTION_TRIGGER, fd, &err)) {
        error_reportf_err(err, VFIO_MSG_PREFIX, vdev->vbasedev.name);
        qemu_set_fd_handler(fd, NULL, NULL, vdev);
        event_notifier_cleanup(&vdev->req_notifier);
    } else {
        vdev->req_enabled = true;
    }
}

static void vfio_unregister_req_notifier(VFIOPCIDevice *vdev)
{
    Error *err = NULL;

    if (!vdev->req_enabled) {
        return;
    }

    if (!vfio_set_irq_signaling(&vdev->vbasedev, VFIO_PCI_REQ_IRQ_INDEX, 0,
                                VFIO_IRQ_SET_ACTION_TRIGGER, -1, &err)) {
        error_reportf_err(err, VFIO_MSG_PREFIX, vdev->vbasedev.name);
    }
    qemu_set_fd_handler(event_notifier_get_fd(&vdev->req_notifier),
                        NULL, NULL, vdev);
    event_notifier_cleanup(&vdev->req_notifier);

    vdev->req_enabled = false;
}

static void vfio_realize(PCIDevice *pdev, Error **errp)
{
    ERRP_GUARD();
    VFIOPCIDevice *vdev = VFIO_PCI(pdev);
    VFIODevice *vbasedev = &vdev->vbasedev;
    int i, ret;
    char uuid[UUID_STR_LEN];
    g_autofree char *name = NULL;

    if (vbasedev->fd < 0 && !vbasedev->sysfsdev) {
        if (!(~vdev->host.domain || ~vdev->host.bus ||
              ~vdev->host.slot || ~vdev->host.function)) {
            error_setg(errp, "No provided host device");
            error_append_hint(errp, "Use -device vfio-pci,host=DDDD:BB:DD.F "
#ifdef CONFIG_IOMMUFD
                              "or -device vfio-pci,fd=DEVICE_FD "
#endif
                              "or -device vfio-pci,sysfsdev=PATH_TO_DEVICE\n");
            return;
        }
        vbasedev->sysfsdev =
            g_strdup_printf("/sys/bus/pci/devices/%04x:%02x:%02x.%01x",
                            vdev->host.domain, vdev->host.bus,
                            vdev->host.slot, vdev->host.function);
    }

    if (!vfio_device_get_name(vbasedev, errp)) {
        return;
    }

    /*
     * Mediated devices *might* operate compatibly with discarding of RAM, but
     * we cannot know for certain, it depends on whether the mdev vendor driver
     * stays in sync with the active working set of the guest driver.  Prevent
     * the x-balloon-allowed option unless this is minimally an mdev device.
     */
    vbasedev->mdev = vfio_device_is_mdev(vbasedev);

    trace_vfio_mdev(vbasedev->name, vbasedev->mdev);

    if (vbasedev->ram_block_discard_allowed && !vbasedev->mdev) {
        error_setg(errp, "x-balloon-allowed only potentially compatible "
                   "with mdev devices");
        goto error;
    }

    if (!qemu_uuid_is_null(&vdev->vf_token)) {
        qemu_uuid_unparse(&vdev->vf_token, uuid);
        name = g_strdup_printf("%s vf_token=%s", vbasedev->name, uuid);
    } else {
        name = g_strdup(vbasedev->name);
    }

    if (!vfio_attach_device(name, vbasedev,
                            pci_device_iommu_address_space(pdev), errp)) {
        goto error;
    }

    if (!vfio_populate_device(vdev, errp)) {
        goto error;
    }

    /* Get a copy of config space */
    ret = pread(vbasedev->fd, vdev->pdev.config,
                MIN(pci_config_size(&vdev->pdev), vdev->config_size),
                vdev->config_offset);
    if (ret < (int)MIN(pci_config_size(&vdev->pdev), vdev->config_size)) {
        ret = ret < 0 ? -errno : -EFAULT;
        error_setg_errno(errp, -ret, "failed to read device config space");
        goto error;
    }

    /* vfio emulates a lot for us, but some bits need extra love */
    vdev->emulated_config_bits = g_malloc0(vdev->config_size);

    /* QEMU can choose to expose the ROM or not */
    memset(vdev->emulated_config_bits + PCI_ROM_ADDRESS, 0xff, 4);
    /* QEMU can also add or extend BARs */
    memset(vdev->emulated_config_bits + PCI_BASE_ADDRESS_0, 0xff, 6 * 4);

    /*
     * The PCI spec reserves vendor ID 0xffff as an invalid value.  The
     * device ID is managed by the vendor and need only be a 16-bit value.
     * Allow any 16-bit value for subsystem so they can be hidden or changed.
     */
    if (vdev->vendor_id != PCI_ANY_ID) {
        if (vdev->vendor_id >= 0xffff) {
            error_setg(errp, "invalid PCI vendor ID provided");
            goto error;
        }
        vfio_add_emulated_word(vdev, PCI_VENDOR_ID, vdev->vendor_id, ~0);
        trace_vfio_pci_emulated_vendor_id(vbasedev->name, vdev->vendor_id);
    } else {
        vdev->vendor_id = pci_get_word(pdev->config + PCI_VENDOR_ID);
    }

    if (vdev->device_id != PCI_ANY_ID) {
        if (vdev->device_id > 0xffff) {
            error_setg(errp, "invalid PCI device ID provided");
            goto error;
        }
        vfio_add_emulated_word(vdev, PCI_DEVICE_ID, vdev->device_id, ~0);
        trace_vfio_pci_emulated_device_id(vbasedev->name, vdev->device_id);
    } else {
        vdev->device_id = pci_get_word(pdev->config + PCI_DEVICE_ID);
    }

    if (vdev->sub_vendor_id != PCI_ANY_ID) {
        if (vdev->sub_vendor_id > 0xffff) {
            error_setg(errp, "invalid PCI subsystem vendor ID provided");
            goto error;
        }
        vfio_add_emulated_word(vdev, PCI_SUBSYSTEM_VENDOR_ID,
                               vdev->sub_vendor_id, ~0);
        trace_vfio_pci_emulated_sub_vendor_id(vbasedev->name,
                                              vdev->sub_vendor_id);
    }

    if (vdev->sub_device_id != PCI_ANY_ID) {
        if (vdev->sub_device_id > 0xffff) {
            error_setg(errp, "invalid PCI subsystem device ID provided");
            goto error;
        }
        vfio_add_emulated_word(vdev, PCI_SUBSYSTEM_ID, vdev->sub_device_id, ~0);
        trace_vfio_pci_emulated_sub_device_id(vbasedev->name,
                                              vdev->sub_device_id);
    }

    /* QEMU can change multi-function devices to single function, or reverse */
    vdev->emulated_config_bits[PCI_HEADER_TYPE] =
                                              PCI_HEADER_TYPE_MULTI_FUNCTION;

    /* Restore or clear multifunction, this is always controlled by QEMU */
    if (vdev->pdev.cap_present & QEMU_PCI_CAP_MULTIFUNCTION) {
        vdev->pdev.config[PCI_HEADER_TYPE] |= PCI_HEADER_TYPE_MULTI_FUNCTION;
    } else {
        vdev->pdev.config[PCI_HEADER_TYPE] &= ~PCI_HEADER_TYPE_MULTI_FUNCTION;
    }

    /*
     * Clear host resource mapping info.  If we choose not to register a
     * BAR, such as might be the case with the option ROM, we can get
     * confusing, unwritable, residual addresses from the host here.
     */
    memset(&vdev->pdev.config[PCI_BASE_ADDRESS_0], 0, 24);
    memset(&vdev->pdev.config[PCI_ROM_ADDRESS], 0, 4);

    vfio_pci_size_rom(vdev);

    vfio_bars_prepare(vdev);

    if (!vfio_msix_early_setup(vdev, errp)) {
        goto error;
    }

    vfio_bars_register(vdev);

    if (!vbasedev->mdev &&
        !pci_device_set_iommu_device(pdev, vbasedev->hiod, errp)) {
        error_prepend(errp, "Failed to set iommu_device: ");
        goto out_teardown;
    }

    if (!vfio_add_capabilities(vdev, errp)) {
        goto out_unset_idev;
    }

    if (vdev->vga) {
        vfio_vga_quirk_setup(vdev);
    }

    for (i = 0; i < PCI_ROM_SLOT; i++) {
        vfio_bar_quirk_setup(vdev, i);
    }

    if (!vdev->igd_opregion &&
        vdev->features & VFIO_FEATURE_ENABLE_IGD_OPREGION) {
        g_autofree struct vfio_region_info *opregion = NULL;

        if (vdev->pdev.qdev.hotplugged) {
            error_setg(errp,
                       "cannot support IGD OpRegion feature on hotplugged "
                       "device");
            goto out_unset_idev;
        }

        ret = vfio_get_dev_region_info(vbasedev,
                        VFIO_REGION_TYPE_PCI_VENDOR_TYPE | PCI_VENDOR_ID_INTEL,
                        VFIO_REGION_SUBTYPE_INTEL_IGD_OPREGION, &opregion);
        if (ret) {
            error_setg_errno(errp, -ret,
                             "does not support requested IGD OpRegion feature");
            goto out_unset_idev;
        }

        if (!vfio_pci_igd_opregion_init(vdev, opregion, errp)) {
            goto out_unset_idev;
        }
    }

    /* QEMU emulates all of MSI & MSIX */
    if (pdev->cap_present & QEMU_PCI_CAP_MSIX) {
        memset(vdev->emulated_config_bits + pdev->msix_cap, 0xff,
               MSIX_CAP_LENGTH);
    }

    if (pdev->cap_present & QEMU_PCI_CAP_MSI) {
        memset(vdev->emulated_config_bits + pdev->msi_cap, 0xff,
               vdev->msi_cap_size);
    }

    if (vfio_pci_read_config(&vdev->pdev, PCI_INTERRUPT_PIN, 1)) {
        vdev->intx.mmap_timer = timer_new_ms(QEMU_CLOCK_VIRTUAL,
                                                  vfio_intx_mmap_enable, vdev);
        pci_device_set_intx_routing_notifier(&vdev->pdev,
                                             vfio_intx_routing_notifier);
        vdev->irqchip_change_notifier.notify = vfio_irqchip_change;
        kvm_irqchip_add_change_notifier(&vdev->irqchip_change_notifier);
        if (!vfio_intx_enable(vdev, errp)) {
            goto out_deregister;
        }
    }

    if (vdev->display != ON_OFF_AUTO_OFF) {
        if (!vfio_display_probe(vdev, errp)) {
            goto out_deregister;
        }
    }
    if (vdev->enable_ramfb && vdev->dpy == NULL) {
        error_setg(errp, "ramfb=on requires display=on");
        goto out_deregister;
    }
    if (vdev->display_xres || vdev->display_yres) {
        if (vdev->dpy == NULL) {
            error_setg(errp, "xres and yres properties require display=on");
            goto out_deregister;
        }
        if (vdev->dpy->edid_regs == NULL) {
            error_setg(errp, "xres and yres properties need edid support");
            goto out_deregister;
        }
    }

    if (vdev->ramfb_migrate == ON_OFF_AUTO_ON && !vdev->enable_ramfb) {
        warn_report("x-ramfb-migrate=on but ramfb=off. "
                    "Forcing x-ramfb-migrate to off.");
        vdev->ramfb_migrate = ON_OFF_AUTO_OFF;
    }
    if (vbasedev->enable_migration == ON_OFF_AUTO_OFF) {
        if (vdev->ramfb_migrate == ON_OFF_AUTO_AUTO) {
            vdev->ramfb_migrate = ON_OFF_AUTO_OFF;
        } else if (vdev->ramfb_migrate == ON_OFF_AUTO_ON) {
            error_setg(errp, "x-ramfb-migrate requires enable-migration");
            goto out_deregister;
        }
    }

    if (!pdev->failover_pair_id) {
        if (!vfio_migration_realize(vbasedev, errp)) {
            goto out_deregister;
        }
    }

    vfio_register_err_notifier(vdev);
    vfio_register_req_notifier(vdev);
    vfio_setup_resetfn_quirk(vdev);

    return;

out_deregister:
    if (vdev->interrupt == VFIO_INT_INTx) {
        vfio_intx_disable(vdev);
    }
    pci_device_set_intx_routing_notifier(&vdev->pdev, NULL);
    if (vdev->irqchip_change_notifier.notify) {
        kvm_irqchip_remove_change_notifier(&vdev->irqchip_change_notifier);
    }
<<<<<<< HEAD
=======
    if (vdev->intx.mmap_timer) {
        timer_free(vdev->intx.mmap_timer);
    }
out_unset_idev:
    if (!vbasedev->mdev) {
        pci_device_unset_iommu_device(pdev);
    }
>>>>>>> ae35f033
out_teardown:
    vfio_teardown_msi(vdev);
    vfio_bars_exit(vdev);
error:
    error_prepend(errp, VFIO_MSG_PREFIX, vbasedev->name);
}

static void vfio_instance_finalize(Object *obj)
{
    VFIOPCIDevice *vdev = VFIO_PCI(obj);

    vfio_display_finalize(vdev);
    vfio_bars_finalize(vdev);
    g_free(vdev->emulated_config_bits);
    g_free(vdev->rom);
    /*
     * XXX Leaking igd_opregion is not an oversight, we can't remove the
     * fw_cfg entry therefore leaking this allocation seems like the safest
     * option.
     *
     * g_free(vdev->igd_opregion);
     */
    vfio_pci_put_device(vdev);
}

static void vfio_exitfn(PCIDevice *pdev)
{
    VFIOPCIDevice *vdev = VFIO_PCI(pdev);
    VFIODevice *vbasedev = &vdev->vbasedev;

    vfio_unregister_req_notifier(vdev);
    vfio_unregister_err_notifier(vdev);
    pci_device_set_intx_routing_notifier(&vdev->pdev, NULL);
    if (vdev->irqchip_change_notifier.notify) {
        kvm_irqchip_remove_change_notifier(&vdev->irqchip_change_notifier);
    }
    vfio_disable_interrupts(vdev);
    if (vdev->intx.mmap_timer) {
        timer_free(vdev->intx.mmap_timer);
    }
    vfio_teardown_msi(vdev);
    vfio_pci_disable_rp_atomics(vdev);
    vfio_bars_exit(vdev);
    vfio_migration_exit(vbasedev);
    if (!vbasedev->mdev) {
        pci_device_unset_iommu_device(pdev);
    }
}

static void vfio_pci_reset(DeviceState *dev)
{
    VFIOPCIDevice *vdev = VFIO_PCI(dev);

    trace_vfio_pci_reset(vdev->vbasedev.name);

    vfio_pci_pre_reset(vdev);

    if (vdev->display != ON_OFF_AUTO_OFF) {
        vfio_display_reset(vdev);
    }

    if (vdev->resetfn && !vdev->resetfn(vdev)) {
        goto post_reset;
    }

    if (vdev->vbasedev.reset_works &&
        (vdev->has_flr || !vdev->has_pm_reset) &&
        !ioctl(vdev->vbasedev.fd, VFIO_DEVICE_RESET)) {
        trace_vfio_pci_reset_flr(vdev->vbasedev.name);
        goto post_reset;
    }

    /* See if we can do our own bus reset */
    if (!vfio_pci_hot_reset_one(vdev)) {
        goto post_reset;
    }

    /* If nothing else works and the device supports PM reset, use it */
    if (vdev->vbasedev.reset_works && vdev->has_pm_reset &&
        !ioctl(vdev->vbasedev.fd, VFIO_DEVICE_RESET)) {
        trace_vfio_pci_reset_pm(vdev->vbasedev.name);
        goto post_reset;
    }

post_reset:
    vfio_pci_post_reset(vdev);
}

static void vfio_instance_init(Object *obj)
{
    PCIDevice *pci_dev = PCI_DEVICE(obj);
    VFIOPCIDevice *vdev = VFIO_PCI(obj);
    VFIODevice *vbasedev = &vdev->vbasedev;

    device_add_bootindex_property(obj, &vdev->bootindex,
                                  "bootindex", NULL,
                                  &pci_dev->qdev);
    vdev->host.domain = ~0U;
    vdev->host.bus = ~0U;
    vdev->host.slot = ~0U;
    vdev->host.function = ~0U;

    vfio_device_init(vbasedev, VFIO_DEVICE_TYPE_PCI, &vfio_pci_ops,
                     DEVICE(vdev), false);

    vdev->nv_gpudirect_clique = 0xFF;

    /* QEMU_PCI_CAP_EXPRESS initialization does not depend on QEMU command
     * line, therefore, no need to wait to realize like other devices */
    pci_dev->cap_present |= QEMU_PCI_CAP_EXPRESS;
}

static Property vfio_pci_dev_properties[] = {
    DEFINE_PROP_PCI_HOST_DEVADDR("host", VFIOPCIDevice, host),
    DEFINE_PROP_UUID_NODEFAULT("vf-token", VFIOPCIDevice, vf_token),
    DEFINE_PROP_STRING("sysfsdev", VFIOPCIDevice, vbasedev.sysfsdev),
    DEFINE_PROP_ON_OFF_AUTO("x-pre-copy-dirty-page-tracking", VFIOPCIDevice,
                            vbasedev.pre_copy_dirty_page_tracking,
                            ON_OFF_AUTO_ON),
    DEFINE_PROP_ON_OFF_AUTO("x-device-dirty-page-tracking", VFIOPCIDevice,
                            vbasedev.device_dirty_page_tracking,
                            ON_OFF_AUTO_ON),
    DEFINE_PROP_ON_OFF_AUTO("display", VFIOPCIDevice,
                            display, ON_OFF_AUTO_OFF),
    DEFINE_PROP_UINT32("xres", VFIOPCIDevice, display_xres, 0),
    DEFINE_PROP_UINT32("yres", VFIOPCIDevice, display_yres, 0),
    DEFINE_PROP_UINT32("x-intx-mmap-timeout-ms", VFIOPCIDevice,
                       intx.mmap_timeout, 1100),
    DEFINE_PROP_BIT("x-vga", VFIOPCIDevice, features,
                    VFIO_FEATURE_ENABLE_VGA_BIT, false),
    DEFINE_PROP_BIT("x-req", VFIOPCIDevice, features,
                    VFIO_FEATURE_ENABLE_REQ_BIT, true),
    DEFINE_PROP_BIT("x-igd-opregion", VFIOPCIDevice, features,
                    VFIO_FEATURE_ENABLE_IGD_OPREGION_BIT, false),
    DEFINE_PROP_ON_OFF_AUTO("enable-migration", VFIOPCIDevice,
                            vbasedev.enable_migration, ON_OFF_AUTO_AUTO),
    DEFINE_PROP_BOOL("migration-events", VFIOPCIDevice,
                     vbasedev.migration_events, false),
    DEFINE_PROP_BOOL("x-no-mmap", VFIOPCIDevice, vbasedev.no_mmap, false),
    DEFINE_PROP_BOOL("x-balloon-allowed", VFIOPCIDevice,
                     vbasedev.ram_block_discard_allowed, false),
    DEFINE_PROP_BOOL("x-no-kvm-intx", VFIOPCIDevice, no_kvm_intx, false),
    DEFINE_PROP_BOOL("x-no-kvm-msi", VFIOPCIDevice, no_kvm_msi, false),
    DEFINE_PROP_BOOL("x-no-kvm-msix", VFIOPCIDevice, no_kvm_msix, false),
    DEFINE_PROP_BOOL("x-no-geforce-quirks", VFIOPCIDevice,
                     no_geforce_quirks, false),
    DEFINE_PROP_BOOL("x-no-kvm-ioeventfd", VFIOPCIDevice, no_kvm_ioeventfd,
                     false),
    DEFINE_PROP_BOOL("x-no-vfio-ioeventfd", VFIOPCIDevice, no_vfio_ioeventfd,
                     false),
    DEFINE_PROP_UINT32("x-pci-vendor-id", VFIOPCIDevice, vendor_id, PCI_ANY_ID),
    DEFINE_PROP_UINT32("x-pci-device-id", VFIOPCIDevice, device_id, PCI_ANY_ID),
    DEFINE_PROP_UINT32("x-pci-sub-vendor-id", VFIOPCIDevice,
                       sub_vendor_id, PCI_ANY_ID),
    DEFINE_PROP_UINT32("x-pci-sub-device-id", VFIOPCIDevice,
                       sub_device_id, PCI_ANY_ID),
    DEFINE_PROP_UINT32("x-igd-gms", VFIOPCIDevice, igd_gms, 0),
    DEFINE_PROP_UNSIGNED_NODEFAULT("x-nv-gpudirect-clique", VFIOPCIDevice,
                                   nv_gpudirect_clique,
                                   qdev_prop_nv_gpudirect_clique, uint8_t),
    DEFINE_PROP_OFF_AUTO_PCIBAR("x-msix-relocation", VFIOPCIDevice, msix_relo,
                                OFF_AUTO_PCIBAR_OFF),
#ifdef CONFIG_IOMMUFD
    DEFINE_PROP_LINK("iommufd", VFIOPCIDevice, vbasedev.iommufd,
                     TYPE_IOMMUFD_BACKEND, IOMMUFDBackend *),
#endif
    DEFINE_PROP_BOOL("skip-vsc-check", VFIOPCIDevice, skip_vsc_check, true),
    DEFINE_PROP_END_OF_LIST(),
};

#ifdef CONFIG_IOMMUFD
static void vfio_pci_set_fd(Object *obj, const char *str, Error **errp)
{
    vfio_device_set_fd(&VFIO_PCI(obj)->vbasedev, str, errp);
}
#endif

static void vfio_pci_dev_class_init(ObjectClass *klass, void *data)
{
    DeviceClass *dc = DEVICE_CLASS(klass);
    PCIDeviceClass *pdc = PCI_DEVICE_CLASS(klass);

    device_class_set_legacy_reset(dc, vfio_pci_reset);
    device_class_set_props(dc, vfio_pci_dev_properties);
#ifdef CONFIG_IOMMUFD
    object_class_property_add_str(klass, "fd", NULL, vfio_pci_set_fd);
#endif
    dc->desc = "VFIO-based PCI device assignment";
    set_bit(DEVICE_CATEGORY_MISC, dc->categories);
    pdc->realize = vfio_realize;
    pdc->exit = vfio_exitfn;
    pdc->config_read = vfio_pci_read_config;
    pdc->config_write = vfio_pci_write_config;
}

static const TypeInfo vfio_pci_dev_info = {
    .name = TYPE_VFIO_PCI,
    .parent = TYPE_PCI_DEVICE,
    .instance_size = sizeof(VFIOPCIDevice),
    .class_init = vfio_pci_dev_class_init,
    .instance_init = vfio_instance_init,
    .instance_finalize = vfio_instance_finalize,
    .interfaces = (InterfaceInfo[]) {
        { INTERFACE_PCIE_DEVICE },
        { INTERFACE_CONVENTIONAL_PCI_DEVICE },
        { }
    },
};

static Property vfio_pci_dev_nohotplug_properties[] = {
    DEFINE_PROP_BOOL("ramfb", VFIOPCIDevice, enable_ramfb, false),
    DEFINE_PROP_ON_OFF_AUTO("x-ramfb-migrate", VFIOPCIDevice, ramfb_migrate,
                            ON_OFF_AUTO_AUTO),
    DEFINE_PROP_END_OF_LIST(),
};

static void vfio_pci_nohotplug_dev_class_init(ObjectClass *klass, void *data)
{
    DeviceClass *dc = DEVICE_CLASS(klass);

    device_class_set_props(dc, vfio_pci_dev_nohotplug_properties);
    dc->hotpluggable = false;
}

static const TypeInfo vfio_pci_nohotplug_dev_info = {
    .name = TYPE_VFIO_PCI_NOHOTPLUG,
    .parent = TYPE_VFIO_PCI,
    .instance_size = sizeof(VFIOPCIDevice),
    .class_init = vfio_pci_nohotplug_dev_class_init,
};

static void register_vfio_pci_dev_type(void)
{
    type_register_static(&vfio_pci_dev_info);
    type_register_static(&vfio_pci_nohotplug_dev_info);
}

type_init(register_vfio_pci_dev_type)<|MERGE_RESOLUTION|>--- conflicted
+++ resolved
@@ -3235,8 +3235,6 @@
     if (vdev->irqchip_change_notifier.notify) {
         kvm_irqchip_remove_change_notifier(&vdev->irqchip_change_notifier);
     }
-<<<<<<< HEAD
-=======
     if (vdev->intx.mmap_timer) {
         timer_free(vdev->intx.mmap_timer);
     }
@@ -3244,7 +3242,6 @@
     if (!vbasedev->mdev) {
         pci_device_unset_iommu_device(pdev);
     }
->>>>>>> ae35f033
 out_teardown:
     vfio_teardown_msi(vdev);
     vfio_bars_exit(vdev);
