--- conflicted
+++ resolved
@@ -119,15 +119,12 @@
 
     /* create kvmclock device even when KVM PV features are not exposed */
     bool kvmclock_create_always;
-<<<<<<< HEAD
-=======
 
     /*
      * whether the machine type implements broken 32-bit address space bound
      * check for memory.
      */
     bool broken_32bit_mem_addr_check;
->>>>>>> ae35f033
 };
 
 #define TYPE_PC_MACHINE "generic-pc-machine"
