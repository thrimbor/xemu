--- conflicted
+++ resolved
@@ -853,7 +853,6 @@
     return qemu_fdatasync(fd);
 }
 
-<<<<<<< HEAD
 FILE *qemu_fopen(const char *filename, const char *mode)
 {
     wchar_t *wfilename;
@@ -893,7 +892,8 @@
 done:
     g_free(wpathname);
     return ret;
-=======
+}
+
 void *qemu_win32_map_alloc(size_t size, HANDLE *h, Error **errp)
 {
     void *bits;
@@ -925,5 +925,4 @@
         error_setg_win32(errp, GetLastError(), "Failed to UnmapViewOfFile");
     }
     CloseHandle(h);
->>>>>>> ae35f033
 }