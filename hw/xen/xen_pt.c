--- conflicted
+++ resolved
@@ -57,7 +57,6 @@
 #include <sys/ioctl.h>
 
 #include "hw/pci/pci.h"
-#include "hw/pci/pci_bus.h"
 #include "hw/qdev-properties.h"
 #include "hw/qdev-properties-system.h"
 #include "hw/xen/xen_pt.h"
@@ -952,11 +951,7 @@
     }
 
     XEN_PT_LOG(0, "Reserving PCI slot 2 for IGD\n");
-<<<<<<< HEAD
-    pci_bus->slot_reserved_mask |= XEN_PCI_IGD_SLOT_MASK;
-=======
     pci_bus_set_slot_reserved_mask(pci_bus, XEN_PCI_IGD_SLOT_MASK);
->>>>>>> ae35f033
 }
 
 static void xen_igd_clear_slot(DeviceState *qdev, Error **errp)
@@ -976,11 +971,7 @@
         return;
     }
 
-<<<<<<< HEAD
-    if (!(pci_bus->slot_reserved_mask & XEN_PCI_IGD_SLOT_MASK)) {
-=======
     if (!(pci_bus_get_slot_reserved_mask(pci_bus) & XEN_PCI_IGD_SLOT_MASK)) {
->>>>>>> ae35f033
         xpdc->pci_qdev_realize(qdev, errp);
         return;
     }
@@ -991,11 +982,7 @@
         s->real_device.dev == XEN_PCI_IGD_DEV &&
         s->real_device.func == XEN_PCI_IGD_FN &&
         s->real_device.vendor_id == PCI_VENDOR_ID_INTEL) {
-<<<<<<< HEAD
-        pci_bus->slot_reserved_mask &= ~XEN_PCI_IGD_SLOT_MASK;
-=======
         pci_bus_clear_slot_reserved_mask(pci_bus, XEN_PCI_IGD_SLOT_MASK);
->>>>>>> ae35f033
         XEN_PT_LOG(pci_dev, "Intel IGD found, using slot 2\n");
     }
     xpdc->pci_qdev_realize(qdev, errp);
