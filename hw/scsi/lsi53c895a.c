--- conflicted
+++ resolved
@@ -1158,14 +1158,11 @@
     int insn_processed = 0;
     static int reentrancy_level;
 
-<<<<<<< HEAD
-=======
     if (s->waiting == LSI_WAIT_SCRIPTS) {
         timer_del(s->scripts_timer);
         s->waiting = LSI_NOWAIT;
     }
 
->>>>>>> ae35f033
     reentrancy_level++;
 
     s->istat1 |= LSI_ISTAT1_SRUN;
@@ -1173,13 +1170,8 @@
     /*
      * Some windows drivers make the device spin waiting for a memory location
      * to change. If we have executed more than LSI_MAX_INSN instructions then
-<<<<<<< HEAD
-     * assume this is the case and force an unexpected device disconnect. This
-     * is apparently sufficient to beat the drivers into submission.
-=======
      * assume this is the case and start a timer. Until the timer fires, the
      * host CPU has a chance to run and change the memory location.
->>>>>>> ae35f033
      *
      * Another issue (CVE-2023-0330) can occur if the script is programmed to
      * trigger itself again and again. Avoid this problem by stopping after
@@ -1187,19 +1179,9 @@
      * which should be enough for all valid use cases).
      */
     if (++insn_processed > LSI_MAX_INSN || reentrancy_level > 8) {
-<<<<<<< HEAD
-        if (!(s->sien0 & LSI_SIST0_UDC)) {
-            qemu_log_mask(LOG_GUEST_ERROR,
-                          "lsi_scsi: inf. loop with UDC masked");
-        }
-        lsi_script_scsi_interrupt(s, LSI_SIST0_UDC, 0);
-        lsi_disconnect(s);
-        trace_lsi_execute_script_stop();
-=======
         s->waiting = LSI_WAIT_SCRIPTS;
         lsi_scripts_timer_start(s);
         reentrancy_level--;
->>>>>>> ae35f033
         return;
     }
     insn = read_dword(s, s->dsp);
