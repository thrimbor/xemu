--- conflicted
+++ resolved
@@ -25,17 +25,10 @@
 #define PMC_COUNTER_NEGATIVE_VAL 0x80000000UL
 
 void cpu_ppc_pmu_init(CPUPPCState *env);
-<<<<<<< HEAD
-void pmu_mmcr01_updated(CPUPPCState *env);
-#else
-static inline void cpu_ppc_pmu_init(CPUPPCState *env) { }
-static inline void pmu_mmcr01_updated(CPUPPCState *env) { }
-=======
 void pmu_mmcr01a_updated(CPUPPCState *env);
 #else
 static inline void cpu_ppc_pmu_init(CPUPPCState *env) { }
 static inline void pmu_mmcr01a_updated(CPUPPCState *env) { }
->>>>>>> ae35f033
 #endif
 
 #endif