/*
 * Copyright (C) 2006 InnoTek Systemberatung GmbH
 *
 * This file is part of VirtualBox Open Source Edition (OSE), as
 * available from http://www.virtualbox.org. This file is free software;
 * you can redistribute it and/or modify it under the terms of the GNU
 * General Public License as published by the Free Software Foundation,
 * in version 2 as it comes in the "COPYING" file of the VirtualBox OSE
 * distribution. VirtualBox OSE is distributed in the hope that it will
 * be useful, but WITHOUT ANY WARRANTY of any kind.
 *
 * If you received this file as part of a commercial VirtualBox
 * distribution, then only the terms of your commercial VirtualBox
 * license agreement apply instead of the previous paragraph.
 *
 * Contributions after 2012-01-13 are licensed under the terms of the
 * GNU GPL, version 2 or (at your option) any later version.
 */

#include "qemu/osdep.h"
#include "hw/audio/soundhw.h"
#include "audio/audio.h"
#include "hw/pci/pci.h"
#include "hw/qdev-properties.h"
#include "migration/vmstate.h"
#include "qemu/module.h"
#include "sysemu/dma.h"
#include "ac97_int.h"

enum {
    AC97_Reset                     = 0x00,
    AC97_Master_Volume_Mute        = 0x02,
    AC97_Headphone_Volume_Mute     = 0x04,
    AC97_Master_Volume_Mono_Mute   = 0x06,
    AC97_Master_Tone_RL            = 0x08,
    AC97_PC_BEEP_Volume_Mute       = 0x0A,
    AC97_Phone_Volume_Mute         = 0x0C,
    AC97_Mic_Volume_Mute           = 0x0E,
    AC97_Line_In_Volume_Mute       = 0x10,
    AC97_CD_Volume_Mute            = 0x12,
    AC97_Video_Volume_Mute         = 0x14,
    AC97_Aux_Volume_Mute           = 0x16,
    AC97_PCM_Out_Volume_Mute       = 0x18,
    AC97_Record_Select             = 0x1A,
    AC97_Record_Gain_Mute          = 0x1C,
    AC97_Record_Gain_Mic_Mute      = 0x1E,
    AC97_General_Purpose           = 0x20,
    AC97_3D_Control                = 0x22,
    AC97_AC_97_RESERVED            = 0x24,
    AC97_Powerdown_Ctrl_Stat       = 0x26,
    AC97_Extended_Audio_ID         = 0x28,
    AC97_Extended_Audio_Ctrl_Stat  = 0x2A,
    AC97_PCM_Front_DAC_Rate        = 0x2C,
    AC97_PCM_Surround_DAC_Rate     = 0x2E,
    AC97_PCM_LFE_DAC_Rate          = 0x30,
    AC97_PCM_LR_ADC_Rate           = 0x32,
    AC97_MIC_ADC_Rate              = 0x34,
    AC97_6Ch_Vol_C_LFE_Mute        = 0x36,
    AC97_6Ch_Vol_L_R_Surround_Mute = 0x38,
    AC97_Vendor_Reserved           = 0x58,
    AC97_Sigmatel_Analog           = 0x6c, /* We emulate a Sigmatel codec */
    AC97_Sigmatel_Dac2Invert       = 0x6e, /* We emulate a Sigmatel codec */
    AC97_Vendor_ID1                = 0x7c,
    AC97_Vendor_ID2                = 0x7e
};

#define SOFT_VOLUME
#define SR_FIFOE 16             /* rwc */
#define SR_BCIS  8              /* rwc */
#define SR_LVBCI 4              /* rwc */
#define SR_CELV  2              /* ro */
#define SR_DCH   1              /* ro */
#define SR_VALID_MASK ((1 << 5) - 1)
#define SR_WCLEAR_MASK (SR_FIFOE | SR_BCIS | SR_LVBCI)
#define SR_RO_MASK (SR_DCH | SR_CELV)
#define SR_INT_MASK (SR_FIFOE | SR_BCIS | SR_LVBCI)

#define CR_IOCE  16             /* rw */
#define CR_FEIE  8              /* rw */
#define CR_LVBIE 4              /* rw */
#define CR_RR    2              /* rw */
#define CR_RPBM  1              /* rw */
#define CR_VALID_MASK ((1 << 5) - 1)
#define CR_DONT_CLEAR_MASK (CR_IOCE | CR_FEIE | CR_LVBIE)

#define GC_WR    4              /* rw */
#define GC_CR    2              /* rw */
#define GC_VALID_MASK ((1 << 6) - 1)

#define GS_MD3   (1<<17)        /* rw */
#define GS_AD3   (1<<16)        /* rw */
#define GS_RCS   (1<<15)        /* rwc */
#define GS_B3S12 (1<<14)        /* ro */
#define GS_B2S12 (1<<13)        /* ro */
#define GS_B1S12 (1<<12)        /* ro */
#define GS_S1R1  (1<<11)        /* rwc */
#define GS_S0R1  (1<<10)        /* rwc */
#define GS_S1CR  (1<<9)         /* ro */
#define GS_S0CR  (1<<8)         /* ro */
#define GS_MINT  (1<<7)         /* ro */
#define GS_POINT (1<<6)         /* ro */
#define GS_PIINT (1<<5)         /* ro */
#define GS_RSRVD ((1<<4)|(1<<3))
#define GS_MOINT (1<<2)         /* ro */
#define GS_MIINT (1<<1)         /* ro */
#define GS_GSCI  1              /* rwc */
#define GS_RO_MASK (GS_B3S12|                   \
                    GS_B2S12|                   \
                    GS_B1S12|                   \
                    GS_S1CR|                    \
                    GS_S0CR|                    \
                    GS_MINT|                    \
                    GS_POINT|                   \
                    GS_PIINT|                   \
                    GS_RSRVD|                   \
                    GS_MOINT|                   \
                    GS_MIINT)
#define GS_VALID_MASK ((1 << 18) - 1)
#define GS_WCLEAR_MASK (GS_RCS|GS_S1R1|GS_S0R1|GS_GSCI)

/* Buffer Descriptor */
#define BD_IOC (1<<31)      /* Interrupt on Completion */
#define BD_BUP (1<<30)      /* Buffer Underrun Policy */

#define EACS_VRA 1
#define EACS_VRM 8

#define MUTE_SHIFT 15

#define TYPE_AC97 "AC97"
#define AC97(obj) \
    OBJECT_CHECK(AC97LinkState, (obj), TYPE_AC97)

#define REC_MASK 7
enum {
    REC_MIC = 0,
    REC_CD,
    REC_VIDEO,
    REC_AUX,
    REC_LINE_IN,
    REC_STEREO_MIX,
    REC_MONO_MIX,
    REC_PHONE
};

enum {
    BUP_SET = 1,
    BUP_LAST = 2
};

#ifdef DEBUG_AC97
#define dolog(...) AUD_log ("ac97", __VA_ARGS__)
#else
#define dolog(...)
#endif

#define MKREGS(prefix, start)                   \
enum {                                          \
    prefix ## _BDBAR = start,                   \
    prefix ## _CIV = start + 4,                 \
    prefix ## _LVI = start + 5,                 \
    prefix ## _SR = start + 6,                  \
    prefix ## _PICB = start + 8,                \
    prefix ## _PIV = start + 10,                \
    prefix ## _CR = start + 11                  \
}

MKREGS (PI, PI_INDEX * 16);
MKREGS (PO, PO_INDEX * 16);
MKREGS (MC, MC_INDEX * 16);
MKREGS (SO, SO_INDEX * 16);

enum {
    GLOB_CNT = 0x2c,
    GLOB_STA = 0x30,
    CAS      = 0x34
};

#define GET_BM(index) (((index) >> 4) & 3)

static void po_callback (void *opaque, int free);
static void pi_callback (void *opaque, int avail);
static void mc_callback (void *opaque, int avail);

static void warm_reset (AC97LinkState *s)
{
    (void) s;
}

static void cold_reset (AC97LinkState * s)
{
    (void) s;
}

static void fetch_bd (AC97LinkState *s, AC97BusMasterRegs *r)
{
    uint8_t b[8];

    dma_memory_read(s->as, r->bdbar + r->civ * 8, b, 8);
    r->bd_valid = 1;
    r->bd.addr = le32_to_cpu (*(uint32_t *) &b[0]) & ~3;
    r->bd.ctl_len = le32_to_cpu (*(uint32_t *) &b[4]);
    r->picb = r->bd.ctl_len & 0xffff;
    dolog ("bd %2d addr=%#x ctl=%#06x len=%#x(%d bytes)\n",
           r->civ, r->bd.addr, r->bd.ctl_len >> 16,
           r->bd.ctl_len & 0xffff,
           (r->bd.ctl_len & 0xffff) << 1);
}


/**
 * Update the BM status register
 */
static void update_sr (AC97LinkState *s, AC97BusMasterRegs *r, uint32_t new_sr)
{
    int event = 0;
    int level = 0;
    uint32_t new_mask = new_sr & SR_INT_MASK;
    uint32_t old_mask = r->sr & SR_INT_MASK;
    uint32_t masks[] = {GS_PIINT, GS_POINT, GS_MINT};

    if (new_mask ^ old_mask) {
        /** @todo is IRQ deasserted when only one of status bits is cleared? */
        if (!new_mask) {
            event = 1;
            level = 0;
        }
        else {
            if ((new_mask & SR_LVBCI) && (r->cr & CR_LVBIE)) {
                event = 1;
                level = 1;
            }
            if ((new_mask & SR_BCIS) && (r->cr & CR_IOCE)) {
                event = 1;
                level = 1;
            }
        }
    }

    r->sr = new_sr;

    dolog ("IOC%d LVB%d sr=%#x event=%d level=%d\n",
           r->sr & SR_BCIS, r->sr & SR_LVBCI,
           r->sr,
           event, level);

    if (!event)
        return;

    if (level) {
        s->glob_sta |= masks[r - s->bm_regs];
        dolog ("set irq level=1\n");
        pci_irq_assert(s->pci_dev);
    }
    else {
        s->glob_sta &= ~masks[r - s->bm_regs];
        dolog ("set irq level=0\n");
        pci_irq_deassert(s->pci_dev);
    }
}

static void voice_set_active (AC97LinkState *s, int bm_index, int on)
{
    switch (bm_index) {
    case PI_INDEX:
        AUD_set_active_in (s->voice_pi, on);
        break;

    case PO_INDEX:
        AUD_set_active_out (s->voice_po, on);
        break;

    case MC_INDEX:
        AUD_set_active_in (s->voice_mc, on);
        break;

    default:
        AUD_log ("ac97", "invalid bm_index(%d) in voice_set_active\n", bm_index);
        break;
    }
}

static void reset_bm_regs (AC97LinkState *s, AC97BusMasterRegs *r)
{
    dolog ("reset_bm_regs\n");
    r->bdbar = 0;
    r->civ = 0;
    r->lvi = 0;
    /** todo do we need to do that? */
    update_sr (s, r, SR_DCH);
    r->picb = 0;
    r->piv = 0;
    r->cr = r->cr & CR_DONT_CLEAR_MASK;
    r->bd_valid = 0;

    voice_set_active (s, r - s->bm_regs, 0);
    memset (s->silence, 0, sizeof (s->silence));
}

static void mixer_store (AC97LinkState *s, uint32_t i, uint16_t v)
{
    if (i + 2 > sizeof (s->mixer_data)) {
        dolog ("mixer_store: index %d out of bounds %zd\n",
               i, sizeof (s->mixer_data));
        return;
    }

    s->mixer_data[i + 0] = v & 0xff;
    s->mixer_data[i + 1] = v >> 8;
}

static uint16_t mixer_load (AC97LinkState *s, uint32_t i)
{
    uint16_t val = 0xffff;

    if (i + 2 > sizeof (s->mixer_data)) {
        dolog ("mixer_load: index %d out of bounds %zd\n",
               i, sizeof (s->mixer_data));
    }
    else {
        val = s->mixer_data[i + 0] | (s->mixer_data[i + 1] << 8);
    }

    return val;
}

static void open_voice (AC97LinkState *s, int index, int freq)
{
    struct audsettings as;

    as.freq = freq;
    as.nchannels = 2;
    as.fmt = AUDIO_FORMAT_S16;
    as.endianness = 0;

    if (freq > 0) {
        s->invalid_freq[index] = 0;
        switch (index) {
        case PI_INDEX:
            s->voice_pi = AUD_open_in (
                &s->card,
                s->voice_pi,
                "ac97.pi",
                s,
                pi_callback,
                &as
                );
            break;

        case PO_INDEX:
            s->voice_po = AUD_open_out (
                &s->card,
                s->voice_po,
                "ac97.po",
                s,
                po_callback,
                &as
                );
            break;

        case MC_INDEX:
            s->voice_mc = AUD_open_in (
                &s->card,
                s->voice_mc,
                "ac97.mc",
                s,
                mc_callback,
                &as
                );
            break;
        }
    }
    else {
        s->invalid_freq[index] = freq;
        switch (index) {
        case PI_INDEX:
            AUD_close_in (&s->card, s->voice_pi);
            s->voice_pi = NULL;
            break;

        case PO_INDEX:
            AUD_close_out (&s->card, s->voice_po);
            s->voice_po = NULL;
            break;

        case MC_INDEX:
            AUD_close_in (&s->card, s->voice_mc);
            s->voice_mc = NULL;
            break;
        }
    }
}

static void reset_voices (AC97LinkState *s, uint8_t active[LAST_INDEX])
{
    uint16_t freq;

    freq = mixer_load (s, AC97_PCM_LR_ADC_Rate);
    open_voice (s, PI_INDEX, freq);
    AUD_set_active_in (s->voice_pi, active[PI_INDEX]);

    freq = mixer_load (s, AC97_PCM_Front_DAC_Rate);
    open_voice (s, PO_INDEX, freq);
    AUD_set_active_out (s->voice_po, active[PO_INDEX]);

    freq = mixer_load (s, AC97_MIC_ADC_Rate);
    open_voice (s, MC_INDEX, freq);
    AUD_set_active_in (s->voice_mc, active[MC_INDEX]);
}

static void get_volume (uint16_t vol, uint16_t mask, int inverse,
                        int *mute, uint8_t *lvol, uint8_t *rvol)
{
    *mute = (vol >> MUTE_SHIFT) & 1;
    *rvol = (255 * (vol & mask)) / mask;
    *lvol = (255 * ((vol >> 8) & mask)) / mask;

    if (inverse) {
        *rvol = 255 - *rvol;
        *lvol = 255 - *lvol;
    }
}

static void update_combined_volume_out (AC97LinkState *s)
{
    uint8_t lvol, rvol, plvol, prvol;
    int mute, pmute;

    get_volume (mixer_load (s, AC97_Master_Volume_Mute), 0x3f, 1,
                &mute, &lvol, &rvol);
    get_volume (mixer_load (s, AC97_PCM_Out_Volume_Mute), 0x1f, 1,
                &pmute, &plvol, &prvol);

    mute = mute | pmute;
    lvol = (lvol * plvol) / 255;
    rvol = (rvol * prvol) / 255;

    AUD_set_volume_out (s->voice_po, mute, lvol, rvol);
}

static void update_volume_in (AC97LinkState *s)
{
    uint8_t lvol, rvol;
    int mute;

    get_volume (mixer_load (s, AC97_Record_Gain_Mute), 0x0f, 0,
                &mute, &lvol, &rvol);

    AUD_set_volume_in (s->voice_pi, mute, lvol, rvol);
}

static void set_volume (AC97LinkState *s, int index, uint32_t val)
{
    switch (index) {
    case AC97_Master_Volume_Mute:
        val &= 0xbf3f;
        mixer_store (s, index, val);
        update_combined_volume_out (s);
        break;
    case AC97_PCM_Out_Volume_Mute:
        val &= 0x9f1f;
        mixer_store (s, index, val);
        update_combined_volume_out (s);
        break;
    case AC97_Record_Gain_Mute:
        val &= 0x8f0f;
        mixer_store (s, index, val);
        update_volume_in (s);
        break;
    }
}

static void record_select (AC97LinkState *s, uint32_t val)
{
    uint8_t rs = val & REC_MASK;
    uint8_t ls = (val >> 8) & REC_MASK;
    mixer_store (s, AC97_Record_Select, rs | (ls << 8));
}

static void mixer_reset (AC97LinkState *s)
{
    uint8_t active[LAST_INDEX];

    dolog ("mixer_reset\n");
    memset (s->mixer_data, 0, sizeof (s->mixer_data));
    memset (active, 0, sizeof (active));
    mixer_store (s, AC97_Reset                   , 0x0000); /* 6940 */
    mixer_store (s, AC97_Headphone_Volume_Mute   , 0x0000);
    mixer_store (s, AC97_Master_Volume_Mono_Mute , 0x0000);
    mixer_store (s, AC97_Master_Tone_RL,           0x0000);
    mixer_store (s, AC97_PC_BEEP_Volume_Mute     , 0x0000);
    mixer_store (s, AC97_Phone_Volume_Mute       , 0x0000);
    mixer_store (s, AC97_Mic_Volume_Mute         , 0x0000);
    mixer_store (s, AC97_Line_In_Volume_Mute     , 0x0000);
    mixer_store (s, AC97_CD_Volume_Mute          , 0x0000);
    mixer_store (s, AC97_Video_Volume_Mute       , 0x0000);
    mixer_store (s, AC97_Aux_Volume_Mute         , 0x0000);
    mixer_store (s, AC97_Record_Gain_Mic_Mute    , 0x0000);
    mixer_store (s, AC97_General_Purpose         , 0x0000);
    mixer_store (s, AC97_3D_Control              , 0x0000);
    mixer_store (s, AC97_Powerdown_Ctrl_Stat     , 0x000f);

    /*
     * Sigmatel 9700 (STAC9700)
     */
    mixer_store (s, AC97_Vendor_ID1              , 0x8384);
    mixer_store (s, AC97_Vendor_ID2              , 0x7600); /* 7608 */

    mixer_store (s, AC97_Extended_Audio_ID       , 0x0809);
    mixer_store (s, AC97_Extended_Audio_Ctrl_Stat, 0x0009);
    mixer_store (s, AC97_PCM_Front_DAC_Rate      , 0xbb80);
    mixer_store (s, AC97_PCM_Surround_DAC_Rate   , 0xbb80);
    mixer_store (s, AC97_PCM_LFE_DAC_Rate        , 0xbb80);
    mixer_store (s, AC97_PCM_LR_ADC_Rate         , 0xbb80);
    mixer_store (s, AC97_MIC_ADC_Rate            , 0xbb80);

    record_select (s, 0);
    set_volume (s, AC97_Master_Volume_Mute, 0x8000);
    set_volume (s, AC97_PCM_Out_Volume_Mute, 0x8808);
    set_volume (s, AC97_Record_Gain_Mute, 0x8808);

    reset_voices (s, active);
}

/**
 * Native audio mixer
 * I/O Reads
 */
static uint32_t nam_readb (void *opaque, uint32_t addr)
{
    AC97LinkState *s = opaque;
    dolog ("U nam readb %#x\n", addr);
    s->cas = 0;
    return ~0U;
}

static uint32_t nam_readw (void *opaque, uint32_t addr)
{
    AC97LinkState *s = opaque;
    uint32_t val = ~0U;
    uint32_t index = addr;
    s->cas = 0;
    val = mixer_load (s, index);
    return val;
}

static uint32_t nam_readl (void *opaque, uint32_t addr)
{
    AC97LinkState *s = opaque;
    dolog ("U nam readl %#x\n", addr);
    s->cas = 0;
    return ~0U;
}

/**
 * Native audio mixer
 * I/O Writes
 */
static void nam_writeb (void *opaque, uint32_t addr, uint32_t val)
{
    AC97LinkState *s = opaque;
    dolog ("U nam writeb %#x <- %#x\n", addr, val);
    s->cas = 0;
}

static void nam_writew (void *opaque, uint32_t addr, uint32_t val)
{
    AC97LinkState *s = opaque;
    uint32_t index = addr;
    s->cas = 0;
    switch (index) {
    case AC97_Reset:
        mixer_reset (s);
        break;
    case AC97_Powerdown_Ctrl_Stat:
        val &= ~0x800f;
        val |= mixer_load (s, index) & 0xf;
        mixer_store (s, index, val);
        break;
    case AC97_PCM_Out_Volume_Mute:
    case AC97_Master_Volume_Mute:
    case AC97_Record_Gain_Mute:
        set_volume (s, index, val);
        break;
    case AC97_Record_Select:
        record_select (s, val);
        break;
    case AC97_Vendor_ID1:
    case AC97_Vendor_ID2:
        dolog ("Attempt to write vendor ID to %#x\n", val);
        break;
    case AC97_Extended_Audio_ID:
        dolog ("Attempt to write extended audio ID to %#x\n", val);
        break;
    case AC97_Extended_Audio_Ctrl_Stat:
        if (!(val & EACS_VRA)) {
            mixer_store (s, AC97_PCM_Front_DAC_Rate, 0xbb80);
            mixer_store (s, AC97_PCM_LR_ADC_Rate,    0xbb80);
            open_voice (s, PI_INDEX, 48000);
            open_voice (s, PO_INDEX, 48000);
        }
        if (!(val & EACS_VRM)) {
            mixer_store (s, AC97_MIC_ADC_Rate, 0xbb80);
            open_voice (s, MC_INDEX, 48000);
        }
        dolog ("Setting extended audio control to %#x\n", val);
        mixer_store (s, AC97_Extended_Audio_Ctrl_Stat, val);
        break;
    case AC97_PCM_Front_DAC_Rate:
        if (mixer_load (s, AC97_Extended_Audio_Ctrl_Stat) & EACS_VRA) {
            mixer_store (s, index, val);
            dolog ("Set front DAC rate to %d\n", val);
            open_voice (s, PO_INDEX, val);
        }
        else {
            dolog ("Attempt to set front DAC rate to %d, "
                   "but VRA is not set\n",
                   val);
        }
        break;
    case AC97_MIC_ADC_Rate:
        if (mixer_load (s, AC97_Extended_Audio_Ctrl_Stat) & EACS_VRM) {
            mixer_store (s, index, val);
            dolog ("Set MIC ADC rate to %d\n", val);
            open_voice (s, MC_INDEX, val);
        }
        else {
            dolog ("Attempt to set MIC ADC rate to %d, "
                   "but VRM is not set\n",
                   val);
        }
        break;
    case AC97_PCM_LR_ADC_Rate:
        if (mixer_load (s, AC97_Extended_Audio_Ctrl_Stat) & EACS_VRA) {
            mixer_store (s, index, val);
            dolog ("Set front LR ADC rate to %d\n", val);
            open_voice (s, PI_INDEX, val);
        }
        else {
            dolog ("Attempt to set LR ADC rate to %d, but VRA is not set\n",
                    val);
        }
        break;
    case AC97_Headphone_Volume_Mute:
    case AC97_Master_Volume_Mono_Mute:
    case AC97_Master_Tone_RL:
    case AC97_PC_BEEP_Volume_Mute:
    case AC97_Phone_Volume_Mute:
    case AC97_Mic_Volume_Mute:
    case AC97_Line_In_Volume_Mute:
    case AC97_CD_Volume_Mute:
    case AC97_Video_Volume_Mute:
    case AC97_Aux_Volume_Mute:
    case AC97_Record_Gain_Mic_Mute:
    case AC97_General_Purpose:
    case AC97_3D_Control:
    case AC97_Sigmatel_Analog:
    case AC97_Sigmatel_Dac2Invert:
        /* None of the features in these regs are emulated, so they are RO */
        break;
    default:
        dolog ("U nam writew %#x <- %#x\n", addr, val);
        mixer_store (s, index, val);
        break;
    }
}

static void nam_writel (void *opaque, uint32_t addr, uint32_t val)
{
    AC97LinkState *s = opaque;
    dolog ("U nam writel %#x <- %#x\n", addr, val);
    s->cas = 0;
}

/**
 * Native audio bus master
 * I/O Reads
 */
static uint32_t nabm_readb (void *opaque, uint32_t addr)
{
    AC97LinkState *s = opaque;
    AC97BusMasterRegs *r = NULL;
    uint32_t index = addr;
    uint32_t val = ~0U;

    switch (index) {
    case CAS:
        dolog ("CAS %d\n", s->cas);
        val = s->cas;
        s->cas = 1;
        break;
    case PI_CIV:
    case PO_CIV:
    case MC_CIV:
    case SO_CIV:
        r = &s->bm_regs[GET_BM (index)];
        val = r->civ;
        dolog ("CIV[%d] -> %#x\n", GET_BM (index), val);
        break;
    case PI_LVI:
    case PO_LVI:
    case MC_LVI:
    case SO_LVI:
        r = &s->bm_regs[GET_BM (index)];
        val = r->lvi;
        dolog ("LVI[%d] -> %#x\n", GET_BM (index), val);
        break;
    case PI_PIV:
    case PO_PIV:
    case MC_PIV:
    case SO_PIV:
        r = &s->bm_regs[GET_BM (index)];
        val = r->piv;
        dolog ("PIV[%d] -> %#x\n", GET_BM (index), val);
        break;
    case PI_CR:
    case PO_CR:
    case MC_CR:
    case SO_CR:
        r = &s->bm_regs[GET_BM (index)];
        val = r->cr;
        dolog ("CR[%d] -> %#x\n", GET_BM (index), val);
        break;
    case PI_SR:
    case PO_SR:
    case MC_SR:
    case SO_SR:
        r = &s->bm_regs[GET_BM (index)];
        val = r->sr & 0xff;
        dolog ("SRb[%d] -> %#x\n", GET_BM (index), val);
        break;
    default:
        dolog ("U nabm readb %#x -> %#x\n", addr, val);
        break;
    }
    return val;
}

static uint32_t nabm_readw (void *opaque, uint32_t addr)
{
    AC97LinkState *s = opaque;
    AC97BusMasterRegs *r = NULL;
    uint32_t index = addr;
    uint32_t val = ~0U;

    switch (index) {
    case PI_SR:
    case PO_SR:
    case MC_SR:
    case SO_SR:
        r = &s->bm_regs[GET_BM (index)];
        val = r->sr;
        dolog ("SR[%d] -> %#x\n", GET_BM (index), val);
        break;
    case PI_PICB:
    case PO_PICB:
    case MC_PICB:
    case SO_PICB:
        r = &s->bm_regs[GET_BM (index)];
        val = r->picb;
        dolog ("PICB[%d] -> %#x\n", GET_BM (index), val);
        break;
    default:
        dolog ("U nabm readw %#x -> %#x\n", addr, val);
        break;
    }
    return val;
}

static uint32_t nabm_readl (void *opaque, uint32_t addr)
{
    AC97LinkState *s = opaque;
    AC97BusMasterRegs *r = NULL;
    uint32_t index = addr;
    uint32_t val = ~0U;

    switch (index) {
    case PI_BDBAR:
    case PO_BDBAR:
    case MC_BDBAR:
    case SO_BDBAR:
        r = &s->bm_regs[GET_BM (index)];
        val = r->bdbar;
        dolog ("BMADDR[%d] -> %#x\n", GET_BM (index), val);
        break;
    case PI_CIV:
    case PO_CIV:
    case MC_CIV:
    case SO_CIV:
        r = &s->bm_regs[GET_BM (index)];
        val = r->civ | (r->lvi << 8) | (r->sr << 16);
        dolog ("CIV LVI SR[%d] -> %#x, %#x, %#x\n", GET_BM (index),
               r->civ, r->lvi, r->sr);
        break;
    case PI_PICB:
    case PO_PICB:
    case MC_PICB:
    case SO_PICB:
        r = &s->bm_regs[GET_BM (index)];
        val = r->picb | (r->piv << 16) | (r->cr << 24);
        dolog ("PICB PIV CR[%d] -> %#x %#x %#x %#x\n", GET_BM (index),
               val, r->picb, r->piv, r->cr);
        break;
    case GLOB_CNT:
        val = s->glob_cnt;
        dolog ("glob_cnt -> %#x\n", val);
        break;
    case GLOB_STA:
        val = s->glob_sta | GS_S0CR;
        dolog ("glob_sta -> %#x\n", val);
        break;
    default:
        dolog ("U nabm readl %#x -> %#x\n", addr, val);
        break;
    }
    return val;
}

/**
 * Native audio bus master
 * I/O Writes
 */
static void nabm_writeb (void *opaque, uint32_t addr, uint32_t val)
{
    AC97LinkState *s = opaque;
    AC97BusMasterRegs *r = NULL;
    uint32_t index = addr;
    switch (index) {
    case PI_LVI:
    case PO_LVI:
    case MC_LVI:
    case SO_LVI:
        r = &s->bm_regs[GET_BM (index)];
        if ((r->cr & CR_RPBM) && (r->sr & SR_DCH)) {
            r->sr &= ~(SR_DCH | SR_CELV);
            r->civ = r->piv;
            r->piv = (r->piv + 1) % 32;
            fetch_bd (s, r);
        }
        r->lvi = val % 32;
        dolog ("LVI[%d] <- %#x\n", GET_BM (index), val);
        break;
    case PI_CR:
    case PO_CR:
    case MC_CR:
    case SO_CR:
        r = &s->bm_regs[GET_BM (index)];
        if (val & CR_RR) {
            reset_bm_regs (s, r);
        }
        else {
            r->cr = val & CR_VALID_MASK;
            if (!(r->cr & CR_RPBM)) {
                voice_set_active (s, r - s->bm_regs, 0);
                r->sr |= SR_DCH;
            }
            else {
                r->civ = r->piv;
                r->piv = (r->piv + 1) % 32;
                fetch_bd (s, r);
                r->sr &= ~SR_DCH;
                voice_set_active (s, r - s->bm_regs, 1);
            }
        }
        dolog ("CR[%d] <- %#x (cr %#x)\n", GET_BM (index), val, r->cr);
        break;
    case PI_SR:
    case PO_SR:
    case MC_SR:
    case SO_SR:
        r = &s->bm_regs[GET_BM (index)];
        r->sr |= val & ~(SR_RO_MASK | SR_WCLEAR_MASK);
        update_sr (s, r, r->sr & ~(val & SR_WCLEAR_MASK));
        dolog ("SR[%d] <- %#x (sr %#x)\n", GET_BM (index), val, r->sr);
        break;
    default:
        dolog ("U nabm writeb %#x <- %#x\n", addr, val);
        break;
    }
}

static void nabm_writew (void *opaque, uint32_t addr, uint32_t val)
{
    AC97LinkState *s = opaque;
    AC97BusMasterRegs *r = NULL;
    uint32_t index = addr;
    switch (index) {
    case PI_SR:
    case PO_SR:
    case MC_SR:
    case SO_SR:
        r = &s->bm_regs[GET_BM (index)];
        r->sr |= val & ~(SR_RO_MASK | SR_WCLEAR_MASK);
        update_sr (s, r, r->sr & ~(val & SR_WCLEAR_MASK));
        dolog ("SR[%d] <- %#x (sr %#x)\n", GET_BM (index), val, r->sr);
        break;
    default:
        dolog ("U nabm writew %#x <- %#x\n", addr, val);
        break;
    }
}

static void nabm_writel (void *opaque, uint32_t addr, uint32_t val)
{
    AC97LinkState *s = opaque;
    AC97BusMasterRegs *r = NULL;
    uint32_t index = addr;
    switch (index) {
    case PI_BDBAR:
    case PO_BDBAR:
    case MC_BDBAR:
    case SO_BDBAR:
        r = &s->bm_regs[GET_BM (index)];
        r->bdbar = val & ~3;
        dolog ("BDBAR[%d] <- %#x (bdbar %#x)\n",
               GET_BM (index), val, r->bdbar);
        break;
    case GLOB_CNT:
        if (val & GC_WR)
            warm_reset (s);
        if (val & GC_CR)
            cold_reset (s);
        if (!(val & (GC_WR | GC_CR)))
            s->glob_cnt = val & GC_VALID_MASK;
        dolog ("glob_cnt <- %#x (glob_cnt %#x)\n", val, s->glob_cnt);
        break;
    case GLOB_STA:
        s->glob_sta &= ~(val & GS_WCLEAR_MASK);
        s->glob_sta |= (val & ~(GS_WCLEAR_MASK | GS_RO_MASK)) & GS_VALID_MASK;
        dolog ("glob_sta <- %#x (glob_sta %#x)\n", val, s->glob_sta);
        break;
    default:
        dolog ("U nabm writel %#x <- %#x\n", addr, val);
        break;
    }
}

static int write_audio (AC97LinkState *s, AC97BusMasterRegs *r,
                        int max, int *stop)
{
    uint8_t tmpbuf[4096];
    uint32_t addr = r->bd.addr;
    uint32_t temp = r->picb << 1;
    uint32_t written = 0;
    int to_copy = 0;
    temp = MIN (temp, max);

    if (!temp) {
        *stop = 1;
        return 0;
    }

    while (temp) {
        int copied;
<<<<<<< HEAD
        to_copy = audio_MIN (temp, sizeof (tmpbuf));
        dma_memory_read (s->as, addr, tmpbuf, to_copy);
=======
        to_copy = MIN (temp, sizeof (tmpbuf));
        pci_dma_read (&s->dev, addr, tmpbuf, to_copy);
>>>>>>> b0ca999a
        copied = AUD_write (s->voice_po, tmpbuf, to_copy);
        dolog ("write_audio max=%x to_copy=%x copied=%x\n",
               max, to_copy, copied);
        if (!copied) {
            *stop = 1;
            break;
        }
        temp -= copied;
        addr += copied;
        written += copied;
    }

    if (!temp) {
        if (to_copy < 4) {
            dolog ("whoops\n");
            s->last_samp = 0;
        }
        else {
            s->last_samp = *(uint32_t *) &tmpbuf[to_copy - 4];
        }
    }

    r->bd.addr = addr;
    return written;
}

static void write_bup (AC97LinkState *s, int elapsed)
{
    dolog ("write_bup\n");
    if (!(s->bup_flag & BUP_SET)) {
        if (s->bup_flag & BUP_LAST) {
            int i;
            uint8_t *p = s->silence;
            for (i = 0; i < sizeof (s->silence) / 4; i++, p += 4) {
                *(uint32_t *) p = s->last_samp;
            }
        }
        else {
            memset (s->silence, 0, sizeof (s->silence));
        }
        s->bup_flag |= BUP_SET;
    }

    while (elapsed) {
        int temp = MIN (elapsed, sizeof (s->silence));
        while (temp) {
            int copied = AUD_write (s->voice_po, s->silence, temp);
            if (!copied)
                return;
            temp -= copied;
            elapsed -= copied;
        }
    }
}

static int read_audio (AC97LinkState *s, AC97BusMasterRegs *r,
                       int max, int *stop)
{
    uint8_t tmpbuf[4096];
    uint32_t addr = r->bd.addr;
    uint32_t temp = r->picb << 1;
    uint32_t nread = 0;
    int to_copy = 0;
    SWVoiceIn *voice = (r - s->bm_regs) == MC_INDEX ? s->voice_mc : s->voice_pi;

    temp = MIN (temp, max);

    if (!temp) {
        *stop = 1;
        return 0;
    }

    while (temp) {
        int acquired;
        to_copy = MIN (temp, sizeof (tmpbuf));
        acquired = AUD_read (voice, tmpbuf, to_copy);
        if (!acquired) {
            *stop = 1;
            break;
        }
        dma_memory_write (s->as, addr, tmpbuf, acquired);
        temp -= acquired;
        addr += acquired;
        nread += acquired;
    }

    r->bd.addr = addr;
    return nread;
}

static void transfer_audio (AC97LinkState *s, int index, int elapsed)
{
    AC97BusMasterRegs *r = &s->bm_regs[index];
    int stop = 0;

    if (s->invalid_freq[index]) {
        AUD_log ("ac97", "attempt to use voice %d with invalid frequency %d\n",
                 index, s->invalid_freq[index]);
        return;
    }

    if (r->sr & SR_DCH) {
        if (r->cr & CR_RPBM) {
            switch (index) {
            case PO_INDEX:
                write_bup (s, elapsed);
                break;
            }
        }
        return;
    }

    while ((elapsed >> 1) && !stop) {
        int temp;

        if (!r->bd_valid) {
            dolog ("invalid bd\n");
            fetch_bd (s, r);
        }

        if (!r->picb) {
            dolog ("fresh bd %d is empty %#x %#x\n",
                   r->civ, r->bd.addr, r->bd.ctl_len);
            if (r->civ == r->lvi) {
                r->sr |= SR_DCH; /* CELV? */
                s->bup_flag = 0;
                break;
            }
            r->sr &= ~SR_CELV;
            r->civ = r->piv;
            r->piv = (r->piv + 1) % 32;
            fetch_bd (s, r);
            return;
        }

        switch (index) {
        case PO_INDEX:
            temp = write_audio (s, r, elapsed, &stop);
            elapsed -= temp;
            r->picb -= (temp >> 1);
            break;

        case PI_INDEX:
        case MC_INDEX:
            temp = read_audio (s, r, elapsed, &stop);
            elapsed -= temp;
            r->picb -= (temp >> 1);
            break;
        }

        if (!r->picb) {
            uint32_t new_sr = r->sr & ~SR_CELV;

            if (r->bd.ctl_len & BD_IOC) {
                new_sr |= SR_BCIS;
            }

            if (r->civ == r->lvi) {
                dolog ("Underrun civ (%d) == lvi (%d)\n", r->civ, r->lvi);

                new_sr |= SR_LVBCI | SR_DCH | SR_CELV;
                stop = 1;
                s->bup_flag = (r->bd.ctl_len & BD_BUP) ? BUP_LAST : 0;
            }
            else {
                r->civ = r->piv;
                r->piv = (r->piv + 1) % 32;
                fetch_bd (s, r);
            }

            update_sr (s, r, new_sr);
        }
    }
}

static void pi_callback (void *opaque, int avail)
{
    transfer_audio (opaque, PI_INDEX, avail);
}

static void mc_callback (void *opaque, int avail)
{
    transfer_audio (opaque, MC_INDEX, avail);
}

static void po_callback (void *opaque, int free)
{
    transfer_audio (opaque, PO_INDEX, free);
}

static int ac97_post_load (void *opaque, int version_id)
{
    uint8_t active[LAST_INDEX];
    AC97LinkState *s = opaque;

    record_select (s, mixer_load (s, AC97_Record_Select));
    set_volume (s, AC97_Master_Volume_Mute,
                mixer_load (s, AC97_Master_Volume_Mute));
    set_volume (s, AC97_PCM_Out_Volume_Mute,
                mixer_load (s, AC97_PCM_Out_Volume_Mute));
    set_volume (s, AC97_Record_Gain_Mute,
                mixer_load (s, AC97_Record_Gain_Mute));

    active[PI_INDEX] = !!(s->bm_regs[PI_INDEX].cr & CR_RPBM);
    active[PO_INDEX] = !!(s->bm_regs[PO_INDEX].cr & CR_RPBM);
    active[MC_INDEX] = !!(s->bm_regs[MC_INDEX].cr & CR_RPBM);
    reset_voices (s, active);

    s->bup_flag = 0;
    s->last_samp = 0;
    return 0;
}

static uint64_t nam_read(void *opaque, hwaddr addr, unsigned size)
{
    dolog("nam_read [0x%llx] (%d)\n", addr, size);

    if ((addr / size) > 256) {
        return -1;
    }

    switch (size) {
    case 1:
        return nam_readb(opaque, addr);
    case 2:
        return nam_readw(opaque, addr);
    case 4:
        return nam_readl(opaque, addr);
    default:
        return -1;
    }
}

static void nam_write(void *opaque, hwaddr addr, uint64_t val,
                      unsigned size)
{
    dolog("nam_write [0x%llx] = 0x%llx (%d)\n", addr, val, size);

    if ((addr / size) > 256) {
        return;
    }

    switch (size) {
    case 1:
        nam_writeb(opaque, addr, val);
        break;
    case 2:
        nam_writew(opaque, addr, val);
        break;
    case 4:
        nam_writel(opaque, addr, val);
        break;
    }
}

const MemoryRegionOps ac97_io_nam_ops = {
    .read = nam_read,
    .write = nam_write,
    .impl = {
        .min_access_size = 1,
        .max_access_size = 4,
    },
    .endianness = DEVICE_LITTLE_ENDIAN,
};

static uint64_t nabm_read(void *opaque, hwaddr addr, unsigned size)
{
    dolog("nabm_read [0x%llx] (%d)\n", addr, size);
    // if ((addr / size) > 64) {
    //     // assert(0);
    //     return -1;
    // }

    switch (size) {
    case 1:
        return nabm_readb(opaque, addr);
    case 2:
        return nabm_readw(opaque, addr);
    case 4:
        return nabm_readl(opaque, addr);
    default:
        return -1;
    }
}

static void nabm_write(void *opaque, hwaddr addr, uint64_t val,
                      unsigned size)
{
    dolog("nabm_write [0x%llx] = 0x%llx (%d)\n", addr, val, size);
    // if ((addr / size) > 64) {
    //     // assert(0);
    //     return;
    // }

    switch (size) {
    case 1:
        nabm_writeb(opaque, addr, val);
        break;
    case 2:
        nabm_writew(opaque, addr, val);
        break;
    case 4:
        nabm_writel(opaque, addr, val);
        break;
    }
}


const MemoryRegionOps ac97_io_nabm_ops = {
    .read = nabm_read,
    .write = nabm_write,
    .impl = {
        .min_access_size = 1,
        .max_access_size = 4,
    },
    .endianness = DEVICE_LITTLE_ENDIAN,
};

static void ac97_on_reset (void *opaque)
{
    AC97LinkState *s = opaque;

    reset_bm_regs (s, &s->bm_regs[0]);
    reset_bm_regs (s, &s->bm_regs[1]);
    reset_bm_regs (s, &s->bm_regs[2]);

    /*
     * Reset the mixer too. The Windows XP driver seems to rely on
     * this. At least it wants to read the vendor id before it resets
     * the codec manually.
     */
    mixer_reset (s);
}

void ac97_common_init (AC97LinkState *s,
                       PCIDevice* pci_dev,
                       AddressSpace *as)
{
    s->pci_dev = pci_dev;
    s->as = as;

    qemu_register_reset (ac97_on_reset, s);
    AUD_register_card ("ac97", &s->card);
    ac97_on_reset (s);
}




typedef struct AC97DeviceState {
    PCIDevice dev;
    AC97LinkState state;

    uint32_t use_broken_id;

    MemoryRegion io_nam;
    MemoryRegion io_nabm;
} AC97DeviceState;

#define AC97_DEVICE(obj) \
    OBJECT_CHECK(AC97DeviceState, (obj), "AC97")


static const VMStateDescription vmstate_ac97_bm_regs = {
    .name = "ac97_bm_regs",
    .version_id = 1,
    .minimum_version_id = 1,
    .minimum_version_id_old = 1,
    .fields      = (VMStateField []) {
        VMSTATE_UINT32 (bdbar, AC97BusMasterRegs),
        VMSTATE_UINT8 (civ, AC97BusMasterRegs),
        VMSTATE_UINT8 (lvi, AC97BusMasterRegs),
        VMSTATE_UINT16 (sr, AC97BusMasterRegs),
        VMSTATE_UINT16 (picb, AC97BusMasterRegs),
        VMSTATE_UINT8 (piv, AC97BusMasterRegs),
        VMSTATE_UINT8 (cr, AC97BusMasterRegs),
        VMSTATE_UINT32 (bd_valid, AC97BusMasterRegs),
        VMSTATE_UINT32 (bd.addr, AC97BusMasterRegs),
        VMSTATE_UINT32 (bd.ctl_len, AC97BusMasterRegs),
        VMSTATE_END_OF_LIST ()
    }
};

static bool is_version_2 (void *opaque, int version_id)
{
    return version_id == 2;
}

static const VMStateDescription vmstate_ac97 = {
    .name = "ac97",
    .version_id = 3,
    .minimum_version_id = 2,
    .minimum_version_id_old = 2,
    .post_load = ac97_post_load,
    .fields      = (VMStateField []) {
        VMSTATE_PCI_DEVICE (dev, AC97DeviceState),
        VMSTATE_UINT32 (state.glob_cnt, AC97DeviceState),
        VMSTATE_UINT32 (state.glob_sta, AC97DeviceState),
        VMSTATE_UINT32 (state.cas, AC97DeviceState),
        VMSTATE_STRUCT_ARRAY (state.bm_regs, AC97DeviceState, LAST_INDEX, 1,
                              vmstate_ac97_bm_regs, AC97BusMasterRegs),
        VMSTATE_BUFFER (state.mixer_data, AC97DeviceState),
        VMSTATE_UNUSED_TEST (is_version_2, 3),
        VMSTATE_END_OF_LIST ()
    }
};


static void ac97_realize (PCIDevice *dev, Error **errp)
{
    AC97DeviceState *s = AC97_DEVICE(dev);
    uint8_t *c = s->dev.config;

    /* TODO: no need to override */
    c[PCI_COMMAND] = 0x00;      /* pcicmd pci command rw, ro */
    c[PCI_COMMAND + 1] = 0x00;

    /* TODO: */
    c[PCI_STATUS] = PCI_STATUS_FAST_BACK;      /* pcists pci status rwc, ro */
    c[PCI_STATUS + 1] = PCI_STATUS_DEVSEL_MEDIUM >> 8;

    c[PCI_CLASS_PROG] = 0x00;      /* pi programming interface ro */

    /* TODO set when bar is registered. no need to override. */
    /* nabmar native audio mixer base address rw */
    c[PCI_BASE_ADDRESS_0] = PCI_BASE_ADDRESS_SPACE_IO;
    c[PCI_BASE_ADDRESS_0 + 1] = 0x00;
    c[PCI_BASE_ADDRESS_0 + 2] = 0x00;
    c[PCI_BASE_ADDRESS_0 + 3] = 0x00;

    /* TODO set when bar is registered. no need to override. */
      /* nabmbar native audio bus mastering base address rw */
    c[PCI_BASE_ADDRESS_0 + 4] = PCI_BASE_ADDRESS_SPACE_IO;
    c[PCI_BASE_ADDRESS_0 + 5] = 0x00;
    c[PCI_BASE_ADDRESS_0 + 6] = 0x00;
    c[PCI_BASE_ADDRESS_0 + 7] = 0x00;

    if (s->use_broken_id) {
        c[PCI_SUBSYSTEM_VENDOR_ID] = 0x86;
        c[PCI_SUBSYSTEM_VENDOR_ID + 1] = 0x80;
        c[PCI_SUBSYSTEM_ID] = 0x00;
        c[PCI_SUBSYSTEM_ID + 1] = 0x00;
    }

    c[PCI_INTERRUPT_LINE] = 0x00;      /* intr_ln interrupt line rw */
    c[PCI_INTERRUPT_PIN] = 0x01;      /* intr_pn interrupt pin ro */

    memory_region_init_io (&s->io_nam, OBJECT(s), &ac97_io_nam_ops, &s->state,
                           "ac97-nam", 1024);
    memory_region_init_io (&s->io_nabm, OBJECT(s), &ac97_io_nabm_ops, &s->state,
                           "ac97-nabm", 256);
    pci_register_bar (&s->dev, 0, PCI_BASE_ADDRESS_SPACE_IO, &s->io_nam);
    pci_register_bar (&s->dev, 1, PCI_BASE_ADDRESS_SPACE_IO, &s->io_nabm);
<<<<<<< HEAD

    ac97_common_init(&s->state, &s->dev, pci_get_address_space(&s->dev));
=======
    AUD_register_card ("ac97", &s->card);
    ac97_on_reset(DEVICE(s));
>>>>>>> b0ca999a
}

static void ac97_exit (PCIDevice *dev)
{
    AC97DeviceState *s = AC97_DEVICE(dev);

    memory_region_destroy (&s->io_nam);
    memory_region_destroy (&s->io_nabm);
}

static int ac97_init (PCIBus *bus)
{
    pci_create_simple(bus, -1, TYPE_AC97);
    return 0;
}

static Property ac97_properties[] = {
<<<<<<< HEAD
    DEFINE_PROP_UINT32 ("use_broken_id", AC97DeviceState, use_broken_id, 0),
=======
    DEFINE_AUDIO_PROPERTIES(AC97LinkState, card),
    DEFINE_PROP_UINT32 ("use_broken_id", AC97LinkState, use_broken_id, 0),
>>>>>>> b0ca999a
    DEFINE_PROP_END_OF_LIST (),
};

static void ac97_class_init (ObjectClass *klass, void *data)
{
    DeviceClass *dc = DEVICE_CLASS (klass);
    PCIDeviceClass *k = PCI_DEVICE_CLASS (klass);

    k->realize = ac97_realize;
    k->exit = ac97_exit;
    k->vendor_id = PCI_VENDOR_ID_INTEL;
    k->device_id = PCI_DEVICE_ID_INTEL_82801AA_5;
    k->revision = 0x01;
    k->class_id = PCI_CLASS_MULTIMEDIA_AUDIO;
    set_bit(DEVICE_CATEGORY_SOUND, dc->categories);
    dc->desc = "Intel 82801AA AC97 Audio";
    dc->vmsd = &vmstate_ac97;
    dc->props = ac97_properties;
    dc->reset = (DeviceReset)ac97_on_reset;
}

static const TypeInfo ac97_info = {
    .name          = TYPE_AC97,
    .parent        = TYPE_PCI_DEVICE,
    .instance_size = sizeof (AC97DeviceState),
    .class_init    = ac97_class_init,
    .interfaces = (InterfaceInfo[]) {
        { INTERFACE_CONVENTIONAL_PCI_DEVICE },
        { },
    },
};

static void ac97_register_types (void)
{
    type_register_static (&ac97_info);
    pci_register_soundhw("ac97", "Intel 82801AA AC97 Audio", ac97_init);
}

type_init (ac97_register_types)
<|MERGE_RESOLUTION|>--- conflicted
+++ resolved
@@ -952,13 +952,8 @@
 
     while (temp) {
         int copied;
-<<<<<<< HEAD
-        to_copy = audio_MIN (temp, sizeof (tmpbuf));
+        to_copy = MIN (temp, sizeof (tmpbuf));
         dma_memory_read (s->as, addr, tmpbuf, to_copy);
-=======
-        to_copy = MIN (temp, sizeof (tmpbuf));
-        pci_dma_read (&s->dev, addr, tmpbuf, to_copy);
->>>>>>> b0ca999a
         copied = AUD_write (s->voice_po, tmpbuf, to_copy);
         dolog ("write_audio max=%x to_copy=%x copied=%x\n",
                max, to_copy, copied);
@@ -1277,10 +1272,8 @@
     .endianness = DEVICE_LITTLE_ENDIAN,
 };
 
-static void ac97_on_reset (void *opaque)
-{
-    AC97LinkState *s = opaque;
-
+static void ac97_on_reset (AC97LinkState *s)
+{
     reset_bm_regs (s, &s->bm_regs[0]);
     reset_bm_regs (s, &s->bm_regs[1]);
     reset_bm_regs (s, &s->bm_regs[2]);
@@ -1300,13 +1293,9 @@
     s->pci_dev = pci_dev;
     s->as = as;
 
-    qemu_register_reset (ac97_on_reset, s);
     AUD_register_card ("ac97", &s->card);
     ac97_on_reset (s);
 }
-
-
-
 
 typedef struct AC97DeviceState {
     PCIDevice dev;
@@ -1317,6 +1306,12 @@
     MemoryRegion io_nam;
     MemoryRegion io_nabm;
 } AC97DeviceState;
+
+static void ac97_on_device_reset (DeviceState *dev)
+{
+    AC97DeviceState *s = container_of(dev, AC97DeviceState, dev.qdev);
+    ac97_on_reset (&s->state);
+}
 
 #define AC97_DEVICE(obj) \
     OBJECT_CHECK(AC97DeviceState, (obj), "AC97")
@@ -1412,13 +1407,7 @@
                            "ac97-nabm", 256);
     pci_register_bar (&s->dev, 0, PCI_BASE_ADDRESS_SPACE_IO, &s->io_nam);
     pci_register_bar (&s->dev, 1, PCI_BASE_ADDRESS_SPACE_IO, &s->io_nabm);
-<<<<<<< HEAD
-
     ac97_common_init(&s->state, &s->dev, pci_get_address_space(&s->dev));
-=======
-    AUD_register_card ("ac97", &s->card);
-    ac97_on_reset(DEVICE(s));
->>>>>>> b0ca999a
 }
 
 static void ac97_exit (PCIDevice *dev)
@@ -1436,13 +1425,8 @@
 }
 
 static Property ac97_properties[] = {
-<<<<<<< HEAD
+    DEFINE_AUDIO_PROPERTIES(AC97DeviceState, state.card),
     DEFINE_PROP_UINT32 ("use_broken_id", AC97DeviceState, use_broken_id, 0),
-=======
-    DEFINE_AUDIO_PROPERTIES(AC97LinkState, card),
-    DEFINE_PROP_UINT32 ("use_broken_id", AC97LinkState, use_broken_id, 0),
->>>>>>> b0ca999a
-    DEFINE_PROP_END_OF_LIST (),
 };
 
 static void ac97_class_init (ObjectClass *klass, void *data)
@@ -1460,7 +1444,7 @@
     dc->desc = "Intel 82801AA AC97 Audio";
     dc->vmsd = &vmstate_ac97;
     dc->props = ac97_properties;
-    dc->reset = (DeviceReset)ac97_on_reset;
+    dc->reset = ac97_on_device_reset;
 }
 
 static const TypeInfo ac97_info = {
