/*
 * QEMU Executable loader
 *
 * Copyright (c) 2006 Fabrice Bellard
 *
 * Permission is hereby granted, free of charge, to any person obtaining a copy
 * of this software and associated documentation files (the "Software"), to deal
 * in the Software without restriction, including without limitation the rights
 * to use, copy, modify, merge, publish, distribute, sublicense, and/or sell
 * copies of the Software, and to permit persons to whom the Software is
 * furnished to do so, subject to the following conditions:
 *
 * The above copyright notice and this permission notice shall be included in
 * all copies or substantial portions of the Software.
 *
 * THE SOFTWARE IS PROVIDED "AS IS", WITHOUT WARRANTY OF ANY KIND, EXPRESS OR
 * IMPLIED, INCLUDING BUT NOT LIMITED TO THE WARRANTIES OF MERCHANTABILITY,
 * FITNESS FOR A PARTICULAR PURPOSE AND NONINFRINGEMENT. IN NO EVENT SHALL
 * THE AUTHORS OR COPYRIGHT HOLDERS BE LIABLE FOR ANY CLAIM, DAMAGES OR OTHER
 * LIABILITY, WHETHER IN AN ACTION OF CONTRACT, TORT OR OTHERWISE, ARISING FROM,
 * OUT OF OR IN CONNECTION WITH THE SOFTWARE OR THE USE OR OTHER DEALINGS IN
 * THE SOFTWARE.
 *
 * Gunzip functionality in this file is derived from u-boot:
 *
 * (C) Copyright 2008 Semihalf
 *
 * (C) Copyright 2000-2005
 * Wolfgang Denk, DENX Software Engineering, wd@denx.de.
 *
 * This program is free software; you can redistribute it and/or
 * modify it under the terms of the GNU General Public License as
 * published by the Free Software Foundation; either version 2 of
 * the License, or (at your option) any later version.
 *
 * This program is distributed in the hope that it will be useful,
 * but WITHOUT ANY WARRANTY; without even the implied warranty of
 * MERCHANTABILITY or FITNESS FOR A PARTICULAR PURPOSE.  See the
 * GNU General Public License for more details.
 *
 * You should have received a copy of the GNU General Public License along
 * with this program; if not, see <http://www.gnu.org/licenses/>.
 */

#include "qemu/osdep.h"
#include "qemu/datadir.h"
#include "qemu/error-report.h"
#include "qapi/error.h"
#include "qapi/qapi-commands-machine.h"
#include "qapi/type-helpers.h"
#include "trace.h"
#include "hw/hw.h"
#include "disas/disas.h"
#include "migration/vmstate.h"
#include "monitor/monitor.h"
#include "sysemu/reset.h"
#include "sysemu/sysemu.h"
#include "uboot_image.h"
#include "hw/loader.h"
#include "hw/nvram/fw_cfg.h"
#include "exec/memory.h"
#include "hw/boards.h"
#include "qemu/cutils.h"
#include "sysemu/runstate.h"
#include "tcg/debuginfo.h"

#include <zlib.h>

static int roms_loaded;

/* return the size or -1 if error */
int64_t get_image_size(const char *filename)
{
    int fd;
    int64_t size;
    fd = qemu_open(filename, O_RDONLY | O_BINARY, NULL);
    if (fd < 0)
        return -1;
    size = lseek(fd, 0, SEEK_END);
    close(fd);
    return size;
}

/* return the size or -1 if error */
ssize_t load_image_size(const char *filename, void *addr, size_t size)
{
    int fd;
    ssize_t actsize, l = 0;

    fd = qemu_open(filename, O_RDONLY | O_BINARY, NULL);
    if (fd < 0) {
        return -1;
    }

    while ((actsize = read(fd, addr + l, size - l)) > 0) {
        l += actsize;
    }

    close(fd);

    return actsize < 0 ? -1 : l;
}

/* read()-like version */
ssize_t read_targphys(const char *name,
                      int fd, hwaddr dst_addr, size_t nbytes)
{
    uint8_t *buf;
    ssize_t did;

    buf = g_malloc(nbytes);
    did = read(fd, buf, nbytes);
    if (did > 0)
        rom_add_blob_fixed("read", buf, did, dst_addr);
    g_free(buf);
    return did;
}

ssize_t load_image_targphys(const char *filename,
                            hwaddr addr, uint64_t max_sz)
{
    return load_image_targphys_as(filename, addr, max_sz, NULL);
}

/* return the size or -1 if error */
ssize_t load_image_targphys_as(const char *filename,
                               hwaddr addr, uint64_t max_sz, AddressSpace *as)
{
    ssize_t size;

    size = get_image_size(filename);
    if (size < 0 || size > max_sz) {
        return -1;
    }
    if (size > 0) {
        if (rom_add_file_fixed_as(filename, addr, -1, as) < 0) {
            return -1;
        }
    }
    return size;
}

ssize_t load_image_mr(const char *filename, MemoryRegion *mr)
{
    ssize_t size;

    if (!memory_access_is_direct(mr, false)) {
        /* Can only load an image into RAM or ROM */
        return -1;
    }

    size = get_image_size(filename);

    if (size < 0 || size > memory_region_size(mr)) {
        return -1;
    }
    if (size > 0) {
        if (rom_add_file_mr(filename, mr, -1) < 0) {
            return -1;
        }
    }
    return size;
}

void pstrcpy_targphys(const char *name, hwaddr dest, int buf_size,
                      const char *source)
{
    const char *nulp;
    char *ptr;

    if (buf_size <= 0) return;
    nulp = memchr(source, 0, buf_size);
    if (nulp) {
        rom_add_blob_fixed(name, source, (nulp - source) + 1, dest);
    } else {
        rom_add_blob_fixed(name, source, buf_size, dest);
        ptr = rom_ptr(dest + buf_size - 1, sizeof(*ptr));
        *ptr = 0;
    }
}

/* A.OUT loader */

struct exec
{
  uint32_t a_info;   /* Use macros N_MAGIC, etc for access */
  uint32_t a_text;   /* length of text, in bytes */
  uint32_t a_data;   /* length of data, in bytes */
  uint32_t a_bss;    /* length of uninitialized data area, in bytes */
  uint32_t a_syms;   /* length of symbol table data in file, in bytes */
  uint32_t a_entry;  /* start address */
  uint32_t a_trsize; /* length of relocation info for text, in bytes */
  uint32_t a_drsize; /* length of relocation info for data, in bytes */
};

static void bswap_ahdr(struct exec *e)
{
    bswap32s(&e->a_info);
    bswap32s(&e->a_text);
    bswap32s(&e->a_data);
    bswap32s(&e->a_bss);
    bswap32s(&e->a_syms);
    bswap32s(&e->a_entry);
    bswap32s(&e->a_trsize);
    bswap32s(&e->a_drsize);
}

#define N_MAGIC(exec) ((exec).a_info & 0xffff)
#define OMAGIC 0407
#define NMAGIC 0410
#define ZMAGIC 0413
#define QMAGIC 0314
#define _N_HDROFF(x) (1024 - sizeof (struct exec))
#define N_TXTOFF(x)                                                 \
    (N_MAGIC(x) == ZMAGIC ? _N_HDROFF((x)) + sizeof (struct exec) : \
     (N_MAGIC(x) == QMAGIC ? 0 : sizeof (struct exec)))
#define N_TXTADDR(x, target_page_size) (N_MAGIC(x) == QMAGIC ? target_page_size : 0)
#define _N_SEGMENT_ROUND(x, target_page_size) (((x) + target_page_size - 1) & ~(target_page_size - 1))

#define _N_TXTENDADDR(x, target_page_size) (N_TXTADDR(x, target_page_size)+(x).a_text)

#define N_DATADDR(x, target_page_size) \
    (N_MAGIC(x)==OMAGIC? (_N_TXTENDADDR(x, target_page_size)) \
     : (_N_SEGMENT_ROUND (_N_TXTENDADDR(x, target_page_size), target_page_size)))


ssize_t load_aout(const char *filename, hwaddr addr, int max_sz,
                  int bswap_needed, hwaddr target_page_size)
{
    int fd;
    ssize_t size, ret;
    struct exec e;
    uint32_t magic;

    fd = qemu_open(filename, O_RDONLY | O_BINARY, NULL);
    if (fd < 0)
        return -1;

    size = read(fd, &e, sizeof(e));
    if (size < 0)
        goto fail;

    if (bswap_needed) {
        bswap_ahdr(&e);
    }

    magic = N_MAGIC(e);
    switch (magic) {
    case ZMAGIC:
    case QMAGIC:
    case OMAGIC:
        if (e.a_text + e.a_data > max_sz)
            goto fail;
        lseek(fd, N_TXTOFF(e), SEEK_SET);
        size = read_targphys(filename, fd, addr, e.a_text + e.a_data);
        if (size < 0)
            goto fail;
        break;
    case NMAGIC:
        if (N_DATADDR(e, target_page_size) + e.a_data > max_sz)
            goto fail;
        lseek(fd, N_TXTOFF(e), SEEK_SET);
        size = read_targphys(filename, fd, addr, e.a_text);
        if (size < 0)
            goto fail;
        ret = read_targphys(filename, fd, addr + N_DATADDR(e, target_page_size),
                            e.a_data);
        if (ret < 0)
            goto fail;
        size += ret;
        break;
    default:
        goto fail;
    }
    close(fd);
    return size;
 fail:
    close(fd);
    return -1;
}

/* ELF loader */

static void *load_at(int fd, off_t offset, size_t size)
{
    void *ptr;
    if (lseek(fd, offset, SEEK_SET) < 0)
        return NULL;
    ptr = g_malloc(size);
    if (read(fd, ptr, size) != size) {
        g_free(ptr);
        return NULL;
    }
    return ptr;
}

#ifdef ELF_CLASS
#undef ELF_CLASS
#endif

#define ELF_CLASS   ELFCLASS32
#include "elf.h"

#define SZ              32
#define elf_word        uint32_t
#define elf_sword       int32_t
#define bswapSZs        bswap32s
#include "hw/elf_ops.h.inc"

#undef elfhdr
#undef elf_phdr
#undef elf_shdr
#undef elf_sym
#undef elf_rela
#undef elf_note
#undef elf_word
#undef elf_sword
#undef bswapSZs
#undef SZ
#define elfhdr          elf64_hdr
#define elf_phdr        elf64_phdr
#define elf_note        elf64_note
#define elf_shdr        elf64_shdr
#define elf_sym         elf64_sym
#define elf_rela        elf64_rela
#define elf_word        uint64_t
#define elf_sword       int64_t
#define bswapSZs        bswap64s
#define SZ              64
#include "hw/elf_ops.h.inc"

const char *load_elf_strerror(ssize_t error)
{
    switch (error) {
    case 0:
        return "No error";
    case ELF_LOAD_FAILED:
        return "Failed to load ELF";
    case ELF_LOAD_NOT_ELF:
        return "The image is not ELF";
    case ELF_LOAD_WRONG_ARCH:
        return "The image is from incompatible architecture";
    case ELF_LOAD_WRONG_ENDIAN:
        return "The image has incorrect endianness";
    case ELF_LOAD_TOO_BIG:
        return "The image segments are too big to load";
    default:
        return "Unknown error";
    }
}

void load_elf_hdr(const char *filename, void *hdr, bool *is64, Error **errp)
{
    int fd;
    uint8_t e_ident_local[EI_NIDENT];
    uint8_t *e_ident;
    size_t hdr_size, off;
    bool is64l;

    if (!hdr) {
        hdr = e_ident_local;
    }
    e_ident = hdr;

    fd = qemu_open(filename, O_RDONLY | O_BINARY, NULL);
    if (fd < 0) {
        error_setg_errno(errp, errno, "Failed to open file: %s", filename);
        return;
    }
    if (read(fd, hdr, EI_NIDENT) != EI_NIDENT) {
        error_setg_errno(errp, errno, "Failed to read file: %s", filename);
        goto fail;
    }
    if (e_ident[0] != ELFMAG0 ||
        e_ident[1] != ELFMAG1 ||
        e_ident[2] != ELFMAG2 ||
        e_ident[3] != ELFMAG3) {
        error_setg(errp, "Bad ELF magic");
        goto fail;
    }

    is64l = e_ident[EI_CLASS] == ELFCLASS64;
    hdr_size = is64l ? sizeof(Elf64_Ehdr) : sizeof(Elf32_Ehdr);
    if (is64) {
        *is64 = is64l;
    }

    off = EI_NIDENT;
    while (hdr != e_ident_local && off < hdr_size) {
        size_t br = read(fd, hdr + off, hdr_size - off);
        switch (br) {
        case 0:
            error_setg(errp, "File too short: %s", filename);
            goto fail;
        case -1:
            error_setg_errno(errp, errno, "Failed to read file: %s",
                             filename);
            goto fail;
        }
        off += br;
    }

fail:
    close(fd);
}

/* return < 0 if error, otherwise the number of bytes loaded in memory */
ssize_t load_elf(const char *filename,
                 uint64_t (*elf_note_fn)(void *, void *, bool),
                 uint64_t (*translate_fn)(void *, uint64_t),
                 void *translate_opaque, uint64_t *pentry, uint64_t *lowaddr,
                 uint64_t *highaddr, uint32_t *pflags, int big_endian,
                 int elf_machine, int clear_lsb, int data_swab)
{
    return load_elf_as(filename, elf_note_fn, translate_fn, translate_opaque,
                       pentry, lowaddr, highaddr, pflags, big_endian,
                       elf_machine, clear_lsb, data_swab, NULL);
}

/* return < 0 if error, otherwise the number of bytes loaded in memory */
ssize_t load_elf_as(const char *filename,
                    uint64_t (*elf_note_fn)(void *, void *, bool),
                    uint64_t (*translate_fn)(void *, uint64_t),
                    void *translate_opaque, uint64_t *pentry, uint64_t *lowaddr,
                    uint64_t *highaddr, uint32_t *pflags, int big_endian,
                    int elf_machine, int clear_lsb, int data_swab,
                    AddressSpace *as)
{
    return load_elf_ram(filename, elf_note_fn, translate_fn, translate_opaque,
                        pentry, lowaddr, highaddr, pflags, big_endian,
                        elf_machine, clear_lsb, data_swab, as, true);
}

/* return < 0 if error, otherwise the number of bytes loaded in memory */
ssize_t load_elf_ram(const char *filename,
                     uint64_t (*elf_note_fn)(void *, void *, bool),
                     uint64_t (*translate_fn)(void *, uint64_t),
                     void *translate_opaque, uint64_t *pentry,
                     uint64_t *lowaddr, uint64_t *highaddr, uint32_t *pflags,
                     int big_endian, int elf_machine, int clear_lsb,
                     int data_swab, AddressSpace *as, bool load_rom)
{
    return load_elf_ram_sym(filename, elf_note_fn,
                            translate_fn, translate_opaque,
                            pentry, lowaddr, highaddr, pflags, big_endian,
                            elf_machine, clear_lsb, data_swab, as,
                            load_rom, NULL);
}

/* return < 0 if error, otherwise the number of bytes loaded in memory */
ssize_t load_elf_ram_sym(const char *filename,
                         uint64_t (*elf_note_fn)(void *, void *, bool),
                         uint64_t (*translate_fn)(void *, uint64_t),
                         void *translate_opaque, uint64_t *pentry,
                         uint64_t *lowaddr, uint64_t *highaddr,
                         uint32_t *pflags, int big_endian, int elf_machine,
                         int clear_lsb, int data_swab,
                         AddressSpace *as, bool load_rom, symbol_fn_t sym_cb)
{
    int fd, data_order, target_data_order, must_swab;
    ssize_t ret = ELF_LOAD_FAILED;
    uint8_t e_ident[EI_NIDENT];

    fd = qemu_open(filename, O_RDONLY | O_BINARY, NULL);
    if (fd < 0) {
        perror(filename);
        return -1;
    }
    if (read(fd, e_ident, sizeof(e_ident)) != sizeof(e_ident))
        goto fail;
    if (e_ident[0] != ELFMAG0 ||
        e_ident[1] != ELFMAG1 ||
        e_ident[2] != ELFMAG2 ||
        e_ident[3] != ELFMAG3) {
        ret = ELF_LOAD_NOT_ELF;
        goto fail;
    }
#if HOST_BIG_ENDIAN
    data_order = ELFDATA2MSB;
#else
    data_order = ELFDATA2LSB;
#endif
    must_swab = data_order != e_ident[EI_DATA];
    if (big_endian) {
        target_data_order = ELFDATA2MSB;
    } else {
        target_data_order = ELFDATA2LSB;
    }

    if (target_data_order != e_ident[EI_DATA]) {
        ret = ELF_LOAD_WRONG_ENDIAN;
        goto fail;
    }

    lseek(fd, 0, SEEK_SET);
    if (e_ident[EI_CLASS] == ELFCLASS64) {
        ret = load_elf64(filename, fd, elf_note_fn,
                         translate_fn, translate_opaque, must_swab,
                         pentry, lowaddr, highaddr, pflags, elf_machine,
                         clear_lsb, data_swab, as, load_rom, sym_cb);
    } else {
        ret = load_elf32(filename, fd, elf_note_fn,
                         translate_fn, translate_opaque, must_swab,
                         pentry, lowaddr, highaddr, pflags, elf_machine,
                         clear_lsb, data_swab, as, load_rom, sym_cb);
    }

    if (ret > 0) {
        debuginfo_report_elf(filename, fd, 0);
    }

 fail:
    close(fd);
    return ret;
}

static void bswap_uboot_header(uboot_image_header_t *hdr)
{
#if !HOST_BIG_ENDIAN
    bswap32s(&hdr->ih_magic);
    bswap32s(&hdr->ih_hcrc);
    bswap32s(&hdr->ih_time);
    bswap32s(&hdr->ih_size);
    bswap32s(&hdr->ih_load);
    bswap32s(&hdr->ih_ep);
    bswap32s(&hdr->ih_dcrc);
#endif
}


#define ZALLOC_ALIGNMENT    16

static void *zalloc(void *x, unsigned items, unsigned size)
{
    void *p;

    size *= items;
    size = (size + ZALLOC_ALIGNMENT - 1) & ~(ZALLOC_ALIGNMENT - 1);

    p = g_malloc(size);

    return (p);
}

static void zfree(void *x, void *addr)
{
    g_free(addr);
}


#define HEAD_CRC    2
#define EXTRA_FIELD 4
#define ORIG_NAME   8
#define COMMENT     0x10
#define RESERVED    0xe0

#define DEFLATED    8

ssize_t gunzip(void *dst, size_t dstlen, uint8_t *src, size_t srclen)
{
    z_stream s = {};
    ssize_t dstbytes;
    int r, i, flags;

    /* skip header */
    i = 10;
    if (srclen < 4) {
        goto toosmall;
    }
    flags = src[3];
    if (src[2] != DEFLATED || (flags & RESERVED) != 0) {
        puts ("Error: Bad gzipped data\n");
        return -1;
    }
    if ((flags & EXTRA_FIELD) != 0) {
        if (srclen < 12) {
            goto toosmall;
        }
        i = 12 + src[10] + (src[11] << 8);
    }
    if ((flags & ORIG_NAME) != 0) {
        while (i < srclen && src[i++] != 0) {
            /* do nothing */
        }
    }
    if ((flags & COMMENT) != 0) {
        while (i < srclen && src[i++] != 0) {
            /* do nothing */
        }
    }
    if ((flags & HEAD_CRC) != 0) {
        i += 2;
    }
    if (i >= srclen) {
        goto toosmall;
    }

    s.zalloc = zalloc;
    s.zfree = zfree;

    r = inflateInit2(&s, -MAX_WBITS);
    if (r != Z_OK) {
        printf ("Error: inflateInit2() returned %d\n", r);
        return (-1);
    }
    s.next_in = src + i;
    s.avail_in = srclen - i;
    s.next_out = dst;
    s.avail_out = dstlen;
    r = inflate(&s, Z_FINISH);
    if (r != Z_OK && r != Z_STREAM_END) {
        printf ("Error: inflate() returned %d\n", r);
        inflateEnd(&s);
        return -1;
    }
    dstbytes = s.next_out - (unsigned char *) dst;
    inflateEnd(&s);

    return dstbytes;

toosmall:
    puts("Error: gunzip out of data in header\n");
    return -1;
}

/* Load a U-Boot image.  */
static ssize_t load_uboot_image(const char *filename, hwaddr *ep,
                                hwaddr *loadaddr, int *is_linux,
                                uint8_t image_type,
                                uint64_t (*translate_fn)(void *, uint64_t),
                                void *translate_opaque, AddressSpace *as)
{
    int fd;
    ssize_t size;
    hwaddr address;
    uboot_image_header_t h;
    uboot_image_header_t *hdr = &h;
    uint8_t *data = NULL;
    int ret = -1;
    int do_uncompress = 0;

    fd = qemu_open(filename, O_RDONLY | O_BINARY, NULL);
    if (fd < 0)
        return -1;

    size = read(fd, hdr, sizeof(uboot_image_header_t));
    if (size < sizeof(uboot_image_header_t)) {
        goto out;
    }

    bswap_uboot_header(hdr);

    if (hdr->ih_magic != IH_MAGIC)
        goto out;

    if (hdr->ih_type != image_type) {
        if (!(image_type == IH_TYPE_KERNEL &&
            hdr->ih_type == IH_TYPE_KERNEL_NOLOAD)) {
            fprintf(stderr, "Wrong image type %d, expected %d\n", hdr->ih_type,
                    image_type);
            goto out;
        }
    }

    /* TODO: Implement other image types.  */
    switch (hdr->ih_type) {
    case IH_TYPE_KERNEL_NOLOAD:
        if (!loadaddr || *loadaddr == LOAD_UIMAGE_LOADADDR_INVALID) {
            fprintf(stderr, "this image format (kernel_noload) cannot be "
                    "loaded on this machine type");
            goto out;
        }

        hdr->ih_load = *loadaddr + sizeof(*hdr);
        hdr->ih_ep += hdr->ih_load;
        /* fall through */
    case IH_TYPE_KERNEL:
        address = hdr->ih_load;
        if (translate_fn) {
            address = translate_fn(translate_opaque, address);
        }
        if (loadaddr) {
            *loadaddr = hdr->ih_load;
        }

        switch (hdr->ih_comp) {
        case IH_COMP_NONE:
            break;
        case IH_COMP_GZIP:
            do_uncompress = 1;
            break;
        default:
            fprintf(stderr,
                    "Unable to load u-boot images with compression type %d\n",
                    hdr->ih_comp);
            goto out;
        }

        if (ep) {
            *ep = hdr->ih_ep;
        }

        /* TODO: Check CPU type.  */
        if (is_linux) {
            if (hdr->ih_os == IH_OS_LINUX) {
                *is_linux = 1;
            } else if (hdr->ih_os == IH_OS_VXWORKS) {
                /*
                 * VxWorks 7 uses the same boot interface as the Linux kernel
                 * on Arm (64-bit only), PowerPC and RISC-V architectures.
                 */
                switch (hdr->ih_arch) {
                case IH_ARCH_ARM64:
                case IH_ARCH_PPC:
                case IH_ARCH_RISCV:
                    *is_linux = 1;
                    break;
                default:
                    *is_linux = 0;
                    break;
                }
            } else {
                *is_linux = 0;
            }
        }

        break;
    case IH_TYPE_RAMDISK:
        address = *loadaddr;
        break;
    default:
        fprintf(stderr, "Unsupported u-boot image type %d\n", hdr->ih_type);
        goto out;
    }

    data = g_malloc(hdr->ih_size);

    if (read(fd, data, hdr->ih_size) != hdr->ih_size) {
        fprintf(stderr, "Error reading file\n");
        goto out;
    }

    if (do_uncompress) {
        uint8_t *compressed_data;
        size_t max_bytes;
        ssize_t bytes;

        compressed_data = data;
        max_bytes = UBOOT_MAX_GUNZIP_BYTES;
        data = g_malloc(max_bytes);

        bytes = gunzip(data, max_bytes, compressed_data, hdr->ih_size);
        g_free(compressed_data);
        if (bytes < 0) {
            fprintf(stderr, "Unable to decompress gzipped image!\n");
            goto out;
        }
        hdr->ih_size = bytes;
    }

    rom_add_blob_fixed_as(filename, data, hdr->ih_size, address, as);

    ret = hdr->ih_size;

out:
    g_free(data);
    close(fd);
    return ret;
}

ssize_t load_uimage(const char *filename, hwaddr *ep, hwaddr *loadaddr,
                    int *is_linux,
                    uint64_t (*translate_fn)(void *, uint64_t),
                    void *translate_opaque)
{
    return load_uboot_image(filename, ep, loadaddr, is_linux, IH_TYPE_KERNEL,
                            translate_fn, translate_opaque, NULL);
}

ssize_t load_uimage_as(const char *filename, hwaddr *ep, hwaddr *loadaddr,
                       int *is_linux,
                       uint64_t (*translate_fn)(void *, uint64_t),
                       void *translate_opaque, AddressSpace *as)
{
    return load_uboot_image(filename, ep, loadaddr, is_linux, IH_TYPE_KERNEL,
                            translate_fn, translate_opaque, as);
}

/* Load a ramdisk.  */
ssize_t load_ramdisk(const char *filename, hwaddr addr, uint64_t max_sz)
{
    return load_ramdisk_as(filename, addr, max_sz, NULL);
}

ssize_t load_ramdisk_as(const char *filename, hwaddr addr, uint64_t max_sz,
                        AddressSpace *as)
{
    return load_uboot_image(filename, NULL, &addr, NULL, IH_TYPE_RAMDISK,
                            NULL, NULL, as);
}

/* Load a gzip-compressed kernel to a dynamically allocated buffer. */
ssize_t load_image_gzipped_buffer(const char *filename, uint64_t max_sz,
                                  uint8_t **buffer)
{
    uint8_t *compressed_data = NULL;
    uint8_t *data = NULL;
    gsize len;
    ssize_t bytes;
    int ret = -1;

    if (!g_file_get_contents(filename, (char **) &compressed_data, &len,
                             NULL)) {
        goto out;
    }

    /* Is it a gzip-compressed file? */
    if (len < 2 ||
        compressed_data[0] != 0x1f ||
        compressed_data[1] != 0x8b) {
        goto out;
    }

    if (max_sz > LOAD_IMAGE_MAX_GUNZIP_BYTES) {
        max_sz = LOAD_IMAGE_MAX_GUNZIP_BYTES;
    }

    data = g_malloc(max_sz);
    bytes = gunzip(data, max_sz, compressed_data, len);
    if (bytes < 0) {
        fprintf(stderr, "%s: unable to decompress gzipped kernel file\n",
                filename);
        goto out;
    }

    /* trim to actual size and return to caller */
    *buffer = g_realloc(data, bytes);
    ret = bytes;
    /* ownership has been transferred to caller */
    data = NULL;

 out:
    g_free(compressed_data);
    g_free(data);
    return ret;
}


/* The PE/COFF MS-DOS stub magic number */
#define EFI_PE_MSDOS_MAGIC        "MZ"

/*
 * The Linux header magic number for a EFI PE/COFF
 * image targeting an unspecified architecture.
 */
#define EFI_PE_LINUX_MAGIC        "\xcd\x23\x82\x81"

/*
 * Bootable Linux kernel images may be packaged as EFI zboot images, which are
 * self-decompressing executables when loaded via EFI. The compressed payload
 * can also be extracted from the image and decompressed by a non-EFI loader.
 *
 * The de facto specification for this format is at the following URL:
 *
 * https://git.kernel.org/pub/scm/linux/kernel/git/torvalds/linux.git/tree/drivers/firmware/efi/libstub/zboot-header.S
 *
 * This definition is based on Linux upstream commit 29636a5ce87beba.
 */
struct linux_efi_zboot_header {
    uint8_t     msdos_magic[2];         /* PE/COFF 'MZ' magic number */
    uint8_t     reserved0[2];
    uint8_t     zimg[4];                /* "zimg" for Linux EFI zboot images */
    uint32_t    payload_offset;         /* LE offset to compressed payload */
    uint32_t    payload_size;           /* LE size of the compressed payload */
    uint8_t     reserved1[8];
    char        compression_type[32];   /* Compression type, NUL terminated */
    uint8_t     linux_magic[4];         /* Linux header magic */
    uint32_t    pe_header_offset;       /* LE offset to the PE header */
};

/*
 * Check whether *buffer points to a Linux EFI zboot image in memory.
 *
 * If it does, attempt to decompress it to a new buffer, and free the old one.
 * If any of this fails, return an error to the caller.
 *
 * If the image is not a Linux EFI zboot image, do nothing and return success.
 */
ssize_t unpack_efi_zboot_image(uint8_t **buffer, int *size)
{
    const struct linux_efi_zboot_header *header;
    uint8_t *data = NULL;
    int ploff, plsize;
    ssize_t bytes;

    /* ignore if this is too small to be a EFI zboot image */
    if (*size < sizeof(*header)) {
        return 0;
    }

    header = (struct linux_efi_zboot_header *)*buffer;

    /* ignore if this is not a Linux EFI zboot image */
    if (memcmp(&header->msdos_magic, EFI_PE_MSDOS_MAGIC, 2) != 0 ||
        memcmp(&header->zimg, "zimg", 4) != 0 ||
        memcmp(&header->linux_magic, EFI_PE_LINUX_MAGIC, 4) != 0) {
        return 0;
    }

    if (strcmp(header->compression_type, "gzip") != 0) {
        fprintf(stderr,
                "unable to handle EFI zboot image with \"%.*s\" compression\n",
                (int)sizeof(header->compression_type) - 1,
                header->compression_type);
        return -1;
    }

    ploff = ldl_le_p(&header->payload_offset);
    plsize = ldl_le_p(&header->payload_size);

    if (ploff < 0 || plsize < 0 || ploff + plsize > *size) {
        fprintf(stderr, "unable to handle corrupt EFI zboot image\n");
        return -1;
    }

    data = g_malloc(LOAD_IMAGE_MAX_GUNZIP_BYTES);
    bytes = gunzip(data, LOAD_IMAGE_MAX_GUNZIP_BYTES, *buffer + ploff, plsize);
    if (bytes < 0) {
        fprintf(stderr, "failed to decompress EFI zboot image\n");
        g_free(data);
        return -1;
    }

    g_free(*buffer);
    *buffer = g_realloc(data, bytes);
    *size = bytes;
    return bytes;
}

/*
 * Functions for reboot-persistent memory regions.
 *  - used for vga bios and option roms.
 *  - also linux kernel (-kernel / -initrd).
 */

typedef struct Rom Rom;

struct Rom {
    char *name;
    char *path;

    /* datasize is the amount of memory allocated in "data". If datasize is less
     * than romsize, it means that the area from datasize to romsize is filled
     * with zeros.
     */
    size_t romsize;
    size_t datasize;

    uint8_t *data;
    MemoryRegion *mr;
    AddressSpace *as;
    int isrom;
    char *fw_dir;
    char *fw_file;
    GMappedFile *mapped_file;

    bool committed;

    hwaddr addr;
    QTAILQ_ENTRY(Rom) next;
};

static FWCfgState *fw_cfg;
static QTAILQ_HEAD(, Rom) roms = QTAILQ_HEAD_INITIALIZER(roms);

/*
 * rom->data can be heap-allocated or memory-mapped (e.g. when added with
 * rom_add_elf_program())
 */
static void rom_free_data(Rom *rom)
{
    if (rom->mapped_file) {
        g_mapped_file_unref(rom->mapped_file);
        rom->mapped_file = NULL;
    } else {
        g_free(rom->data);
    }

    rom->data = NULL;
}

static void rom_free(Rom *rom)
{
    rom_free_data(rom);
    g_free(rom->path);
    g_free(rom->name);
    g_free(rom->fw_dir);
    g_free(rom->fw_file);
    g_free(rom);
}

static inline bool rom_order_compare(Rom *rom, Rom *item)
{
    return ((uintptr_t)(void *)rom->as > (uintptr_t)(void *)item->as) ||
           (rom->as == item->as && rom->addr >= item->addr);
}

static void rom_insert(Rom *rom)
{
    Rom *item;

    if (roms_loaded) {
        hw_error ("ROM images must be loaded at startup\n");
    }

    /* The user didn't specify an address space, this is the default */
    if (!rom->as) {
        rom->as = &address_space_memory;
    }

    rom->committed = false;

    /* List is ordered by load address in the same address space */
    QTAILQ_FOREACH(item, &roms, next) {
        if (rom_order_compare(rom, item)) {
            continue;
        }
        QTAILQ_INSERT_BEFORE(item, rom, next);
        return;
    }
    QTAILQ_INSERT_TAIL(&roms, rom, next);
}

static void fw_cfg_resized(const char *id, uint64_t length, void *host)
{
    if (fw_cfg) {
        fw_cfg_modify_file(fw_cfg, id + strlen("/rom@"), host, length);
    }
}

static void *rom_set_mr(Rom *rom, Object *owner, const char *name, bool ro)
{
    void *data;

    rom->mr = g_malloc(sizeof(*rom->mr));
    memory_region_init_resizeable_ram(rom->mr, owner, name,
                                      rom->datasize, rom->romsize,
                                      fw_cfg_resized,
                                      &error_fatal);
    memory_region_set_readonly(rom->mr, ro);
    vmstate_register_ram_global(rom->mr);

    data = memory_region_get_ram_ptr(rom->mr);
    memcpy(data, rom->data, rom->datasize);

    return data;
}

ssize_t rom_add_file(const char *file, const char *fw_dir,
                     hwaddr addr, int32_t bootindex,
                     bool has_option_rom, MemoryRegion *mr,
                     AddressSpace *as)
{
    MachineClass *mc = MACHINE_GET_CLASS(qdev_get_machine());
    Rom *rom;
    gsize size;
    g_autoptr(GError) gerr = NULL;
    char devpath[100];

    if (as && mr) {
        fprintf(stderr, "Specifying an Address Space and Memory Region is " \
                "not valid when loading a rom\n");
        /* We haven't allocated anything so we don't need any cleanup */
        return -1;
    }

    rom = g_malloc0(sizeof(*rom));
    rom->name = g_strdup(file);
    rom->path = qemu_find_file(QEMU_FILE_TYPE_BIOS, rom->name);
    rom->as = as;
    if (rom->path == NULL) {
        rom->path = g_strdup(file);
    }

<<<<<<< HEAD
    fd = qemu_open(rom->path, O_RDONLY | O_BINARY, NULL);
    if (fd == -1) {
        fprintf(stderr, "Could not open option rom '%s': %s\n",
                rom->path, strerror(errno));
=======
    if (!g_file_get_contents(rom->path, (gchar **) &rom->data,
                             &size, &gerr)) {
        fprintf(stderr, "rom: file %-20s: error %s\n",
                rom->name, gerr->message);
>>>>>>> ae35f033
        goto err;
    }

    if (fw_dir) {
        rom->fw_dir  = g_strdup(fw_dir);
        rom->fw_file = g_strdup(file);
    }
    rom->addr     = addr;
    rom->romsize  = size;
    rom->datasize = rom->romsize;
    rom_insert(rom);
    if (rom->fw_file && fw_cfg) {
        const char *basename;
        char fw_file_name[FW_CFG_MAX_FILE_PATH];
        void *data;

        basename = strrchr(rom->fw_file, '/');
        if (basename) {
            basename++;
        } else {
            basename = rom->fw_file;
        }
        snprintf(fw_file_name, sizeof(fw_file_name), "%s/%s", rom->fw_dir,
                 basename);
        snprintf(devpath, sizeof(devpath), "/rom@%s", fw_file_name);

        if ((!has_option_rom || mc->option_rom_has_mr) && mc->rom_file_has_mr) {
            data = rom_set_mr(rom, OBJECT(fw_cfg), devpath, true);
        } else {
            data = rom->data;
        }

        fw_cfg_add_file(fw_cfg, fw_file_name, data, rom->romsize);
    } else {
        if (mr) {
            rom->mr = mr;
            snprintf(devpath, sizeof(devpath), "/rom@%s", file);
        } else {
            snprintf(devpath, sizeof(devpath), "/rom@" HWADDR_FMT_plx, addr);
        }
    }

    add_boot_device_path(bootindex, NULL, devpath);
    return 0;

err:
    rom_free(rom);
    return -1;
}

MemoryRegion *rom_add_blob(const char *name, const void *blob, size_t len,
                   size_t max_len, hwaddr addr, const char *fw_file_name,
                   FWCfgCallback fw_callback, void *callback_opaque,
                   AddressSpace *as, bool read_only)
{
    MachineClass *mc = MACHINE_GET_CLASS(qdev_get_machine());
    Rom *rom;
    MemoryRegion *mr = NULL;

    rom           = g_malloc0(sizeof(*rom));
    rom->name     = g_strdup(name);
    rom->as       = as;
    rom->addr     = addr;
    rom->romsize  = max_len ? max_len : len;
    rom->datasize = len;
    g_assert(rom->romsize >= rom->datasize);
    rom->data     = g_malloc0(rom->datasize);
    memcpy(rom->data, blob, len);
    rom_insert(rom);
    if (fw_file_name && fw_cfg) {
        char devpath[100];
        void *data;

        if (read_only) {
            snprintf(devpath, sizeof(devpath), "/rom@%s", fw_file_name);
        } else {
            snprintf(devpath, sizeof(devpath), "/ram@%s", fw_file_name);
        }

        if (mc->rom_file_has_mr) {
            data = rom_set_mr(rom, OBJECT(fw_cfg), devpath, read_only);
            mr = rom->mr;
        } else {
            data = rom->data;
        }

        fw_cfg_add_file_callback(fw_cfg, fw_file_name,
                                 fw_callback, NULL, callback_opaque,
                                 data, rom->datasize, read_only);
    }
    return mr;
}

/* This function is specific for elf program because we don't need to allocate
 * all the rom. We just allocate the first part and the rest is just zeros. This
 * is why romsize and datasize are different. Also, this function takes its own
 * reference to "mapped_file", so we don't have to allocate and copy the buffer.
 */
int rom_add_elf_program(const char *name, GMappedFile *mapped_file, void *data,
                        size_t datasize, size_t romsize, hwaddr addr,
                        AddressSpace *as)
{
    Rom *rom;

    rom           = g_malloc0(sizeof(*rom));
    rom->name     = g_strdup(name);
    rom->addr     = addr;
    rom->datasize = datasize;
    rom->romsize  = romsize;
    rom->data     = data;
    rom->as       = as;

    if (mapped_file && data) {
        g_mapped_file_ref(mapped_file);
        rom->mapped_file = mapped_file;
    }

    rom_insert(rom);
    return 0;
}

ssize_t rom_add_vga(const char *file)
{
    return rom_add_file(file, "vgaroms", 0, -1, true, NULL, NULL);
}

ssize_t rom_add_option(const char *file, int32_t bootindex)
{
    return rom_add_file(file, "genroms", 0, bootindex, true, NULL, NULL);
}

static void rom_reset(void *unused)
{
    Rom *rom;

    QTAILQ_FOREACH(rom, &roms, next) {
        if (rom->fw_file) {
            continue;
        }
        /*
         * We don't need to fill in the RAM with ROM data because we'll fill
         * the data in during the next incoming migration in all cases.  Note
         * that some of those RAMs can actually be modified by the guest.
         */
        if (runstate_check(RUN_STATE_INMIGRATE)) {
            if (rom->data && rom->isrom) {
                /*
                 * Free it so that a rom_reset after migration doesn't
                 * overwrite a potentially modified 'rom'.
                 */
                rom_free_data(rom);
            }
            continue;
        }

        if (rom->data == NULL) {
            continue;
        }
        if (rom->mr) {
            void *host = memory_region_get_ram_ptr(rom->mr);
            memcpy(host, rom->data, rom->datasize);
            memset(host + rom->datasize, 0, rom->romsize - rom->datasize);
        } else {
            address_space_write_rom(rom->as, rom->addr, MEMTXATTRS_UNSPECIFIED,
                                    rom->data, rom->datasize);
            address_space_set(rom->as, rom->addr + rom->datasize, 0,
                              rom->romsize - rom->datasize,
                              MEMTXATTRS_UNSPECIFIED);
        }
        if (rom->isrom) {
            /* rom needs to be written only once */
            rom_free_data(rom);
        }
        /*
         * The rom loader is really on the same level as firmware in the guest
         * shadowing a ROM into RAM. Such a shadowing mechanism needs to ensure
         * that the instruction cache for that new region is clear, so that the
         * CPU definitely fetches its instructions from the just written data.
         */
        cpu_flush_icache_range(rom->addr, rom->datasize);

        trace_loader_write_rom(rom->name, rom->addr, rom->datasize, rom->isrom);
    }
}

/* Return true if two consecutive ROMs in the ROM list overlap */
static bool roms_overlap(Rom *last_rom, Rom *this_rom)
{
    if (!last_rom) {
        return false;
    }
    return last_rom->as == this_rom->as &&
        last_rom->addr + last_rom->romsize > this_rom->addr;
}

static const char *rom_as_name(Rom *rom)
{
    const char *name = rom->as ? rom->as->name : NULL;
    return name ?: "anonymous";
}

static void rom_print_overlap_error_header(void)
{
    error_report("Some ROM regions are overlapping");
    error_printf(
        "These ROM regions might have been loaded by "
        "direct user request or by default.\n"
        "They could be BIOS/firmware images, a guest kernel, "
        "initrd or some other file loaded into guest memory.\n"
        "Check whether you intended to load all this guest code, and "
        "whether it has been built to load to the correct addresses.\n");
}

static void rom_print_one_overlap_error(Rom *last_rom, Rom *rom)
{
    error_printf(
        "\nThe following two regions overlap (in the %s address space):\n",
        rom_as_name(rom));
    error_printf(
        "  %s (addresses 0x" HWADDR_FMT_plx " - 0x" HWADDR_FMT_plx ")\n",
        last_rom->name, last_rom->addr, last_rom->addr + last_rom->romsize);
    error_printf(
        "  %s (addresses 0x" HWADDR_FMT_plx " - 0x" HWADDR_FMT_plx ")\n",
        rom->name, rom->addr, rom->addr + rom->romsize);
}

int rom_check_and_register_reset(void)
{
    MemoryRegionSection section;
    Rom *rom, *last_rom = NULL;
    bool found_overlap = false;

    QTAILQ_FOREACH(rom, &roms, next) {
        if (rom->fw_file) {
            continue;
        }
        if (!rom->mr) {
            if (roms_overlap(last_rom, rom)) {
                if (!found_overlap) {
                    found_overlap = true;
                    rom_print_overlap_error_header();
                }
                rom_print_one_overlap_error(last_rom, rom);
                /* Keep going through the list so we report all overlaps */
            }
            last_rom = rom;
        }
        section = memory_region_find(rom->mr ? rom->mr : get_system_memory(),
                                     rom->addr, 1);
        rom->isrom = int128_nz(section.size) && memory_region_is_rom(section.mr);
        memory_region_unref(section.mr);
    }
    if (found_overlap) {
        return -1;
    }

    qemu_register_reset(rom_reset, NULL);
    roms_loaded = 1;
    return 0;
}

void rom_set_fw(FWCfgState *f)
{
    fw_cfg = f;
}

void rom_set_order_override(int order)
{
    if (!fw_cfg)
        return;
    fw_cfg_set_order_override(fw_cfg, order);
}

void rom_reset_order_override(void)
{
    if (!fw_cfg)
        return;
    fw_cfg_reset_order_override(fw_cfg);
}

void rom_transaction_begin(void)
{
    Rom *rom;

    /* Ignore ROMs added without the transaction API */
    QTAILQ_FOREACH(rom, &roms, next) {
        rom->committed = true;
    }
}

void rom_transaction_end(bool commit)
{
    Rom *rom;
    Rom *tmp;

    QTAILQ_FOREACH_SAFE(rom, &roms, next, tmp) {
        if (rom->committed) {
            continue;
        }
        if (commit) {
            rom->committed = true;
        } else {
            QTAILQ_REMOVE(&roms, rom, next);
            rom_free(rom);
        }
    }
}

static Rom *find_rom(hwaddr addr, size_t size)
{
    Rom *rom;

    QTAILQ_FOREACH(rom, &roms, next) {
        if (rom->fw_file) {
            continue;
        }
        if (rom->mr) {
            continue;
        }
        if (rom->addr > addr) {
            continue;
        }
        if (rom->addr + rom->romsize < addr + size) {
            continue;
        }
        return rom;
    }
    return NULL;
}

typedef struct RomSec {
    hwaddr base;
    int se; /* start/end flag */
} RomSec;


/*
 * Sort into address order. We break ties between rom-startpoints
 * and rom-endpoints in favour of the startpoint, by sorting the 0->1
 * transition before the 1->0 transition. Either way round would
 * work, but this way saves a little work later by avoiding
 * dealing with "gaps" of 0 length.
 */
static gint sort_secs(gconstpointer a, gconstpointer b)
{
    RomSec *ra = (RomSec *) a;
    RomSec *rb = (RomSec *) b;

    if (ra->base == rb->base) {
        return ra->se - rb->se;
    }
    return ra->base > rb->base ? 1 : -1;
}

static GList *add_romsec_to_list(GList *secs, hwaddr base, int se)
{
   RomSec *cand = g_new(RomSec, 1);
   cand->base = base;
   cand->se = se;
   return g_list_prepend(secs, cand);
}

RomGap rom_find_largest_gap_between(hwaddr base, size_t size)
{
    Rom *rom;
    RomSec *cand;
    RomGap res = {0, 0};
    hwaddr gapstart = base;
    GList *it, *secs = NULL;
    int count = 0;

    QTAILQ_FOREACH(rom, &roms, next) {
        /* Ignore blobs being loaded to special places */
        if (rom->mr || rom->fw_file) {
            continue;
        }
        /* ignore anything finishing below base */
        if (rom->addr + rom->romsize <= base) {
            continue;
        }
        /* ignore anything starting above the region */
        if (rom->addr >= base + size) {
            continue;
        }

        /* Save the start and end of each relevant ROM */
        secs = add_romsec_to_list(secs, rom->addr, 1);

        if (rom->addr + rom->romsize < base + size) {
            secs = add_romsec_to_list(secs, rom->addr + rom->romsize, -1);
        }
    }

    /* sentinel */
    secs = add_romsec_to_list(secs, base + size, 1);

    secs = g_list_sort(secs, sort_secs);

    for (it = g_list_first(secs); it; it = g_list_next(it)) {
        cand = (RomSec *) it->data;
        if (count == 0 && count + cand->se == 1) {
            size_t gap = cand->base - gapstart;
            if (gap > res.size) {
                res.base = gapstart;
                res.size = gap;
            }
        } else if (count == 1 && count + cand->se == 0) {
            gapstart = cand->base;
        }
        count += cand->se;
    }

    g_list_free_full(secs, g_free);
    return res;
}

/*
 * Copies memory from registered ROMs to dest. Any memory that is contained in
 * a ROM between addr and addr + size is copied. Note that this can involve
 * multiple ROMs, which need not start at addr and need not end at addr + size.
 */
int rom_copy(uint8_t *dest, hwaddr addr, size_t size)
{
    hwaddr end = addr + size;
    uint8_t *s, *d = dest;
    size_t l = 0;
    Rom *rom;

    QTAILQ_FOREACH(rom, &roms, next) {
        if (rom->fw_file) {
            continue;
        }
        if (rom->mr) {
            continue;
        }
        if (rom->addr + rom->romsize < addr) {
            continue;
        }
        if (rom->addr > end || rom->addr < addr) {
            break;
        }

        d = dest + (rom->addr - addr);
        s = rom->data;
        l = rom->datasize;

        if ((d + l) > (dest + size)) {
            l = dest - d;
        }

        if (l > 0) {
            memcpy(d, s, l);
        }

        if (rom->romsize > rom->datasize) {
            /* If datasize is less than romsize, it means that we didn't
             * allocate all the ROM because the trailing data are only zeros.
             */

            d += l;
            l = rom->romsize - rom->datasize;

            if ((d + l) > (dest + size)) {
                /* Rom size doesn't fit in the destination area. Adjust to avoid
                 * overflow.
                 */
                l = dest - d;
            }

            if (l > 0) {
                memset(d, 0x0, l);
            }
        }
    }

    return (d + l) - dest;
}

void *rom_ptr(hwaddr addr, size_t size)
{
    Rom *rom;

    rom = find_rom(addr, size);
    if (!rom || !rom->data)
        return NULL;
    return rom->data + (addr - rom->addr);
}

typedef struct FindRomCBData {
    size_t size; /* Amount of data we want from ROM, in bytes */
    MemoryRegion *mr; /* MR at the unaliased guest addr */
    hwaddr xlat; /* Offset of addr within mr */
    void *rom; /* Output: rom data pointer, if found */
} FindRomCBData;

static bool find_rom_cb(Int128 start, Int128 len, const MemoryRegion *mr,
                        hwaddr offset_in_region, void *opaque)
{
    FindRomCBData *cbdata = opaque;
    hwaddr alias_addr;

    if (mr != cbdata->mr) {
        return false;
    }

    alias_addr = int128_get64(start) + cbdata->xlat - offset_in_region;
    cbdata->rom = rom_ptr(alias_addr, cbdata->size);
    if (!cbdata->rom) {
        return false;
    }
    /* Found a match, stop iterating */
    return true;
}

void *rom_ptr_for_as(AddressSpace *as, hwaddr addr, size_t size)
{
    /*
     * Find any ROM data for the given guest address range.  If there
     * is a ROM blob then return a pointer to the host memory
     * corresponding to 'addr'; otherwise return NULL.
     *
     * We look not only for ROM blobs that were loaded directly to
     * addr, but also for ROM blobs that were loaded to aliases of
     * that memory at other addresses within the AddressSpace.
     *
     * Note that we do not check @as against the 'as' member in the
     * 'struct Rom' returned by rom_ptr(). The Rom::as is the
     * AddressSpace which the rom blob should be written to, whereas
     * our @as argument is the AddressSpace which we are (effectively)
     * reading from, and the same underlying RAM will often be visible
     * in multiple AddressSpaces. (A common example is a ROM blob
     * written to the 'system' address space but then read back via a
     * CPU's cpu->as pointer.) This does mean we might potentially
     * return a false-positive match if a ROM blob was loaded into an
     * AS which is entirely separate and distinct from the one we're
     * querying, but this issue exists also for rom_ptr() and hasn't
     * caused any problems in practice.
     */
    FlatView *fv;
    void *rom;
    hwaddr len_unused;
    FindRomCBData cbdata = {};

    /* Easy case: there's data at the actual address */
    rom = rom_ptr(addr, size);
    if (rom) {
        return rom;
    }

    RCU_READ_LOCK_GUARD();

    fv = address_space_to_flatview(as);
    cbdata.mr = flatview_translate(fv, addr, &cbdata.xlat, &len_unused,
                                   false, MEMTXATTRS_UNSPECIFIED);
    if (!cbdata.mr) {
        /* Nothing at this address, so there can't be any aliasing */
        return NULL;
    }
    cbdata.size = size;
    flatview_for_each_range(fv, find_rom_cb, &cbdata);
    return cbdata.rom;
}

HumanReadableText *qmp_x_query_roms(Error **errp)
{
    Rom *rom;
    g_autoptr(GString) buf = g_string_new("");

    QTAILQ_FOREACH(rom, &roms, next) {
        if (rom->mr) {
            g_string_append_printf(buf, "%s"
                                   " size=0x%06zx name=\"%s\"\n",
                                   memory_region_name(rom->mr),
                                   rom->romsize,
                                   rom->name);
        } else if (!rom->fw_file) {
            g_string_append_printf(buf, "addr=" HWADDR_FMT_plx
                                   " size=0x%06zx mem=%s name=\"%s\"\n",
                                   rom->addr, rom->romsize,
                                   rom->isrom ? "rom" : "ram",
                                   rom->name);
        } else {
            g_string_append_printf(buf, "fw=%s/%s"
                                   " size=0x%06zx name=\"%s\"\n",
                                   rom->fw_dir,
                                   rom->fw_file,
                                   rom->romsize,
                                   rom->name);
        }
    }

    return human_readable_text_from_str(buf);
}

typedef enum HexRecord HexRecord;
enum HexRecord {
    DATA_RECORD = 0,
    EOF_RECORD,
    EXT_SEG_ADDR_RECORD,
    START_SEG_ADDR_RECORD,
    EXT_LINEAR_ADDR_RECORD,
    START_LINEAR_ADDR_RECORD,
};

/* Each record contains a 16-bit address which is combined with the upper 16
 * bits of the implicit "next address" to form a 32-bit address.
 */
#define NEXT_ADDR_MASK 0xffff0000

#define DATA_FIELD_MAX_LEN 0xff
#define LEN_EXCEPT_DATA 0x5
/* 0x5 = sizeof(byte_count) + sizeof(address) + sizeof(record_type) +
 *       sizeof(checksum) */
typedef struct {
    uint8_t byte_count;
    uint16_t address;
    uint8_t record_type;
    uint8_t data[DATA_FIELD_MAX_LEN];
    uint8_t checksum;
} HexLine;

/* return 0 or -1 if error */
static bool parse_record(HexLine *line, uint8_t *our_checksum, const uint8_t c,
                         uint32_t *index, const bool in_process)
{
    /* +-------+---------------+-------+---------------------+--------+
     * | byte  |               |record |                     |        |
     * | count |    address    | type  |        data         |checksum|
     * +-------+---------------+-------+---------------------+--------+
     * ^       ^               ^       ^                     ^        ^
     * |1 byte |    2 bytes    |1 byte |     0-255 bytes     | 1 byte |
     */
    uint8_t value = 0;
    uint32_t idx = *index;
    /* ignore space */
    if (g_ascii_isspace(c)) {
        return true;
    }
    if (!g_ascii_isxdigit(c) || !in_process) {
        return false;
    }
    value = g_ascii_xdigit_value(c);
    value = (idx & 0x1) ? (value & 0xf) : (value << 4);
    if (idx < 2) {
        line->byte_count |= value;
    } else if (2 <= idx && idx < 6) {
        line->address <<= 4;
        line->address += g_ascii_xdigit_value(c);
    } else if (6 <= idx && idx < 8) {
        line->record_type |= value;
    } else if (8 <= idx && idx < 8 + 2 * line->byte_count) {
        line->data[(idx - 8) >> 1] |= value;
    } else if (8 + 2 * line->byte_count <= idx &&
               idx < 10 + 2 * line->byte_count) {
        line->checksum |= value;
    } else {
        return false;
    }
    *our_checksum += value;
    ++(*index);
    return true;
}

typedef struct {
    const char *filename;
    HexLine line;
    uint8_t *bin_buf;
    hwaddr *start_addr;
    int total_size;
    uint32_t next_address_to_write;
    uint32_t current_address;
    uint32_t current_rom_index;
    uint32_t rom_start_address;
    AddressSpace *as;
    bool complete;
} HexParser;

/* return size or -1 if error */
static int handle_record_type(HexParser *parser)
{
    HexLine *line = &(parser->line);
    switch (line->record_type) {
    case DATA_RECORD:
        parser->current_address =
            (parser->next_address_to_write & NEXT_ADDR_MASK) | line->address;
        /* verify this is a contiguous block of memory */
        if (parser->current_address != parser->next_address_to_write) {
            if (parser->current_rom_index != 0) {
                rom_add_blob_fixed_as(parser->filename, parser->bin_buf,
                                      parser->current_rom_index,
                                      parser->rom_start_address, parser->as);
            }
            parser->rom_start_address = parser->current_address;
            parser->current_rom_index = 0;
        }

        /* copy from line buffer to output bin_buf */
        memcpy(parser->bin_buf + parser->current_rom_index, line->data,
               line->byte_count);
        parser->current_rom_index += line->byte_count;
        parser->total_size += line->byte_count;
        /* save next address to write */
        parser->next_address_to_write =
            parser->current_address + line->byte_count;
        break;

    case EOF_RECORD:
        if (parser->current_rom_index != 0) {
            rom_add_blob_fixed_as(parser->filename, parser->bin_buf,
                                  parser->current_rom_index,
                                  parser->rom_start_address, parser->as);
        }
        parser->complete = true;
        return parser->total_size;
    case EXT_SEG_ADDR_RECORD:
    case EXT_LINEAR_ADDR_RECORD:
        if (line->byte_count != 2 && line->address != 0) {
            return -1;
        }

        if (parser->current_rom_index != 0) {
            rom_add_blob_fixed_as(parser->filename, parser->bin_buf,
                                  parser->current_rom_index,
                                  parser->rom_start_address, parser->as);
        }

        /* save next address to write,
         * in case of non-contiguous block of memory */
        parser->next_address_to_write = (line->data[0] << 12) |
                                        (line->data[1] << 4);
        if (line->record_type == EXT_LINEAR_ADDR_RECORD) {
            parser->next_address_to_write <<= 12;
        }

        parser->rom_start_address = parser->next_address_to_write;
        parser->current_rom_index = 0;
        break;

    case START_SEG_ADDR_RECORD:
        if (line->byte_count != 4 && line->address != 0) {
            return -1;
        }

        /* x86 16-bit CS:IP segmented addressing */
        *(parser->start_addr) = (((line->data[0] << 8) | line->data[1]) << 4) +
                                ((line->data[2] << 8) | line->data[3]);
        break;

    case START_LINEAR_ADDR_RECORD:
        if (line->byte_count != 4 && line->address != 0) {
            return -1;
        }

        *(parser->start_addr) = ldl_be_p(line->data);
        break;

    default:
        return -1;
    }

    return parser->total_size;
}

/* return size or -1 if error */
static int parse_hex_blob(const char *filename, hwaddr *addr, uint8_t *hex_blob,
                          size_t hex_blob_size, AddressSpace *as)
{
    bool in_process = false; /* avoid re-enter and
                              * check whether record begin with ':' */
    uint8_t *end = hex_blob + hex_blob_size;
    uint8_t our_checksum = 0;
    uint32_t record_index = 0;
    HexParser parser = {
        .filename = filename,
        .bin_buf = g_malloc(hex_blob_size),
        .start_addr = addr,
        .as = as,
        .complete = false
    };

    rom_transaction_begin();

    for (; hex_blob < end && !parser.complete; ++hex_blob) {
        switch (*hex_blob) {
        case '\r':
        case '\n':
            if (!in_process) {
                break;
            }

            in_process = false;
            if ((LEN_EXCEPT_DATA + parser.line.byte_count) * 2 !=
                    record_index ||
                our_checksum != 0) {
                parser.total_size = -1;
                goto out;
            }

            if (handle_record_type(&parser) == -1) {
                parser.total_size = -1;
                goto out;
            }
            break;

        /* start of a new record. */
        case ':':
            memset(&parser.line, 0, sizeof(HexLine));
            in_process = true;
            record_index = 0;
            break;

        /* decoding lines */
        default:
            if (!parse_record(&parser.line, &our_checksum, *hex_blob,
                              &record_index, in_process)) {
                parser.total_size = -1;
                goto out;
            }
            break;
        }
    }

out:
    g_free(parser.bin_buf);
    rom_transaction_end(parser.total_size != -1);
    return parser.total_size;
}

/* return size or -1 if error */
ssize_t load_targphys_hex_as(const char *filename, hwaddr *entry,
                             AddressSpace *as)
{
    gsize hex_blob_size;
    gchar *hex_blob;
    ssize_t total_size = 0;

    if (!g_file_get_contents(filename, &hex_blob, &hex_blob_size, NULL)) {
        return -1;
    }

    total_size = parse_hex_blob(filename, entry, (uint8_t *)hex_blob,
                                hex_blob_size, as);

    g_free(hex_blob);
    return total_size;
}<|MERGE_RESOLUTION|>--- conflicted
+++ resolved
@@ -1082,17 +1082,10 @@
         rom->path = g_strdup(file);
     }
 
-<<<<<<< HEAD
-    fd = qemu_open(rom->path, O_RDONLY | O_BINARY, NULL);
-    if (fd == -1) {
-        fprintf(stderr, "Could not open option rom '%s': %s\n",
-                rom->path, strerror(errno));
-=======
     if (!g_file_get_contents(rom->path, (gchar **) &rom->data,
                              &size, &gerr)) {
         fprintf(stderr, "rom: file %-20s: error %s\n",
                 rom->name, gerr->message);
->>>>>>> ae35f033
         goto err;
     }
 
