/*
 * Generic intermediate code generation.
 *
 * Copyright (C) 2016-2017 Lluís Vilanova <vilanova@ac.upc.edu>
 *
 * This work is licensed under the terms of the GNU GPL, version 2 or later.
 * See the COPYING file in the top-level directory.
 */

#include "qemu/osdep.h"
#include "qemu/log.h"
#include "qemu/error-report.h"
#include "exec/exec-all.h"
#include "exec/translator.h"
#include "exec/cpu_ldst.h"
#include "exec/plugin-gen.h"
<<<<<<< HEAD
#include "sysemu/replay.h"
#include "accel/tcg/tb-hash.h"

/* Pairs with tcg_clear_temp_count.
   To be called by #TranslatorOps.{translate_insn,tb_stop} if
   (1) the target is sufficiently clean to support reporting,
   (2) as and when all temporaries are known to be consumed.
   For most targets, (2) is at the end of translate_insn.  */
void translator_loop_temp_check(DisasContextBase *db)
=======
#include "exec/cpu_ldst.h"
#include "tcg/tcg-op-common.h"
#include "internal-target.h"
#include "disas/disas.h"

static void set_can_do_io(DisasContextBase *db, bool val)
{
    QEMU_BUILD_BUG_ON(sizeof_field(CPUState, neg.can_do_io) != 1);
    tcg_gen_st8_i32(tcg_constant_i32(val), tcg_env,
                    offsetof(ArchCPU, parent_obj.neg.can_do_io) -
                    offsetof(ArchCPU, env));
}

bool translator_io_start(DisasContextBase *db)
{
    /*
     * Ensure that this instruction will be the last in the TB.
     * The target may override this to something more forceful.
     */
    if (db->is_jmp == DISAS_NEXT) {
        db->is_jmp = DISAS_TOO_MANY;
    }
    return true;
}

static TCGOp *gen_tb_start(DisasContextBase *db, uint32_t cflags)
{
    TCGv_i32 count = NULL;
    TCGOp *icount_start_insn = NULL;

    if ((cflags & CF_USE_ICOUNT) || !(cflags & CF_NOIRQ)) {
        count = tcg_temp_new_i32();
        tcg_gen_ld_i32(count, tcg_env,
                       offsetof(ArchCPU, parent_obj.neg.icount_decr.u32)
                       - offsetof(ArchCPU, env));
    }

    if (cflags & CF_USE_ICOUNT) {
        /*
         * We emit a sub with a dummy immediate argument. Keep the insn index
         * of the sub so that we later (when we know the actual insn count)
         * can update the argument with the actual insn count.
         */
        tcg_gen_sub_i32(count, count, tcg_constant_i32(0));
        icount_start_insn = tcg_last_op();
    }

    /*
     * Emit the check against icount_decr.u32 to see if we should exit
     * unless we suppress the check with CF_NOIRQ. If we are using
     * icount and have suppressed interruption the higher level code
     * should have ensured we don't run more instructions than the
     * budget.
     */
    if (cflags & CF_NOIRQ) {
        tcg_ctx->exitreq_label = NULL;
    } else {
        tcg_ctx->exitreq_label = gen_new_label();
        tcg_gen_brcondi_i32(TCG_COND_LT, count, 0, tcg_ctx->exitreq_label);
    }

    if (cflags & CF_USE_ICOUNT) {
        tcg_gen_st16_i32(count, tcg_env,
                         offsetof(ArchCPU, parent_obj.neg.icount_decr.u16.low)
                         - offsetof(ArchCPU, env));
    }

    return icount_start_insn;
}

static void gen_tb_end(const TranslationBlock *tb, uint32_t cflags,
                       TCGOp *icount_start_insn, int num_insns)
>>>>>>> ae35f033
{
    if (cflags & CF_USE_ICOUNT) {
        /*
         * Update the num_insn immediate parameter now that we know
         * the actual insn count.
         */
        tcg_set_insn_param(icount_start_insn, 2,
                           tcgv_i32_arg(tcg_constant_i32(num_insns)));
    }

    if (tcg_ctx->exitreq_label) {
        gen_set_label(tcg_ctx->exitreq_label);
        tcg_gen_exit_tb(tb, TB_EXIT_REQUESTED);
    }
}

bool translator_use_goto_tb(DisasContextBase *db, vaddr dest)
{
    /* Suppress goto_tb if requested. */
    if (tb_cflags(db->tb) & CF_NO_GOTO_TB) {
        return false;
    }

    /* Check for the dest on the same page as the start of the TB.  */
    return ((db->pc_first ^ dest) & TARGET_PAGE_MASK) == 0;
}

void translator_loop(CPUState *cpu, TranslationBlock *tb, int *max_insns,
                     vaddr pc, void *host_pc, const TranslatorOps *ops,
                     DisasContextBase *db)
{
    uint32_t cflags = tb_cflags(tb);
    TCGOp *icount_start_insn;
    TCGOp *first_insn_start = NULL;
    bool plugin_enabled;

    /* Initialize DisasContext */
    db->tb = tb;
    db->pc_first = pc;
    db->pc_next = pc;
    db->is_jmp = DISAS_NEXT;
    db->num_insns = 0;
    db->max_insns = *max_insns;
    db->insn_start = NULL;
    db->fake_insn = false;
    db->host_addr[0] = host_pc;
    db->host_addr[1] = NULL;
    db->record_start = 0;
    db->record_len = 0;

    ops->init_disas_context(db, cpu);
    tcg_debug_assert(db->is_jmp == DISAS_NEXT);  /* no early exit */

    /* Start translating.  */
    icount_start_insn = gen_tb_start(db, cflags);
    ops->tb_start(db, cpu);
    tcg_debug_assert(db->is_jmp == DISAS_NEXT);  /* no early exit */

    plugin_enabled = plugin_gen_tb_start(cpu, db);
    db->plugin_enabled = plugin_enabled;

    while (true) {
        *max_insns = ++db->num_insns;
        ops->insn_start(db, cpu);
        db->insn_start = tcg_last_op();
        if (first_insn_start == NULL) {
            first_insn_start = db->insn_start;
        }
        tcg_debug_assert(db->is_jmp == DISAS_NEXT);  /* no early exit */

        if (plugin_enabled) {
            plugin_gen_insn_start(cpu, db);
        }

        /*
         * Disassemble one instruction.  The translate_insn hook should
         * update db->pc_next and db->is_jmp to indicate what should be
         * done next -- either exiting this loop or locate the start of
         * the next instruction.
         */
        ops->translate_insn(db, cpu);

        /*
         * We can't instrument after instructions that change control
         * flow although this only really affects post-load operations.
         *
         * Calling plugin_gen_insn_end() before we possibly stop translation
         * is important. Even if this ends up as dead code, plugin generation
         * needs to see a matching plugin_gen_insn_{start,end}() pair in order
         * to accurately track instrumented helpers that might access memory.
         */
        if (plugin_enabled) {
            plugin_gen_insn_end();
        }

        /* Stop translation if translate_insn so indicated.  */
        if (db->is_jmp != DISAS_NEXT) {
            break;
        }

        /* Stop translation if the output buffer is full,
           or we have executed all of the allowed instructions.  */
        if (tcg_op_buf_full() || db->num_insns >= db->max_insns) {
            db->is_jmp = DISAS_TOO_MANY;
            break;
        }
    }

    /* Emit code to exit the TB, as indicated by db->is_jmp.  */
    ops->tb_stop(db, cpu);
    gen_tb_end(tb, cflags, icount_start_insn, db->num_insns);

    /*
     * Manage can_do_io for the translation block: set to false before
     * the first insn and set to true before the last insn.
     */
    if (db->num_insns == 1) {
        tcg_debug_assert(first_insn_start == db->insn_start);
    } else {
        tcg_debug_assert(first_insn_start != db->insn_start);
        tcg_ctx->emit_before_op = first_insn_start;
        set_can_do_io(db, false);
    }
    tcg_ctx->emit_before_op = db->insn_start;
    set_can_do_io(db, true);
    tcg_ctx->emit_before_op = NULL;

    /* May be used by disas_log or plugin callbacks. */
    tb->size = db->pc_next - db->pc_first;
    tb->icount = db->num_insns;
    tb->ihash = tb_code_hash_func(cpu->env_ptr, db->pc_first, tb->size);

    if (plugin_enabled) {
        plugin_gen_tb_end(cpu, db->num_insns);
    }

    if (qemu_loglevel_mask(CPU_LOG_TB_IN_ASM)
        && qemu_log_in_addr_range(db->pc_first)) {
        FILE *logfile = qemu_log_trylock();
        if (logfile) {
            fprintf(logfile, "----------------\n");

            if (!ops->disas_log ||
                !ops->disas_log(db, cpu, logfile)) {
                fprintf(logfile, "IN: %s\n", lookup_symbol(db->pc_first));
                target_disas(logfile, cpu, db);
            }
            fprintf(logfile, "\n");
            qemu_log_unlock(logfile);
        }
    }
}

static bool translator_ld(CPUArchState *env, DisasContextBase *db,
                          void *dest, vaddr pc, size_t len)
{
    TranslationBlock *tb = db->tb;
    vaddr last = pc + len - 1;
    void *host;
    vaddr base;

    /* Use slow path if first page is MMIO. */
    if (unlikely(tb_page_addr0(tb) == -1)) {
        /* We capped translation with first page MMIO in tb_gen_code. */
        tcg_debug_assert(db->max_insns == 1);
        return false;
    }

    host = db->host_addr[0];
    base = db->pc_first;

    if (likely(((base ^ last) & TARGET_PAGE_MASK) == 0)) {
        /* Entire read is from the first page. */
        memcpy(dest, host + (pc - base), len);
        return true;
    }

    if (unlikely(((base ^ pc) & TARGET_PAGE_MASK) == 0)) {
        /* Read begins on the first page and extends to the second. */
        size_t len0 = -(pc | TARGET_PAGE_MASK);
        memcpy(dest, host + (pc - base), len0);
        pc += len0;
        dest += len0;
        len -= len0;
    }

    /*
     * The read must conclude on the second page and not extend to a third.
     *
     * TODO: We could allow the two pages to be virtually discontiguous,
     * since we already allow the two pages to be physically discontiguous.
     * The only reasonable use case would be executing an insn at the end
     * of the address space wrapping around to the beginning.  For that,
     * we would need to know the current width of the address space.
     * In the meantime, assert.
     */
    base = (base & TARGET_PAGE_MASK) + TARGET_PAGE_SIZE;
    assert(((base ^ pc) & TARGET_PAGE_MASK) == 0);
    assert(((base ^ last) & TARGET_PAGE_MASK) == 0);
    host = db->host_addr[1];

    if (host == NULL) {
        tb_page_addr_t page0, old_page1, new_page1;

        new_page1 = get_page_addr_code_hostp(env, base, &db->host_addr[1]);

        /*
         * If the second page is MMIO, treat as if the first page
         * was MMIO as well, so that we do not cache the TB.
         */
        if (unlikely(new_page1 == -1)) {
            tb_unlock_pages(tb);
            tb_set_page_addr0(tb, -1);
            /* Require that this be the final insn. */
            db->max_insns = db->num_insns;
            return false;
        }

        /*
         * If this is not the first time around, and page1 matches,
         * then we already have the page locked.  Alternately, we're
         * not doing anything to prevent the PTE from changing, so
         * we might wind up with a different page, requiring us to
         * re-do the locking.
         */
        old_page1 = tb_page_addr1(tb);
        if (likely(new_page1 != old_page1)) {
            page0 = tb_page_addr0(tb);
            if (unlikely(old_page1 != -1)) {
                tb_unlock_page1(page0, old_page1);
            }
            tb_set_page_addr1(tb, new_page1);
            tb_lock_page1(page0, new_page1);
        }
        host = db->host_addr[1];
    }

    memcpy(dest, host + (pc - base), len);
    return true;
}

static void record_save(DisasContextBase *db, vaddr pc,
                        const void *from, int size)
{
    int offset;

    /* Do not record probes before the start of TB. */
    if (pc < db->pc_first) {
        return;
    }

    /*
     * In translator_access, we verified that pc is within 2 pages
     * of pc_first, thus this will never overflow.
     */
    offset = pc - db->pc_first;

    /*
     * Either the first or second page may be I/O.  If it is the second,
     * then the first byte we need to record will be at a non-zero offset.
     * In either case, we should not need to record but a single insn.
     */
    if (db->record_len == 0) {
        db->record_start = offset;
        db->record_len = size;
    } else {
        assert(offset == db->record_start + db->record_len);
        assert(db->record_len + size <= sizeof(db->record));
        db->record_len += size;
    }

    memcpy(db->record + (offset - db->record_start), from, size);
}

size_t translator_st_len(const DisasContextBase *db)
{
    return db->fake_insn ? db->record_len : db->tb->size;
}

bool translator_st(const DisasContextBase *db, void *dest,
                   vaddr addr, size_t len)
{
    size_t offset, offset_end;

    if (addr < db->pc_first) {
        return false;
    }
    offset = addr - db->pc_first;
    offset_end = offset + len;
    if (offset_end > translator_st_len(db)) {
        return false;
    }

    if (!db->fake_insn) {
        size_t offset_page1 = -(db->pc_first | TARGET_PAGE_MASK);

        /* Get all the bytes from the first page. */
        if (db->host_addr[0]) {
            if (offset_end <= offset_page1) {
                memcpy(dest, db->host_addr[0] + offset, len);
                return true;
            }
            if (offset < offset_page1) {
                size_t len0 = offset_page1 - offset;
                memcpy(dest, db->host_addr[0] + offset, len0);
                offset += len0;
                dest += len0;
            }
        }

        /* Get any bytes from the second page. */
        if (db->host_addr[1] && offset >= offset_page1) {
            memcpy(dest, db->host_addr[1] + (offset - offset_page1),
                   offset_end - offset);
            return true;
        }
    }

    /* Else get recorded bytes. */
    if (db->record_len != 0 &&
        offset >= db->record_start &&
        offset_end <= db->record_start + db->record_len) {
        memcpy(dest, db->record + (offset - db->record_start),
               offset_end - offset);
        return true;
    }
    return false;
}

uint8_t translator_ldub(CPUArchState *env, DisasContextBase *db, vaddr pc)
{
    uint8_t raw;

    if (!translator_ld(env, db, &raw, pc, sizeof(raw))) {
        raw = cpu_ldub_code(env, pc);
        record_save(db, pc, &raw, sizeof(raw));
    }
    return raw;
}

uint16_t translator_lduw(CPUArchState *env, DisasContextBase *db, vaddr pc)
{
    uint16_t raw, tgt;

    if (translator_ld(env, db, &raw, pc, sizeof(raw))) {
        tgt = tswap16(raw);
    } else {
        tgt = cpu_lduw_code(env, pc);
        raw = tswap16(tgt);
        record_save(db, pc, &raw, sizeof(raw));
    }
    return tgt;
}

uint32_t translator_ldl(CPUArchState *env, DisasContextBase *db, vaddr pc)
{
    uint32_t raw, tgt;

    if (translator_ld(env, db, &raw, pc, sizeof(raw))) {
        tgt = tswap32(raw);
    } else {
        tgt = cpu_ldl_code(env, pc);
        raw = tswap32(tgt);
        record_save(db, pc, &raw, sizeof(raw));
    }
    return tgt;
}

uint64_t translator_ldq(CPUArchState *env, DisasContextBase *db, vaddr pc)
{
    uint64_t raw, tgt;

    if (translator_ld(env, db, &raw, pc, sizeof(raw))) {
        tgt = tswap64(raw);
    } else {
        tgt = cpu_ldq_code(env, pc);
        raw = tswap64(tgt);
        record_save(db, pc, &raw, sizeof(raw));
    }
    return tgt;
}

void translator_fake_ld(DisasContextBase *db, const void *data, size_t len)
{
    db->fake_insn = true;
    record_save(db, db->pc_first, data, len);
}<|MERGE_RESOLUTION|>--- conflicted
+++ resolved
@@ -14,17 +14,7 @@
 #include "exec/translator.h"
 #include "exec/cpu_ldst.h"
 #include "exec/plugin-gen.h"
-<<<<<<< HEAD
-#include "sysemu/replay.h"
 #include "accel/tcg/tb-hash.h"
-
-/* Pairs with tcg_clear_temp_count.
-   To be called by #TranslatorOps.{translate_insn,tb_stop} if
-   (1) the target is sufficiently clean to support reporting,
-   (2) as and when all temporaries are known to be consumed.
-   For most targets, (2) is at the end of translate_insn.  */
-void translator_loop_temp_check(DisasContextBase *db)
-=======
 #include "exec/cpu_ldst.h"
 #include "tcg/tcg-op-common.h"
 #include "internal-target.h"
@@ -97,7 +87,6 @@
 
 static void gen_tb_end(const TranslationBlock *tb, uint32_t cflags,
                        TCGOp *icount_start_insn, int num_insns)
->>>>>>> ae35f033
 {
     if (cflags & CF_USE_ICOUNT) {
         /*
