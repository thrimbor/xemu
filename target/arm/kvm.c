--- conflicted
+++ resolved
@@ -598,9 +598,6 @@
         }
     }
 
-<<<<<<< HEAD
-    kvm_arm_init_debug(s);
-=======
     if (s->kvm_eager_split_size) {
         uint32_t sizes;
 
@@ -628,7 +625,6 @@
     max_hw_bps = kvm_check_extension(s, KVM_CAP_GUEST_DEBUG_HW_BPS);
     hw_breakpoints = g_array_sized_new(true, true,
                                        sizeof(HWBreakpoint), max_hw_bps);
->>>>>>> ae35f033
 
     return ret;
 }
