--- conflicted
+++ resolved
@@ -1,11 +1,5 @@
-<<<<<<< HEAD
-project('qemu', ['c'], meson_version: '>=0.55.0',
-        default_options: ['warning_level=1', 'c_std=gnu11', 'cpp_std=c++17', 'b_colorout=auto'] +
-                         (meson.version().version_compare('>=0.56.0') ? [ 'b_staticpic=false' ] : []),
-        version: run_command('head', meson.source_root() / 'QEMU_VERSION').stdout().strip())
-=======
 project('qemu', ['c'], meson_version: '>=0.61.3',
-        default_options: ['warning_level=1', 'c_std=gnu11', 'cpp_std=gnu++11', 'b_colorout=auto',
+        default_options: ['warning_level=1', 'c_std=gnu11', 'cpp_std=c++17', 'b_colorout=auto',
                           'b_staticpic=false', 'stdsplit=false', 'optimization=2', 'b_pie=true'],
         version: files('VERSION'))
 
@@ -14,7 +8,6 @@
 add_test_setup('thorough', env: ['G_TEST_SLOW=1', 'SPEED=thorough'])
 
 meson.add_postconf_script(find_program('scripts/symlink-install-tree.py'))
->>>>>>> b67b00e6
 
 not_found = dependency('', required: false)
 keyval = import('keyval')
@@ -419,13 +412,9 @@
   win = import('windows')
   version_res = win.compile_resources('version.rc',
                                       depend_files: files('pc-bios/qemu-nsis.ico'),
-<<<<<<< HEAD
                                       include_directories: include_directories('.'),
                                       depends: xemu_version)
-=======
-                                      include_directories: include_directories('.'))
   host_dsosuf = '.dll'
->>>>>>> b67b00e6
 elif targetos == 'darwin'
   coref = dependency('appleframeworks', modules: 'CoreFoundation')
   iokit = dependency('appleframeworks', modules: 'IOKit', required: false)
@@ -779,17 +768,7 @@
 spice_headers = spice.partial_dependency(compile_args: true, includes: true)
 
 rt = cc.find_library('rt', required: false)
-<<<<<<< HEAD
-libdl = not_found
-if 'CONFIG_PLUGIN' in config_host or get_option('renderdoc').enabled()
-  libdl = cc.find_library('dl', required: false)
-  if targetos != 'windows' and not cc.has_function('dlopen', dependencies: libdl)
-    error('dlopen not found')
-  endif
-endif
-=======
-
->>>>>>> b67b00e6
+
 libiscsi = not_found
 if not get_option('libiscsi').auto() or have_block
   libiscsi = dependency('libiscsi', version: '>=1.9.0',
@@ -1789,7 +1768,6 @@
 have_host_block_device = (targetos != 'darwin' or
     cc.has_header('IOKit/storage/IOMedia.h'))
 
-<<<<<<< HEAD
 have_renderdoc = false
 if have_system and get_option('renderdoc').enabled()
   if targetos == 'linux' and not libdl.found()
@@ -1799,30 +1777,6 @@
   endif
 endif
 
-#################
-# config-host.h #
-#################
-
-have_virtfs = (targetos == 'linux' and
-    have_system and
-    libattr.found() and
-    libcap_ng.found())
-
-have_virtfs_proxy_helper = have_virtfs and have_tools
-
-if get_option('virtfs').enabled()
-  if not have_virtfs
-    if targetos != 'linux'
-      error('virtio-9p (virtfs) requires Linux')
-    elif not libcap_ng.found() or not libattr.found()
-      error('virtio-9p (virtfs) requires libcap-ng-devel and libattr-devel')
-    elif not have_system
-      error('virtio-9p (virtfs) needs system emulation support')
-    endif
-  endif
-elif get_option('virtfs').disabled()
-  have_virtfs = false
-=======
 dbus_display = get_option('dbus_display') \
   .require(gio.version().version_compare('>=2.64'),
            error_message: '-display dbus requires glib>=2.64') \
@@ -1855,7 +1809,6 @@
 else
   config_host_data.set('CONFIG_BDRV_RW_WHITELIST',
         '"' + get_option('block_drv_rw_whitelist').replace(',', '", "') + '", ')
->>>>>>> b67b00e6
 endif
 
 foreach k : get_option('trace_backends')
@@ -3133,13 +3086,10 @@
 subdir('authz')
 subdir('crypto')
 subdir('ui')
-<<<<<<< HEAD
+subdir('hw')
+subdir('gdbstub')
 subdir('data')
 subdir('winpcap-loader')
-=======
-subdir('hw')
-subdir('gdbstub')
->>>>>>> b67b00e6
 
 
 if enable_modules
