--- conflicted
+++ resolved
@@ -429,14 +429,11 @@
 #define OPC_SHLX        (0xf7 | P_EXT38 | P_DATA16)
 #define OPC_SHRX        (0xf7 | P_EXT38 | P_SIMDF2)
 #define OPC_SHRD_Ib     (0xac | P_EXT)
-<<<<<<< HEAD
 #define OPC_SQRTSD      (0x51 | P_EXT | P_SIMDF2)
 #define OPC_SQRTSS      (0x51 | P_EXT | P_SIMDF3)
 #define OPC_SUBSD       (0x5c | P_EXT | P_SIMDF2)
 #define OPC_SUBSS       (0x5c | P_EXT | P_SIMDF3)
-=======
 #define OPC_TESTB	(0x84)
->>>>>>> ae35f033
 #define OPC_TESTL	(0x85)
 #define OPC_TZCNT       (0xbc | P_EXT | P_SIMDF3)
 #define OPC_UD2         (0x0b | P_EXT)
