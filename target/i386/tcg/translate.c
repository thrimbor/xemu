/*
 *  i386 translation
 *
 *  Copyright (c) 2003 Fabrice Bellard
 *
 * This library is free software; you can redistribute it and/or
 * modify it under the terms of the GNU Lesser General Public
 * License as published by the Free Software Foundation; either
 * version 2.1 of the License, or (at your option) any later version.
 *
 * This library is distributed in the hope that it will be useful,
 * but WITHOUT ANY WARRANTY; without even the implied warranty of
 * MERCHANTABILITY or FITNESS FOR A PARTICULAR PURPOSE.  See the GNU
 * Lesser General Public License for more details.
 *
 * You should have received a copy of the GNU Lesser General Public
 * License along with this library; if not, see <http://www.gnu.org/licenses/>.
 */
#include "qemu/osdep.h"

#include "qemu/host-utils.h"
#include "cpu.h"
#include "exec/exec-all.h"
#include "tcg/tcg-op.h"
#include "tcg/tcg-op-gvec.h"
#include "exec/translator.h"
#include "fpu/softfloat.h"

#include "exec/helper-proto.h"
#include "exec/helper-gen.h"
#include "helper-tcg.h"
#include "decode-new.h"

#include "exec/log.h"

<<<<<<< HEAD
static int g_use_hard_fpu;

#if defined(XBOX) && defined(__x86_64__)
#include "ui/xemu-settings.h"
#define MAP_GEN_HELPER_SOFT_HARD(name) \
    (g_use_hard_fpu ? gen_helper_##name##__hard : gen_helper_##name##__soft)
#define gen_helper_flds_FT0       MAP_GEN_HELPER_SOFT_HARD(flds_FT0)
#define gen_helper_fldl_FT0       MAP_GEN_HELPER_SOFT_HARD(fldl_FT0)
#define gen_helper_fildl_FT0      MAP_GEN_HELPER_SOFT_HARD(fildl_FT0)
#define gen_helper_flds_ST0       MAP_GEN_HELPER_SOFT_HARD(flds_ST0)
#define gen_helper_fldl_ST0       MAP_GEN_HELPER_SOFT_HARD(fldl_ST0)
#define gen_helper_fildl_ST0      MAP_GEN_HELPER_SOFT_HARD(fildl_ST0)
#define gen_helper_fildll_ST0     MAP_GEN_HELPER_SOFT_HARD(fildll_ST0)
#define gen_helper_fsts_ST0       MAP_GEN_HELPER_SOFT_HARD(fsts_ST0)
#define gen_helper_fstl_ST0       MAP_GEN_HELPER_SOFT_HARD(fstl_ST0)
#define gen_helper_fist_ST0       MAP_GEN_HELPER_SOFT_HARD(fist_ST0)
#define gen_helper_fistl_ST0      MAP_GEN_HELPER_SOFT_HARD(fistl_ST0)
#define gen_helper_fistll_ST0     MAP_GEN_HELPER_SOFT_HARD(fistll_ST0)
#define gen_helper_fistt_ST0      MAP_GEN_HELPER_SOFT_HARD(fistt_ST0)
#define gen_helper_fisttl_ST0     MAP_GEN_HELPER_SOFT_HARD(fisttl_ST0)
#define gen_helper_fisttll_ST0    MAP_GEN_HELPER_SOFT_HARD(fisttll_ST0)
#define gen_helper_fldt_ST0       MAP_GEN_HELPER_SOFT_HARD(fldt_ST0)
#define gen_helper_fstt_ST0       MAP_GEN_HELPER_SOFT_HARD(fstt_ST0)
#define gen_helper_fpush          MAP_GEN_HELPER_SOFT_HARD(fpush)
#define gen_helper_fpop           MAP_GEN_HELPER_SOFT_HARD(fpop)
#define gen_helper_fdecstp        MAP_GEN_HELPER_SOFT_HARD(fdecstp)
#define gen_helper_fincstp        MAP_GEN_HELPER_SOFT_HARD(fincstp)
#define gen_helper_ffree_STN      MAP_GEN_HELPER_SOFT_HARD(ffree_STN)
#define gen_helper_fmov_ST0_FT0   MAP_GEN_HELPER_SOFT_HARD(fmov_ST0_FT0)
#define gen_helper_fmov_FT0_STN   MAP_GEN_HELPER_SOFT_HARD(fmov_FT0_STN)
#define gen_helper_fmov_ST0_STN   MAP_GEN_HELPER_SOFT_HARD(fmov_ST0_STN)
#define gen_helper_fmov_STN_ST0   MAP_GEN_HELPER_SOFT_HARD(fmov_STN_ST0)
#define gen_helper_fxchg_ST0_STN  MAP_GEN_HELPER_SOFT_HARD(fxchg_ST0_STN)
#define gen_helper_fcom_ST0_FT0   MAP_GEN_HELPER_SOFT_HARD(fcom_ST0_FT0)
#define gen_helper_fucom_ST0_FT0  MAP_GEN_HELPER_SOFT_HARD(fucom_ST0_FT0)
#define gen_helper_fcomi_ST0_FT0  MAP_GEN_HELPER_SOFT_HARD(fcomi_ST0_FT0)
#define gen_helper_fucomi_ST0_FT0 MAP_GEN_HELPER_SOFT_HARD(fucomi_ST0_FT0)
#define gen_helper_fadd_ST0_FT0   MAP_GEN_HELPER_SOFT_HARD(fadd_ST0_FT0)
#define gen_helper_fmul_ST0_FT0   MAP_GEN_HELPER_SOFT_HARD(fmul_ST0_FT0)
#define gen_helper_fsub_ST0_FT0   MAP_GEN_HELPER_SOFT_HARD(fsub_ST0_FT0)
#define gen_helper_fsubr_ST0_FT0  MAP_GEN_HELPER_SOFT_HARD(fsubr_ST0_FT0)
#define gen_helper_fdiv_ST0_FT0   MAP_GEN_HELPER_SOFT_HARD(fdiv_ST0_FT0)
#define gen_helper_fdivr_ST0_FT0  MAP_GEN_HELPER_SOFT_HARD(fdivr_ST0_FT0)
#define gen_helper_fadd_STN_ST0   MAP_GEN_HELPER_SOFT_HARD(fadd_STN_ST0)
#define gen_helper_fmul_STN_ST0   MAP_GEN_HELPER_SOFT_HARD(fmul_STN_ST0)
#define gen_helper_fsub_STN_ST0   MAP_GEN_HELPER_SOFT_HARD(fsub_STN_ST0)
#define gen_helper_fsubr_STN_ST0  MAP_GEN_HELPER_SOFT_HARD(fsubr_STN_ST0)
#define gen_helper_fdiv_STN_ST0   MAP_GEN_HELPER_SOFT_HARD(fdiv_STN_ST0)
#define gen_helper_fdivr_STN_ST0  MAP_GEN_HELPER_SOFT_HARD(fdivr_STN_ST0)
#define gen_helper_fchs_ST0       MAP_GEN_HELPER_SOFT_HARD(fchs_ST0)
#define gen_helper_fabs_ST0       MAP_GEN_HELPER_SOFT_HARD(fabs_ST0)
#define gen_helper_fxam_ST0       MAP_GEN_HELPER_SOFT_HARD(fxam_ST0)
#define gen_helper_fld1_ST0       MAP_GEN_HELPER_SOFT_HARD(fld1_ST0)
#define gen_helper_fldl2t_ST0     MAP_GEN_HELPER_SOFT_HARD(fldl2t_ST0)
#define gen_helper_fldl2e_ST0     MAP_GEN_HELPER_SOFT_HARD(fldl2e_ST0)
#define gen_helper_fldpi_ST0      MAP_GEN_HELPER_SOFT_HARD(fldpi_ST0)
#define gen_helper_fldlg2_ST0     MAP_GEN_HELPER_SOFT_HARD(fldlg2_ST0)
#define gen_helper_fldln2_ST0     MAP_GEN_HELPER_SOFT_HARD(fldln2_ST0)
#define gen_helper_fldz_ST0       MAP_GEN_HELPER_SOFT_HARD(fldz_ST0)
#define gen_helper_fldz_FT0       MAP_GEN_HELPER_SOFT_HARD(fldz_FT0)
#define gen_helper_fnstsw         MAP_GEN_HELPER_SOFT_HARD(fnstsw)
#define gen_helper_fnstcw         MAP_GEN_HELPER_SOFT_HARD(fnstcw)
#define gen_helper_fldcw          MAP_GEN_HELPER_SOFT_HARD(fldcw)
#define gen_helper_fclex          MAP_GEN_HELPER_SOFT_HARD(fclex)
#define gen_helper_fwait          MAP_GEN_HELPER_SOFT_HARD(fwait)
#define gen_helper_fninit         MAP_GEN_HELPER_SOFT_HARD(fninit)
#define gen_helper_fbld_ST0       MAP_GEN_HELPER_SOFT_HARD(fbld_ST0)
#define gen_helper_fbst_ST0       MAP_GEN_HELPER_SOFT_HARD(fbst_ST0)
#define gen_helper_f2xm1          MAP_GEN_HELPER_SOFT_HARD(f2xm1)
#define gen_helper_fyl2x          MAP_GEN_HELPER_SOFT_HARD(fyl2x)
#define gen_helper_fptan          MAP_GEN_HELPER_SOFT_HARD(fptan)
#define gen_helper_fpatan         MAP_GEN_HELPER_SOFT_HARD(fpatan)
#define gen_helper_fxtract        MAP_GEN_HELPER_SOFT_HARD(fxtract)
#define gen_helper_fprem1         MAP_GEN_HELPER_SOFT_HARD(fprem1)
#define gen_helper_fprem          MAP_GEN_HELPER_SOFT_HARD(fprem)
#define gen_helper_fyl2xp1        MAP_GEN_HELPER_SOFT_HARD(fyl2xp1)
#define gen_helper_fsqrt          MAP_GEN_HELPER_SOFT_HARD(fsqrt)
#define gen_helper_fsincos        MAP_GEN_HELPER_SOFT_HARD(fsincos)
#define gen_helper_frndint        MAP_GEN_HELPER_SOFT_HARD(frndint)
#define gen_helper_fscale         MAP_GEN_HELPER_SOFT_HARD(fscale)
#define gen_helper_fsin           MAP_GEN_HELPER_SOFT_HARD(fsin)
#define gen_helper_fcos           MAP_GEN_HELPER_SOFT_HARD(fcos)
#define gen_helper_fstenv         MAP_GEN_HELPER_SOFT_HARD(fstenv)
#define gen_helper_fldenv         MAP_GEN_HELPER_SOFT_HARD(fldenv)
#define gen_helper_fsave          MAP_GEN_HELPER_SOFT_HARD(fsave)
#define gen_helper_frstor         MAP_GEN_HELPER_SOFT_HARD(frstor)
#endif /* defined(XBOX) && defined(__x86_64__) */
=======
#define HELPER_H "helper.h"
#include "exec/helper-info.c.inc"
#undef  HELPER_H

/* Fixes for Windows namespace pollution.  */
#undef IN
#undef OUT
>>>>>>> ae35f033

#define PREFIX_REPZ   0x01
#define PREFIX_REPNZ  0x02
#define PREFIX_LOCK   0x04
#define PREFIX_DATA   0x08
#define PREFIX_ADR    0x10
#define PREFIX_VEX    0x20
#define PREFIX_REX    0x40

#ifdef TARGET_X86_64
# define ctztl  ctz64
# define clztl  clz64
#else
# define ctztl  ctz32
# define clztl  clz32
#endif

/* For a switch indexed by MODRM, match all memory operands for a given OP.  */
#define CASE_MODRM_MEM_OP(OP) \
    case (0 << 6) | (OP << 3) | 0 ... (0 << 6) | (OP << 3) | 7: \
    case (1 << 6) | (OP << 3) | 0 ... (1 << 6) | (OP << 3) | 7: \
    case (2 << 6) | (OP << 3) | 0 ... (2 << 6) | (OP << 3) | 7

#define CASE_MODRM_OP(OP) \
    case (0 << 6) | (OP << 3) | 0 ... (0 << 6) | (OP << 3) | 7: \
    case (1 << 6) | (OP << 3) | 0 ... (1 << 6) | (OP << 3) | 7: \
    case (2 << 6) | (OP << 3) | 0 ... (2 << 6) | (OP << 3) | 7: \
    case (3 << 6) | (OP << 3) | 0 ... (3 << 6) | (OP << 3) | 7

//#define MACRO_TEST   1

/* global register indexes */
static TCGv cpu_cc_dst, cpu_cc_src, cpu_cc_src2;
static TCGv cpu_eip;
static TCGv_i32 cpu_cc_op;
static TCGv cpu_regs[CPU_NB_REGS];
static TCGv cpu_seg_base[6];
static TCGv_i64 cpu_bndl[4];
static TCGv_i64 cpu_bndu[4];
static TCGv_i32 fpstt;


<<<<<<< HEAD
#include "exec/gen-icount.h"

typedef struct TCGv_fp_d *TCGv_fp;

=======
>>>>>>> ae35f033
typedef struct DisasContext {
    DisasContextBase base;

    target_ulong pc;       /* pc = eip + cs_base */
    target_ulong cs_base;  /* base of CS segment */
    target_ulong pc_save;

    MemOp aflag;
    MemOp dflag;

    int8_t override; /* -1 if no override, else R_CS, R_DS, etc */
    uint8_t prefix;

    bool has_modrm;
    uint8_t modrm;

#ifndef CONFIG_USER_ONLY
    uint8_t cpl;   /* code priv level */
    uint8_t iopl;  /* i/o priv level */
#endif
    uint8_t vex_l;  /* vex vector length */
    uint8_t vex_v;  /* vex vvvv register, without 1's complement.  */
    uint8_t popl_esp_hack; /* for correct popl with esp base handling */
    uint8_t rip_offset; /* only used in x86_64, but left for simplicity */

#ifdef TARGET_X86_64
    uint8_t rex_r;
    uint8_t rex_x;
    uint8_t rex_b;
#endif
    bool vex_w; /* used by AVX even on 32-bit processors */
    bool jmp_opt; /* use direct block chaining for direct jumps */
    bool repz_opt; /* optimize jumps within repz instructions */
    bool cc_op_dirty;

    CCOp cc_op;  /* current CC operation */
    int mem_index; /* select memory access functions */
    uint32_t flags; /* all execution flags */
    int cpuid_features;
    int cpuid_ext_features;
    int cpuid_ext2_features;
    int cpuid_ext3_features;
    int cpuid_7_0_ebx_features;
    int cpuid_7_0_ecx_features;
    int cpuid_7_1_eax_features;
    int cpuid_xsave_features;

    /* TCG local temps */
    TCGv cc_srcT;
    TCGv A0;
    TCGv T0;
    TCGv T1;

    /* TCG local register indexes (only used inside old micro ops) */
    TCGv tmp0;
    TCGv tmp4;
    TCGv_i32 tmp2_i32;
    TCGv_i32 tmp3_i32;
    TCGv_i64 tmp1_i64;

    sigjmp_buf jmpbuf;
    TCGOp *prev_insn_start;
    TCGOp *prev_insn_end;

    /* Floating point */
    bool flcr_set;
    int fpstt_delta;
    TCGv_fp fpregs[8];
    TCGv_fp ft0;
} DisasContext;

/*
 * Point EIP to next instruction before ending translation.
 * For instructions that can change hflags.
 */
#define DISAS_EOB_NEXT         DISAS_TARGET_0

/*
 * Point EIP to next instruction and set HF_INHIBIT_IRQ if not
 * already set.  For instructions that activate interrupt shadow.
 */
#define DISAS_EOB_INHIBIT_IRQ  DISAS_TARGET_1

/*
 * Return to the main loop; EIP might have already been updated
 * but even in that case do not use lookup_and_goto_ptr().
 */
#define DISAS_EOB_ONLY         DISAS_TARGET_2

/*
 * EIP has already been updated.  For jumps that wish to use
 * lookup_and_goto_ptr()
 */
#define DISAS_JUMP             DISAS_TARGET_3

/*
 * EIP has already been updated.  Use updated value of
 * EFLAGS.TF to determine singlestep trap (SYSCALL/SYSRET).
 */
#define DISAS_EOB_RECHECK_TF   DISAS_TARGET_4

/* The environment in which user-only runs is constrained. */
#ifdef CONFIG_USER_ONLY
#define PE(S)     true
#define CPL(S)    3
#define IOPL(S)   0
#define SVME(S)   false
#define GUEST(S)  false
#else
#define PE(S)     (((S)->flags & HF_PE_MASK) != 0)
#define CPL(S)    ((S)->cpl)
#define IOPL(S)   ((S)->iopl)
#define SVME(S)   (((S)->flags & HF_SVME_MASK) != 0)
#define GUEST(S)  (((S)->flags & HF_GUEST_MASK) != 0)
#endif
#if defined(CONFIG_USER_ONLY) && defined(TARGET_X86_64)
#define VM86(S)   false
#define CODE32(S) true
#define SS32(S)   true
#define ADDSEG(S) false
#else
#define VM86(S)   (((S)->flags & HF_VM_MASK) != 0)
#define CODE32(S) (((S)->flags & HF_CS32_MASK) != 0)
#define SS32(S)   (((S)->flags & HF_SS32_MASK) != 0)
#define ADDSEG(S) (((S)->flags & HF_ADDSEG_MASK) != 0)
#endif
#if !defined(TARGET_X86_64)
#define CODE64(S) false
#elif defined(CONFIG_USER_ONLY)
#define CODE64(S) true
#else
#define CODE64(S) (((S)->flags & HF_CS64_MASK) != 0)
#endif
#if defined(CONFIG_USER_ONLY) || defined(TARGET_X86_64)
#define LMA(S)    (((S)->flags & HF_LMA_MASK) != 0)
#else
#define LMA(S)    false
#endif

#ifdef TARGET_X86_64
#define REX_PREFIX(S)  (((S)->prefix & PREFIX_REX) != 0)
#define REX_W(S)       ((S)->vex_w)
#define REX_R(S)       ((S)->rex_r + 0)
#define REX_X(S)       ((S)->rex_x + 0)
#define REX_B(S)       ((S)->rex_b + 0)
#else
#define REX_PREFIX(S)  false
#define REX_W(S)       false
#define REX_R(S)       0
#define REX_X(S)       0
#define REX_B(S)       0
#endif

/*
 * Many sysemu-only helpers are not reachable for user-only.
 * Define stub generators here, so that we need not either sprinkle
 * ifdefs through the translator, nor provide the helper function.
 */
#define STUB_HELPER(NAME, ...) \
    static inline void gen_helper_##NAME(__VA_ARGS__) \
    { qemu_build_not_reached(); }

#ifdef CONFIG_USER_ONLY
STUB_HELPER(clgi, TCGv_env env)
STUB_HELPER(flush_page, TCGv_env env, TCGv addr)
STUB_HELPER(inb, TCGv ret, TCGv_env env, TCGv_i32 port)
STUB_HELPER(inw, TCGv ret, TCGv_env env, TCGv_i32 port)
STUB_HELPER(inl, TCGv ret, TCGv_env env, TCGv_i32 port)
STUB_HELPER(monitor, TCGv_env env, TCGv addr)
STUB_HELPER(mwait, TCGv_env env, TCGv_i32 pc_ofs)
STUB_HELPER(outb, TCGv_env env, TCGv_i32 port, TCGv_i32 val)
STUB_HELPER(outw, TCGv_env env, TCGv_i32 port, TCGv_i32 val)
STUB_HELPER(outl, TCGv_env env, TCGv_i32 port, TCGv_i32 val)
STUB_HELPER(stgi, TCGv_env env)
STUB_HELPER(svm_check_intercept, TCGv_env env, TCGv_i32 type)
STUB_HELPER(vmload, TCGv_env env, TCGv_i32 aflag)
STUB_HELPER(vmmcall, TCGv_env env)
STUB_HELPER(vmrun, TCGv_env env, TCGv_i32 aflag, TCGv_i32 pc_ofs)
STUB_HELPER(vmsave, TCGv_env env, TCGv_i32 aflag)
STUB_HELPER(write_crN, TCGv_env env, TCGv_i32 reg, TCGv val)
#endif

static void gen_jmp_rel(DisasContext *s, MemOp ot, int diff, int tb_num);
static void gen_jmp_rel_csize(DisasContext *s, int diff, int tb_num);
static void gen_exception_gpf(DisasContext *s);

/* i386 shift ops */
enum {
    OP_ROL,
    OP_ROR,
    OP_RCL,
    OP_RCR,
    OP_SHL,
    OP_SHR,
    OP_SHL1, /* undocumented */
    OP_SAR = 7,
};

enum {
    JCC_O,
    JCC_B,
    JCC_Z,
    JCC_BE,
    JCC_S,
    JCC_P,
    JCC_L,
    JCC_LE,
};

enum {
    USES_CC_DST  = 1,
    USES_CC_SRC  = 2,
    USES_CC_SRC2 = 4,
    USES_CC_SRCT = 8,
};

/* Bit set if the global variable is live after setting CC_OP to X.  */
static const uint8_t cc_op_live_[] = {
    [CC_OP_DYNAMIC] = USES_CC_DST | USES_CC_SRC | USES_CC_SRC2,
    [CC_OP_EFLAGS] = USES_CC_SRC,
    [CC_OP_MULB ... CC_OP_MULQ] = USES_CC_DST | USES_CC_SRC,
    [CC_OP_ADDB ... CC_OP_ADDQ] = USES_CC_DST | USES_CC_SRC,
    [CC_OP_ADCB ... CC_OP_ADCQ] = USES_CC_DST | USES_CC_SRC | USES_CC_SRC2,
    [CC_OP_SUBB ... CC_OP_SUBQ] = USES_CC_DST | USES_CC_SRC | USES_CC_SRCT,
    [CC_OP_SBBB ... CC_OP_SBBQ] = USES_CC_DST | USES_CC_SRC | USES_CC_SRC2,
    [CC_OP_LOGICB ... CC_OP_LOGICQ] = USES_CC_DST,
    [CC_OP_INCB ... CC_OP_INCQ] = USES_CC_DST | USES_CC_SRC,
    [CC_OP_DECB ... CC_OP_DECQ] = USES_CC_DST | USES_CC_SRC,
    [CC_OP_SHLB ... CC_OP_SHLQ] = USES_CC_DST | USES_CC_SRC,
    [CC_OP_SARB ... CC_OP_SARQ] = USES_CC_DST | USES_CC_SRC,
    [CC_OP_BMILGB ... CC_OP_BMILGQ] = USES_CC_DST | USES_CC_SRC,
    [CC_OP_BLSIB ... CC_OP_BLSIQ] = USES_CC_DST | USES_CC_SRC,
    [CC_OP_ADCX] = USES_CC_DST | USES_CC_SRC,
    [CC_OP_ADOX] = USES_CC_SRC | USES_CC_SRC2,
    [CC_OP_ADCOX] = USES_CC_DST | USES_CC_SRC | USES_CC_SRC2,
    [CC_OP_POPCNT] = USES_CC_DST,
};

static uint8_t cc_op_live(CCOp op)
{
    uint8_t result;
    assert(op >= 0 && op < ARRAY_SIZE(cc_op_live_));

    /*
     * Check that the array is fully populated.  A zero entry would correspond
     * to a fixed value of EFLAGS, which can be obtained with CC_OP_EFLAGS
     * as well.
     */
    result = cc_op_live_[op];
    assert(result);
    return result;
}

static void set_cc_op_1(DisasContext *s, CCOp op, bool dirty)
{
    int dead;

    if (s->cc_op == op) {
        return;
    }

    /* Discard CC computation that will no longer be used.  */
    dead = cc_op_live(s->cc_op) & ~cc_op_live(op);
    if (dead & USES_CC_DST) {
        tcg_gen_discard_tl(cpu_cc_dst);
    }
    if (dead & USES_CC_SRC) {
        tcg_gen_discard_tl(cpu_cc_src);
    }
    if (dead & USES_CC_SRC2) {
        tcg_gen_discard_tl(cpu_cc_src2);
    }
    if (dead & USES_CC_SRCT) {
        tcg_gen_discard_tl(s->cc_srcT);
    }

    if (dirty && s->cc_op == CC_OP_DYNAMIC) {
        tcg_gen_discard_i32(cpu_cc_op);
    }
    s->cc_op_dirty = dirty;
    s->cc_op = op;
}

static void set_cc_op(DisasContext *s, CCOp op)
{
    /*
     * The DYNAMIC setting is translator only, everything else
     * will be spilled later.
     */
    set_cc_op_1(s, op, op != CC_OP_DYNAMIC);
}

static void assume_cc_op(DisasContext *s, CCOp op)
{
    set_cc_op_1(s, op, false);
}

static void gen_update_cc_op(DisasContext *s)
{
    if (s->cc_op_dirty) {
        tcg_gen_movi_i32(cpu_cc_op, s->cc_op);
        s->cc_op_dirty = false;
    }
}

#ifdef TARGET_X86_64

#define NB_OP_SIZES 4

#else /* !TARGET_X86_64 */

#define NB_OP_SIZES 3

#endif /* !TARGET_X86_64 */

#if HOST_BIG_ENDIAN
#define REG_B_OFFSET (sizeof(target_ulong) - 1)
#define REG_H_OFFSET (sizeof(target_ulong) - 2)
#define REG_W_OFFSET (sizeof(target_ulong) - 2)
#define REG_L_OFFSET (sizeof(target_ulong) - 4)
#define REG_LH_OFFSET (sizeof(target_ulong) - 8)
#else
#define REG_B_OFFSET 0
#define REG_H_OFFSET 1
#define REG_W_OFFSET 0
#define REG_L_OFFSET 0
#define REG_LH_OFFSET 4
#endif

/* In instruction encodings for byte register accesses the
 * register number usually indicates "low 8 bits of register N";
 * however there are some special cases where N 4..7 indicates
 * [AH, CH, DH, BH], ie "bits 15..8 of register N-4". Return
 * true for this special case, false otherwise.
 */
static inline bool byte_reg_is_xH(DisasContext *s, int reg)
{
    /* Any time the REX prefix is present, byte registers are uniform */
    if (reg < 4 || REX_PREFIX(s)) {
        return false;
    }
    return true;
}

/* Select the size of a push/pop operation.  */
static inline MemOp mo_pushpop(DisasContext *s, MemOp ot)
{
    if (CODE64(s)) {
        return ot == MO_16 ? MO_16 : MO_64;
    } else {
        return ot;
    }
}

/* Select the size of the stack pointer.  */
static inline MemOp mo_stacksize(DisasContext *s)
{
    return CODE64(s) ? MO_64 : SS32(s) ? MO_32 : MO_16;
}

/* Compute the result of writing t0 to the OT-sized register REG.
 *
 * If DEST is NULL, store the result into the register and return the
 * register's TCGv.
 *
 * If DEST is not NULL, store the result into DEST and return the
 * register's TCGv.
 */
static TCGv gen_op_deposit_reg_v(DisasContext *s, MemOp ot, int reg, TCGv dest, TCGv t0)
{
    switch(ot) {
    case MO_8:
        if (byte_reg_is_xH(s, reg)) {
            dest = dest ? dest : cpu_regs[reg - 4];
            tcg_gen_deposit_tl(dest, cpu_regs[reg - 4], t0, 8, 8);
            return cpu_regs[reg - 4];
        }
        dest = dest ? dest : cpu_regs[reg];
        tcg_gen_deposit_tl(dest, cpu_regs[reg], t0, 0, 8);
        break;
    case MO_16:
        dest = dest ? dest : cpu_regs[reg];
        tcg_gen_deposit_tl(dest, cpu_regs[reg], t0, 0, 16);
        break;
    case MO_32:
        /* For x86_64, this sets the higher half of register to zero.
           For i386, this is equivalent to a mov. */
        dest = dest ? dest : cpu_regs[reg];
        tcg_gen_ext32u_tl(dest, t0);
        break;
#ifdef TARGET_X86_64
    case MO_64:
        dest = dest ? dest : cpu_regs[reg];
        tcg_gen_mov_tl(dest, t0);
        break;
#endif
    default:
        g_assert_not_reached();
    }
    return cpu_regs[reg];
}

static void gen_op_mov_reg_v(DisasContext *s, MemOp ot, int reg, TCGv t0)
{
    gen_op_deposit_reg_v(s, ot, reg, NULL, t0);
}

static inline
void gen_op_mov_v_reg(DisasContext *s, MemOp ot, TCGv t0, int reg)
{
    if (ot == MO_8 && byte_reg_is_xH(s, reg)) {
        tcg_gen_extract_tl(t0, cpu_regs[reg - 4], 8, 8);
    } else {
        tcg_gen_mov_tl(t0, cpu_regs[reg]);
    }
}

static void gen_add_A0_im(DisasContext *s, int val)
{
    tcg_gen_addi_tl(s->A0, s->A0, val);
    if (!CODE64(s)) {
        tcg_gen_ext32u_tl(s->A0, s->A0);
    }
}

static inline void gen_op_jmp_v(DisasContext *s, TCGv dest)
{
    tcg_gen_mov_tl(cpu_eip, dest);
    s->pc_save = -1;
}

static inline
void gen_op_add_reg_im(DisasContext *s, MemOp size, int reg, int32_t val)
{
    tcg_gen_addi_tl(s->tmp0, cpu_regs[reg], val);
    gen_op_mov_reg_v(s, size, reg, s->tmp0);
}

static inline void gen_op_add_reg(DisasContext *s, MemOp size, int reg, TCGv val)
{
    tcg_gen_add_tl(s->tmp0, cpu_regs[reg], val);
    gen_op_mov_reg_v(s, size, reg, s->tmp0);
}

static inline void gen_op_ld_v(DisasContext *s, int idx, TCGv t0, TCGv a0)
{
    tcg_gen_qemu_ld_tl(t0, a0, s->mem_index, idx | MO_LE);
}

static inline void gen_op_st_v(DisasContext *s, int idx, TCGv t0, TCGv a0)
{
    tcg_gen_qemu_st_tl(t0, a0, s->mem_index, idx | MO_LE);
}

static void gen_update_eip_next(DisasContext *s)
{
    assert(s->pc_save != -1);
    if (tb_cflags(s->base.tb) & CF_PCREL) {
        tcg_gen_addi_tl(cpu_eip, cpu_eip, s->pc - s->pc_save);
    } else if (CODE64(s)) {
        tcg_gen_movi_tl(cpu_eip, s->pc);
    } else {
        tcg_gen_movi_tl(cpu_eip, (uint32_t)(s->pc - s->cs_base));
    }
    s->pc_save = s->pc;
}

static void gen_update_eip_cur(DisasContext *s)
{
    assert(s->pc_save != -1);
    if (tb_cflags(s->base.tb) & CF_PCREL) {
        tcg_gen_addi_tl(cpu_eip, cpu_eip, s->base.pc_next - s->pc_save);
    } else if (CODE64(s)) {
        tcg_gen_movi_tl(cpu_eip, s->base.pc_next);
    } else {
        tcg_gen_movi_tl(cpu_eip, (uint32_t)(s->base.pc_next - s->cs_base));
    }
    s->pc_save = s->base.pc_next;
}

static int cur_insn_len(DisasContext *s)
{
    return s->pc - s->base.pc_next;
}

static TCGv_i32 cur_insn_len_i32(DisasContext *s)
{
    return tcg_constant_i32(cur_insn_len(s));
}

static TCGv_i32 eip_next_i32(DisasContext *s)
{
    assert(s->pc_save != -1);
    /*
     * This function has two users: lcall_real (always 16-bit mode), and
     * iret_protected (16, 32, or 64-bit mode).  IRET only uses the value
     * when EFLAGS.NT is set, which is illegal in 64-bit mode, which is
     * why passing a 32-bit value isn't broken.  To avoid using this where
     * we shouldn't, return -1 in 64-bit mode so that execution goes into
     * the weeds quickly.
     */
    if (CODE64(s)) {
        return tcg_constant_i32(-1);
    }
    if (tb_cflags(s->base.tb) & CF_PCREL) {
        TCGv_i32 ret = tcg_temp_new_i32();
        tcg_gen_trunc_tl_i32(ret, cpu_eip);
        tcg_gen_addi_i32(ret, ret, s->pc - s->pc_save);
        return ret;
    } else {
        return tcg_constant_i32(s->pc - s->cs_base);
    }
}

static TCGv eip_next_tl(DisasContext *s)
{
    assert(s->pc_save != -1);
    if (tb_cflags(s->base.tb) & CF_PCREL) {
        TCGv ret = tcg_temp_new();
        tcg_gen_addi_tl(ret, cpu_eip, s->pc - s->pc_save);
        return ret;
    } else if (CODE64(s)) {
        return tcg_constant_tl(s->pc);
    } else {
        return tcg_constant_tl((uint32_t)(s->pc - s->cs_base));
    }
}

static TCGv eip_cur_tl(DisasContext *s)
{
    assert(s->pc_save != -1);
    if (tb_cflags(s->base.tb) & CF_PCREL) {
        TCGv ret = tcg_temp_new();
        tcg_gen_addi_tl(ret, cpu_eip, s->base.pc_next - s->pc_save);
        return ret;
    } else if (CODE64(s)) {
        return tcg_constant_tl(s->base.pc_next);
    } else {
        return tcg_constant_tl((uint32_t)(s->base.pc_next - s->cs_base));
    }
}

/* Compute SEG:REG into DEST.  SEG is selected from the override segment
   (OVR_SEG) and the default segment (DEF_SEG).  OVR_SEG may be -1 to
   indicate no override.  */
static void gen_lea_v_seg_dest(DisasContext *s, MemOp aflag, TCGv dest, TCGv a0,
                               int def_seg, int ovr_seg)
{
    switch (aflag) {
#ifdef TARGET_X86_64
    case MO_64:
        if (ovr_seg < 0) {
            tcg_gen_mov_tl(dest, a0);
            return;
        }
        break;
#endif
    case MO_32:
        /* 32 bit address */
        if (ovr_seg < 0 && ADDSEG(s)) {
            ovr_seg = def_seg;
        }
        if (ovr_seg < 0) {
            tcg_gen_ext32u_tl(dest, a0);
            return;
        }
        break;
    case MO_16:
        /* 16 bit address */
        tcg_gen_ext16u_tl(dest, a0);
        a0 = dest;
        if (ovr_seg < 0) {
            if (ADDSEG(s)) {
                ovr_seg = def_seg;
            } else {
                return;
            }
        }
        break;
    default:
        g_assert_not_reached();
    }

    if (ovr_seg >= 0) {
        TCGv seg = cpu_seg_base[ovr_seg];

        if (aflag == MO_64) {
            tcg_gen_add_tl(dest, a0, seg);
        } else if (CODE64(s)) {
            tcg_gen_ext32u_tl(dest, a0);
            tcg_gen_add_tl(dest, dest, seg);
        } else {
            tcg_gen_add_tl(dest, a0, seg);
            tcg_gen_ext32u_tl(dest, dest);
        }
    }
}

static void gen_lea_v_seg(DisasContext *s, TCGv a0,
                          int def_seg, int ovr_seg)
{
    gen_lea_v_seg_dest(s, s->aflag, s->A0, a0, def_seg, ovr_seg);
}

static inline void gen_string_movl_A0_ESI(DisasContext *s)
{
    gen_lea_v_seg(s, cpu_regs[R_ESI], R_DS, s->override);
}

static inline void gen_string_movl_A0_EDI(DisasContext *s)
{
    gen_lea_v_seg(s, cpu_regs[R_EDI], R_ES, -1);
}

static inline TCGv gen_compute_Dshift(DisasContext *s, MemOp ot)
{
    TCGv dshift = tcg_temp_new();
    tcg_gen_ld32s_tl(dshift, tcg_env, offsetof(CPUX86State, df));
    tcg_gen_shli_tl(dshift, dshift, ot);
    return dshift;
};

static TCGv gen_ext_tl(TCGv dst, TCGv src, MemOp size, bool sign)
{
    if (size == MO_TL) {
        return src;
    }
    if (!dst) {
        dst = tcg_temp_new();
    }
    tcg_gen_ext_tl(dst, src, size | (sign ? MO_SIGN : 0));
    return dst;
}

static void gen_op_j_ecx(DisasContext *s, TCGCond cond, TCGLabel *label1)
{
    TCGv tmp = gen_ext_tl(NULL, cpu_regs[R_ECX], s->aflag, false);

    tcg_gen_brcondi_tl(cond, tmp, 0, label1);
}

static inline void gen_op_jz_ecx(DisasContext *s, TCGLabel *label1)
{
    gen_op_j_ecx(s, TCG_COND_EQ, label1);
}

static inline void gen_op_jnz_ecx(DisasContext *s, TCGLabel *label1)
{
    gen_op_j_ecx(s, TCG_COND_NE, label1);
}

static void gen_helper_in_func(MemOp ot, TCGv v, TCGv_i32 n)
{
    switch (ot) {
    case MO_8:
        gen_helper_inb(v, tcg_env, n);
        break;
    case MO_16:
        gen_helper_inw(v, tcg_env, n);
        break;
    case MO_32:
        gen_helper_inl(v, tcg_env, n);
        break;
    default:
        g_assert_not_reached();
    }
}

static void gen_helper_out_func(MemOp ot, TCGv_i32 v, TCGv_i32 n)
{
    switch (ot) {
    case MO_8:
        gen_helper_outb(tcg_env, v, n);
        break;
    case MO_16:
        gen_helper_outw(tcg_env, v, n);
        break;
    case MO_32:
        gen_helper_outl(tcg_env, v, n);
        break;
    default:
        g_assert_not_reached();
    }
}

/*
 * Validate that access to [port, port + 1<<ot) is allowed.
 * Raise #GP, or VMM exit if not.
 */
static bool gen_check_io(DisasContext *s, MemOp ot, TCGv_i32 port,
                         uint32_t svm_flags)
{
#ifdef CONFIG_USER_ONLY
    /*
     * We do not implement the ioperm(2) syscall, so the TSS check
     * will always fail.
     */
    gen_exception_gpf(s);
    return false;
#else
    if (PE(s) && (CPL(s) > IOPL(s) || VM86(s))) {
        gen_helper_check_io(tcg_env, port, tcg_constant_i32(1 << ot));
    }
    if (GUEST(s)) {
        gen_update_cc_op(s);
        gen_update_eip_cur(s);
        if (s->prefix & (PREFIX_REPZ | PREFIX_REPNZ)) {
            svm_flags |= SVM_IOIO_REP_MASK;
        }
        svm_flags |= 1 << (SVM_IOIO_SIZE_SHIFT + ot);
        gen_helper_svm_check_io(tcg_env, port,
                                tcg_constant_i32(svm_flags),
                                cur_insn_len_i32(s));
    }
    return true;
#endif
}

static void gen_movs(DisasContext *s, MemOp ot)
{
    TCGv dshift;

    gen_string_movl_A0_ESI(s);
    gen_op_ld_v(s, ot, s->T0, s->A0);
    gen_string_movl_A0_EDI(s);
    gen_op_st_v(s, ot, s->T0, s->A0);

    dshift = gen_compute_Dshift(s, ot);
    gen_op_add_reg(s, s->aflag, R_ESI, dshift);
    gen_op_add_reg(s, s->aflag, R_EDI, dshift);
}

/* compute all eflags to reg */
static void gen_mov_eflags(DisasContext *s, TCGv reg)
{
    TCGv dst, src1, src2;
    TCGv_i32 cc_op;
    int live, dead;

    if (s->cc_op == CC_OP_EFLAGS) {
        tcg_gen_mov_tl(reg, cpu_cc_src);
        return;
    }

    dst = cpu_cc_dst;
    src1 = cpu_cc_src;
    src2 = cpu_cc_src2;

    /* Take care to not read values that are not live.  */
    live = cc_op_live(s->cc_op) & ~USES_CC_SRCT;
    dead = live ^ (USES_CC_DST | USES_CC_SRC | USES_CC_SRC2);
    if (dead) {
        TCGv zero = tcg_constant_tl(0);
        if (dead & USES_CC_DST) {
            dst = zero;
        }
        if (dead & USES_CC_SRC) {
            src1 = zero;
        }
        if (dead & USES_CC_SRC2) {
            src2 = zero;
        }
    }

    if (s->cc_op != CC_OP_DYNAMIC) {
        cc_op = tcg_constant_i32(s->cc_op);
    } else {
        cc_op = cpu_cc_op;
    }
    gen_helper_cc_compute_all(reg, dst, src1, src2, cc_op);
}

/* compute all eflags to cc_src */
static void gen_compute_eflags(DisasContext *s)
{
    gen_mov_eflags(s, cpu_cc_src);
    set_cc_op(s, CC_OP_EFLAGS);
}

typedef struct CCPrepare {
    TCGCond cond;
    TCGv reg;
    TCGv reg2;
    target_ulong imm;
    bool use_reg2;
    bool no_setcond;
} CCPrepare;

static CCPrepare gen_prepare_sign_nz(TCGv src, MemOp size)
{
    if (size == MO_TL) {
        return (CCPrepare) { .cond = TCG_COND_LT, .reg = src };
    } else {
        return (CCPrepare) { .cond = TCG_COND_TSTNE, .reg = src,
                             .imm = 1ull << ((8 << size) - 1) };
    }
}

static CCPrepare gen_prepare_val_nz(TCGv src, MemOp size, bool eqz)
{
    if (size == MO_TL) {
        return (CCPrepare) { .cond = eqz ? TCG_COND_EQ : TCG_COND_NE,
                             .reg = src };
    } else {
        return (CCPrepare) { .cond = eqz ? TCG_COND_TSTEQ : TCG_COND_TSTNE,
                             .imm = MAKE_64BIT_MASK(0, 8 << size),
                             .reg = src };
    }
}

/* compute eflags.C, trying to store it in reg if not NULL */
static CCPrepare gen_prepare_eflags_c(DisasContext *s, TCGv reg)
{
    MemOp size;

    switch (s->cc_op) {
    case CC_OP_SUBB ... CC_OP_SUBQ:
        /* (DATA_TYPE)CC_SRCT < (DATA_TYPE)CC_SRC */
        size = s->cc_op - CC_OP_SUBB;
        tcg_gen_ext_tl(s->cc_srcT, s->cc_srcT, size);
        tcg_gen_ext_tl(cpu_cc_src, cpu_cc_src, size);
        return (CCPrepare) { .cond = TCG_COND_LTU, .reg = s->cc_srcT,
                             .reg2 = cpu_cc_src, .use_reg2 = true };

    case CC_OP_ADDB ... CC_OP_ADDQ:
        /* (DATA_TYPE)CC_DST < (DATA_TYPE)CC_SRC */
        size = cc_op_size(s->cc_op);
        tcg_gen_ext_tl(cpu_cc_dst, cpu_cc_dst, size);
        tcg_gen_ext_tl(cpu_cc_src, cpu_cc_src, size);
        return (CCPrepare) { .cond = TCG_COND_LTU, .reg = cpu_cc_dst,
                             .reg2 = cpu_cc_src, .use_reg2 = true };

    case CC_OP_LOGICB ... CC_OP_LOGICQ:
    case CC_OP_POPCNT:
        return (CCPrepare) { .cond = TCG_COND_NEVER };

    case CC_OP_INCB ... CC_OP_INCQ:
    case CC_OP_DECB ... CC_OP_DECQ:
        return (CCPrepare) { .cond = TCG_COND_NE, .reg = cpu_cc_src,
                             .no_setcond = true };

    case CC_OP_SHLB ... CC_OP_SHLQ:
        /* (CC_SRC >> (DATA_BITS - 1)) & 1 */
        size = cc_op_size(s->cc_op);
        return gen_prepare_sign_nz(cpu_cc_src, size);

    case CC_OP_MULB ... CC_OP_MULQ:
        return (CCPrepare) { .cond = TCG_COND_NE,
                             .reg = cpu_cc_src };

    case CC_OP_BMILGB ... CC_OP_BMILGQ:
        size = cc_op_size(s->cc_op);
        return gen_prepare_val_nz(cpu_cc_src, size, true);

    case CC_OP_BLSIB ... CC_OP_BLSIQ:
        size = cc_op_size(s->cc_op);
        return gen_prepare_val_nz(cpu_cc_src, size, false);

    case CC_OP_ADCX:
    case CC_OP_ADCOX:
        return (CCPrepare) { .cond = TCG_COND_NE, .reg = cpu_cc_dst,
                             .no_setcond = true };

    case CC_OP_EFLAGS:
    case CC_OP_SARB ... CC_OP_SARQ:
        /* CC_SRC & 1 */
        return (CCPrepare) { .cond = TCG_COND_TSTNE,
                             .reg = cpu_cc_src, .imm = CC_C };

    default:
       /* The need to compute only C from CC_OP_DYNAMIC is important
          in efficiently implementing e.g. INC at the start of a TB.  */
       gen_update_cc_op(s);
       if (!reg) {
           reg = tcg_temp_new();
       }
       gen_helper_cc_compute_c(reg, cpu_cc_dst, cpu_cc_src,
                               cpu_cc_src2, cpu_cc_op);
       return (CCPrepare) { .cond = TCG_COND_NE, .reg = reg,
                            .no_setcond = true };
    }
}

/* compute eflags.P, trying to store it in reg if not NULL */
static CCPrepare gen_prepare_eflags_p(DisasContext *s, TCGv reg)
{
    gen_compute_eflags(s);
    return (CCPrepare) { .cond = TCG_COND_TSTNE, .reg = cpu_cc_src,
                         .imm = CC_P };
}

/* compute eflags.S, trying to store it in reg if not NULL */
static CCPrepare gen_prepare_eflags_s(DisasContext *s, TCGv reg)
{
    switch (s->cc_op) {
    case CC_OP_DYNAMIC:
        gen_compute_eflags(s);
        /* FALLTHRU */
    case CC_OP_EFLAGS:
    case CC_OP_ADCX:
    case CC_OP_ADOX:
    case CC_OP_ADCOX:
        return (CCPrepare) { .cond = TCG_COND_TSTNE, .reg = cpu_cc_src,
                             .imm = CC_S };
    case CC_OP_POPCNT:
        return (CCPrepare) { .cond = TCG_COND_NEVER };
    default:
        return gen_prepare_sign_nz(cpu_cc_dst, cc_op_size(s->cc_op));
    }
}

/* compute eflags.O, trying to store it in reg if not NULL */
static CCPrepare gen_prepare_eflags_o(DisasContext *s, TCGv reg)
{
    switch (s->cc_op) {
    case CC_OP_ADOX:
    case CC_OP_ADCOX:
        return (CCPrepare) { .cond = TCG_COND_NE, .reg = cpu_cc_src2,
                             .no_setcond = true };
    case CC_OP_LOGICB ... CC_OP_LOGICQ:
    case CC_OP_POPCNT:
        return (CCPrepare) { .cond = TCG_COND_NEVER };
    case CC_OP_MULB ... CC_OP_MULQ:
        return (CCPrepare) { .cond = TCG_COND_NE, .reg = cpu_cc_src };
    default:
        gen_compute_eflags(s);
        return (CCPrepare) { .cond = TCG_COND_TSTNE, .reg = cpu_cc_src,
                             .imm = CC_O };
    }
}

/* compute eflags.Z, trying to store it in reg if not NULL */
static CCPrepare gen_prepare_eflags_z(DisasContext *s, TCGv reg)
{
    switch (s->cc_op) {
    case CC_OP_EFLAGS:
    case CC_OP_ADCX:
    case CC_OP_ADOX:
    case CC_OP_ADCOX:
        return (CCPrepare) { .cond = TCG_COND_TSTNE, .reg = cpu_cc_src,
                             .imm = CC_Z };
    case CC_OP_DYNAMIC:
        gen_update_cc_op(s);
        if (!reg) {
            reg = tcg_temp_new();
        }
        gen_helper_cc_compute_nz(reg, cpu_cc_dst, cpu_cc_src, cpu_cc_op);
        return (CCPrepare) { .cond = TCG_COND_EQ, .reg = reg, .imm = 0 };
    case CC_OP_POPCNT:
        return (CCPrepare) { .cond = TCG_COND_EQ, .reg = cpu_cc_dst };
    default:
        {
            MemOp size = cc_op_size(s->cc_op);
            return gen_prepare_val_nz(cpu_cc_dst, size, true);
        }
    }
}

/* return how to compute jump opcode 'b'.  'reg' can be clobbered
 * if needed; it may be used for CCPrepare.reg if that will
 * provide more freedom in the translation of a subsequent setcond. */
static CCPrepare gen_prepare_cc(DisasContext *s, int b, TCGv reg)
{
    int inv, jcc_op, cond;
    MemOp size;
    CCPrepare cc;

    inv = b & 1;
    jcc_op = (b >> 1) & 7;

    switch (s->cc_op) {
    case CC_OP_SUBB ... CC_OP_SUBQ:
        /* We optimize relational operators for the cmp/jcc case.  */
        size = cc_op_size(s->cc_op);
        switch (jcc_op) {
        case JCC_BE:
            tcg_gen_ext_tl(s->cc_srcT, s->cc_srcT, size);
            tcg_gen_ext_tl(cpu_cc_src, cpu_cc_src, size);
            cc = (CCPrepare) { .cond = TCG_COND_LEU, .reg = s->cc_srcT,
                               .reg2 = cpu_cc_src, .use_reg2 = true };
            break;
        case JCC_L:
            cond = TCG_COND_LT;
            goto fast_jcc_l;
        case JCC_LE:
            cond = TCG_COND_LE;
        fast_jcc_l:
            tcg_gen_ext_tl(s->cc_srcT, s->cc_srcT, size | MO_SIGN);
            tcg_gen_ext_tl(cpu_cc_src, cpu_cc_src, size | MO_SIGN);
            cc = (CCPrepare) { .cond = cond, .reg = s->cc_srcT,
                               .reg2 = cpu_cc_src, .use_reg2 = true };
            break;

        default:
            goto slow_jcc;
        }
        break;

    case CC_OP_LOGICB ... CC_OP_LOGICQ:
        /* Mostly used for test+jump */
        size = s->cc_op - CC_OP_LOGICB;
        switch (jcc_op) {
        case JCC_BE:
            /* CF = 0, becomes jz/je */
            jcc_op = JCC_Z;
            goto slow_jcc;
        case JCC_L:
            /* OF = 0, becomes js/jns */
            jcc_op = JCC_S;
            goto slow_jcc;
        case JCC_LE:
            /* SF or ZF, becomes signed <= 0 */
            tcg_gen_ext_tl(cpu_cc_dst, cpu_cc_dst, size | MO_SIGN);
            cc = (CCPrepare) { .cond = TCG_COND_LE, .reg = cpu_cc_dst };
            break;
        default:
            goto slow_jcc;
        }
        break;

    default:
    slow_jcc:
        /* This actually generates good code for JC, JZ and JS.  */
        switch (jcc_op) {
        case JCC_O:
            cc = gen_prepare_eflags_o(s, reg);
            break;
        case JCC_B:
            cc = gen_prepare_eflags_c(s, reg);
            break;
        case JCC_Z:
            cc = gen_prepare_eflags_z(s, reg);
            break;
        case JCC_BE:
            gen_compute_eflags(s);
            cc = (CCPrepare) { .cond = TCG_COND_TSTNE, .reg = cpu_cc_src,
                               .imm = CC_Z | CC_C };
            break;
        case JCC_S:
            cc = gen_prepare_eflags_s(s, reg);
            break;
        case JCC_P:
            cc = gen_prepare_eflags_p(s, reg);
            break;
        case JCC_L:
            gen_compute_eflags(s);
            if (!reg || reg == cpu_cc_src) {
                reg = tcg_temp_new();
            }
            tcg_gen_addi_tl(reg, cpu_cc_src, CC_O - CC_S);
            cc = (CCPrepare) { .cond = TCG_COND_TSTNE, .reg = reg,
                               .imm = CC_O };
            break;
        default:
        case JCC_LE:
            gen_compute_eflags(s);
            if (!reg || reg == cpu_cc_src) {
                reg = tcg_temp_new();
            }
            tcg_gen_addi_tl(reg, cpu_cc_src, CC_O - CC_S);
            cc = (CCPrepare) { .cond = TCG_COND_TSTNE, .reg = reg,
                               .imm = CC_O | CC_Z };
            break;
        }
        break;
    }

    if (inv) {
        cc.cond = tcg_invert_cond(cc.cond);
    }
    return cc;
}

static void gen_setcc1(DisasContext *s, int b, TCGv reg)
{
    CCPrepare cc = gen_prepare_cc(s, b, reg);

    if (cc.no_setcond) {
        if (cc.cond == TCG_COND_EQ) {
            tcg_gen_xori_tl(reg, cc.reg, 1);
        } else {
            tcg_gen_mov_tl(reg, cc.reg);
        }
        return;
    }

    if (cc.use_reg2) {
        tcg_gen_setcond_tl(cc.cond, reg, cc.reg, cc.reg2);
    } else {
        tcg_gen_setcondi_tl(cc.cond, reg, cc.reg, cc.imm);
    }
}

static inline void gen_compute_eflags_c(DisasContext *s, TCGv reg)
{
    gen_setcc1(s, JCC_B << 1, reg);
}

/* generate a conditional jump to label 'l1' according to jump opcode
   value 'b'. In the fast case, T0 is guaranteed not to be used. */
static inline void gen_jcc1_noeob(DisasContext *s, int b, TCGLabel *l1)
{
    CCPrepare cc = gen_prepare_cc(s, b, NULL);

    if (cc.use_reg2) {
        tcg_gen_brcond_tl(cc.cond, cc.reg, cc.reg2, l1);
    } else {
        tcg_gen_brcondi_tl(cc.cond, cc.reg, cc.imm, l1);
    }
}

/* Generate a conditional jump to label 'l1' according to jump opcode
   value 'b'. In the fast case, T0 is guaranteed not to be used.
   One or both of the branches will call gen_jmp_rel, so ensure
   cc_op is clean.  */
static inline void gen_jcc1(DisasContext *s, int b, TCGLabel *l1)
{
    CCPrepare cc = gen_prepare_cc(s, b, NULL);

    /*
     * Note that this must be _after_ gen_prepare_cc, because it
     * can change the cc_op from CC_OP_DYNAMIC to CC_OP_EFLAGS!
     */
    gen_update_cc_op(s);
    if (cc.use_reg2) {
        tcg_gen_brcond_tl(cc.cond, cc.reg, cc.reg2, l1);
    } else {
        tcg_gen_brcondi_tl(cc.cond, cc.reg, cc.imm, l1);
    }
}

/* XXX: does not work with gdbstub "ice" single step - not a
   serious problem.  The caller can jump to the returned label
   to stop the REP but, if the flags have changed, it has to call
   gen_update_cc_op before doing so.  */
static TCGLabel *gen_jz_ecx_string(DisasContext *s)
{
    TCGLabel *l1 = gen_new_label();
    TCGLabel *l2 = gen_new_label();

    gen_update_cc_op(s);
    gen_op_jnz_ecx(s, l1);
    gen_set_label(l2);
    gen_jmp_rel_csize(s, 0, 1);
    gen_set_label(l1);
    return l2;
}

static void gen_stos(DisasContext *s, MemOp ot)
{
    gen_string_movl_A0_EDI(s);
    gen_op_st_v(s, ot, s->T0, s->A0);
    gen_op_add_reg(s, s->aflag, R_EDI, gen_compute_Dshift(s, ot));
}

static void gen_lods(DisasContext *s, MemOp ot)
{
    gen_string_movl_A0_ESI(s);
    gen_op_ld_v(s, ot, s->T0, s->A0);
    gen_op_mov_reg_v(s, ot, R_EAX, s->T0);
    gen_op_add_reg(s, s->aflag, R_ESI, gen_compute_Dshift(s, ot));
}

static void gen_scas(DisasContext *s, MemOp ot)
{
    gen_string_movl_A0_EDI(s);
    gen_op_ld_v(s, ot, s->T1, s->A0);
    tcg_gen_mov_tl(cpu_cc_src, s->T1);
    tcg_gen_mov_tl(s->cc_srcT, s->T0);
    tcg_gen_sub_tl(cpu_cc_dst, s->T0, s->T1);
    set_cc_op(s, CC_OP_SUBB + ot);

    gen_op_add_reg(s, s->aflag, R_EDI, gen_compute_Dshift(s, ot));
}

static void gen_cmps(DisasContext *s, MemOp ot)
{
    TCGv dshift;

    gen_string_movl_A0_EDI(s);
    gen_op_ld_v(s, ot, s->T1, s->A0);
    gen_string_movl_A0_ESI(s);
    gen_op_ld_v(s, ot, s->T0, s->A0);
    tcg_gen_mov_tl(cpu_cc_src, s->T1);
    tcg_gen_mov_tl(s->cc_srcT, s->T0);
    tcg_gen_sub_tl(cpu_cc_dst, s->T0, s->T1);
    set_cc_op(s, CC_OP_SUBB + ot);

    dshift = gen_compute_Dshift(s, ot);
    gen_op_add_reg(s, s->aflag, R_ESI, dshift);
    gen_op_add_reg(s, s->aflag, R_EDI, dshift);
}

static void gen_bpt_io(DisasContext *s, TCGv_i32 t_port, int ot)
{
    if (s->flags & HF_IOBPT_MASK) {
#ifdef CONFIG_USER_ONLY
        /* user-mode cpu should not be in IOBPT mode */
        g_assert_not_reached();
#else
        TCGv_i32 t_size = tcg_constant_i32(1 << ot);
        TCGv t_next = eip_next_tl(s);
        gen_helper_bpt_io(tcg_env, t_port, t_size, t_next);
#endif /* CONFIG_USER_ONLY */
    }
}

static void gen_ins(DisasContext *s, MemOp ot)
{
    gen_string_movl_A0_EDI(s);
    /* Note: we must do this dummy write first to be restartable in
       case of page fault. */
    tcg_gen_movi_tl(s->T0, 0);
    gen_op_st_v(s, ot, s->T0, s->A0);
    tcg_gen_trunc_tl_i32(s->tmp2_i32, cpu_regs[R_EDX]);
    tcg_gen_andi_i32(s->tmp2_i32, s->tmp2_i32, 0xffff);
    gen_helper_in_func(ot, s->T0, s->tmp2_i32);
    gen_op_st_v(s, ot, s->T0, s->A0);
    gen_op_add_reg(s, s->aflag, R_EDI, gen_compute_Dshift(s, ot));
    gen_bpt_io(s, s->tmp2_i32, ot);
}

static void gen_outs(DisasContext *s, MemOp ot)
{
    gen_string_movl_A0_ESI(s);
    gen_op_ld_v(s, ot, s->T0, s->A0);

    tcg_gen_trunc_tl_i32(s->tmp2_i32, cpu_regs[R_EDX]);
    tcg_gen_andi_i32(s->tmp2_i32, s->tmp2_i32, 0xffff);
    tcg_gen_trunc_tl_i32(s->tmp3_i32, s->T0);
    gen_helper_out_func(ot, s->tmp2_i32, s->tmp3_i32);
    gen_op_add_reg(s, s->aflag, R_ESI, gen_compute_Dshift(s, ot));
    gen_bpt_io(s, s->tmp2_i32, ot);
}

/* Generate jumps to current or next instruction */
static void gen_repz(DisasContext *s, MemOp ot,
                     void (*fn)(DisasContext *s, MemOp ot))
{
    TCGLabel *l2;
    l2 = gen_jz_ecx_string(s);
    fn(s, ot);
    gen_op_add_reg_im(s, s->aflag, R_ECX, -1);
    /*
     * A loop would cause two single step exceptions if ECX = 1
     * before rep string_insn
     */
    if (s->repz_opt) {
        gen_op_jz_ecx(s, l2);
    }
    gen_jmp_rel_csize(s, -cur_insn_len(s), 0);
}

static void gen_repz_nz(DisasContext *s, MemOp ot,
                        void (*fn)(DisasContext *s, MemOp ot))
{
    TCGLabel *l2;
    int nz = (s->prefix & PREFIX_REPNZ) ? 1 : 0;

    l2 = gen_jz_ecx_string(s);
    fn(s, ot);
    gen_op_add_reg_im(s, s->aflag, R_ECX, -1);
    gen_jcc1(s, (JCC_Z << 1) | (nz ^ 1), l2);
    if (s->repz_opt) {
        gen_op_jz_ecx(s, l2);
    }
    /*
     * Only one iteration is done at a time, so the translation
     * block ends unconditionally after this instruction and there
     * is no control flow junction - no need to set CC_OP_DYNAMIC.
     */
    gen_jmp_rel_csize(s, -cur_insn_len(s), 0);
}

<<<<<<< HEAD
#define GEN_REPZ2(op) \
    static inline void gen_repz_ ## op(DisasContext *s, MemOp ot, int nz) \
    { gen_repz2(s, ot, nz, gen_##op); }

GEN_REPZ(movs)
GEN_REPZ(stos)
GEN_REPZ(lods)
GEN_REPZ(ins)
GEN_REPZ(outs)
GEN_REPZ2(scas)
GEN_REPZ2(cmps)

static TCGv_ptr gen_stn_ptr(int opreg)
{
    TCGv_i32 offset = tcg_temp_new_i32();
    tcg_gen_mov_i32(offset, fpstt);

    if (opreg != 0) {
        tcg_gen_addi_i32(offset, offset, opreg);
        tcg_gen_andi_i32(offset, offset, 7);
    }

    tcg_gen_muli_i32(offset, offset, sizeof(FPReg));
    tcg_gen_addi_i32(offset, offset, offsetof(CPUX86State, fpregs[0].d));
    TCGv_ptr ptr = tcg_temp_new_ptr();
    tcg_gen_ext_i32_ptr(ptr, offset);
    tcg_gen_add_ptr(ptr, ptr, cpu_env);

    tcg_temp_free_i32(offset);
    return ptr;
}

static TCGv_ptr gen_ft0_ptr(void)
{
    TCGv_ptr ft0 = tcg_temp_new_ptr();
    tcg_gen_addi_ptr(ft0, cpu_env, offsetof(CPUX86State, ft0));
    return ft0;
}

static void gen_set_fptag(int offs, int value)
{
    TCGv_ptr p = tcg_temp_new_ptr();
    tcg_gen_ext_i32_ptr(p, fpstt);
    tcg_gen_add_ptr(p, cpu_env, p);
    TCGv_i32 tmp = tcg_const_i32(value);
    tcg_gen_st8_i32(tmp, p, offsetof(CPUX86State, fptags[0]) + offs);
    tcg_temp_free_i32(tmp);
    tcg_temp_free_ptr(p);
}

static bool fpu_using_double_precision(DisasContext *s)
{
    /*
     * XXX: Currently emulating double extended precision with double precision
     * when using hard floats.
     */
    return s->flags & HF_FPU_PC_MASK;
}

static void gen_movi_f32(DisasContext *s, TCGv_f32 ret, float arg)
{
    tcg_gen_mov32i_f32(ret, tcg_constant_i32(*(uint32_t *)&arg));
}

static void gen_movi_f64(DisasContext *s, TCGv_f64 ret, double arg)
{
    tcg_gen_mov64i_f64(ret, tcg_constant_i64(*(uint64_t *)&arg));
}

static void gen_flcr(DisasContext *s)
{
    /* TODO: Oversynchronized */
    if (s->flcr_set) {
        return;
    }

    TCGv_i32 v = tcg_temp_new_i32();
    tcg_gen_ld16u_i32(v, cpu_env, offsetof(CPUX86State, fpuc));
    tcg_gen_andi_i32(v, v, 0xc00);
    tcg_gen_shli_i32(v, v, 3);
    tcg_gen_ori_i32(v, v, 0x1f80);
    tcg_gen_flcr(v);
    tcg_temp_free_i32(v);
    s->flcr_set = true;
}

static void gen_mov32f_i64(TCGv_i64 ret, TCGv_f32 arg)
{
    TCGv_f64 t = tcg_temp_new_f64();
    tcg_gen_cvt32f_f64(t, arg);
    tcg_gen_mov64f_i64(ret, t);
    tcg_temp_free_f64(t);
}

static void gen_mov32f_i32(TCGv_i32 ret, TCGv_f32 arg)
{
    tcg_gen_mov32f_i32(ret, arg);
}

static void gen_mov32i_f64(TCGv_f64 ret, TCGv_i32 arg)
{
    TCGv_f32 t = tcg_temp_new_f32();
    tcg_gen_mov32i_f32(t, arg);
    tcg_gen_cvt32f_f64(ret, t);
    tcg_temp_free_f32(t);
}

static void gen_mov32i_f32(TCGv_f32 ret, TCGv_i32 arg)
{
    tcg_gen_mov32i_f32(ret, arg);
}

static void gen_mov64f_i32(TCGv_i32 ret, TCGv_f64 arg)
{
    TCGv_f32 t = tcg_temp_new_f32();
    tcg_gen_cvt64f_f32(t, arg);
    tcg_gen_mov32f_i32(ret, t);
    tcg_temp_free_f32(t);
}

static void gen_mov64f_i64(TCGv_i64 ret, TCGv_f64 arg)
{
    tcg_gen_mov64f_i64(ret, arg);
}

static void gen_mov64i_f32(TCGv_f32 ret, TCGv_i64 arg)
{
    TCGv_f64 t = tcg_temp_new_f64();
    tcg_gen_mov64i_f64(t, arg);
    tcg_gen_cvt64f_f32(ret, t);
    tcg_temp_free_f64(t);
}

static void gen_mov64i_f64(TCGv_f64 ret, TCGv_i64 arg)
{
    tcg_gen_mov64i_f64(ret, arg);
}

#define PREC 32
#include "ops_fpu.h"
#undef PREC

#define PREC 64
#include "ops_fpu.h"
#undef PREC

#define fp_pc_wrapper(f) \
    (fpu_using_double_precision(s) ? glue(f, _f64) : glue(f, _f32))

static void gen_flush_fp(DisasContext *s)
{
    fp_pc_wrapper(flush_fp_regs)(s);
    s->fpstt_delta = 0;
    s->flcr_set = false;
}

/*
 * Ugly macros to handle soft FPU helper generation
 */
#define GEN_HELPER_FALLBACK_v_v(func) do { \
        if (!g_use_hard_fpu) { \
            gen_helper_ ## func(cpu_env); \
            return; \
        }} while(0)

#define GEN_HELPER_FALLBACK_v_i(func, arg) do { \
        if (!g_use_hard_fpu) { \
            gen_helper_ ## func(cpu_env, tcg_const_i32(arg)); \
            return; \
        }} while(0)

#define GEN_HELPER_FALLBACK_v_T(func, arg) do { \
        if (!g_use_hard_fpu) { \
            gen_helper_ ## func(cpu_env, arg); \
            return; \
        }} while(0)

#define GEN_HELPER_FALLBACK_T_v(func, arg) do { \
        if (!g_use_hard_fpu) { \
            gen_helper_ ## func(arg, cpu_env); \
            return; \
        }} while(0)

static void gen_fpush(DisasContext *s)
{
    GEN_HELPER_FALLBACK_v_v(fpush);

    tcg_gen_subi_i32(fpstt, fpstt, 1);
    tcg_gen_andi_i32(fpstt, fpstt, 7);
    gen_set_fptag(0, 0); /* validate stack entry */

    s->fpstt_delta -= 1;
}

static void gen_fpop(DisasContext *s)
{
    GEN_HELPER_FALLBACK_v_v(fpop);

    gen_set_fptag(0, 1); /* invalidate stack entry */
    tcg_gen_addi_i32(fpstt, fpstt, 1);
    tcg_gen_andi_i32(fpstt, fpstt, 7);

    fp_pc_wrapper(gen_fpop)(s);
    s->fpstt_delta += 1;
}

static void gen_fmov_FT0_STN(DisasContext *s, int st_index)
{
    GEN_HELPER_FALLBACK_v_i(fmov_FT0_STN, st_index);
    fp_pc_wrapper(gen_fmov_FT0_STN)(s, st_index);
}

static void gen_fmov_ST0_STN(DisasContext *s, int st_index)
{
    GEN_HELPER_FALLBACK_v_i(fmov_ST0_STN, st_index);
    fp_pc_wrapper(gen_fmov_ST0_STN)(s, st_index);
}

static void gen_fmov_STN_ST0(DisasContext *s, int st_index)
{
    GEN_HELPER_FALLBACK_v_i(fmov_STN_ST0, st_index);
    fp_pc_wrapper(gen_fmov_STN_ST0)(s, st_index);
}

static void gen_fxchg_ST0_STN(DisasContext *s, int st_index)
{
    GEN_HELPER_FALLBACK_v_i(fxchg_ST0_STN, st_index);

    /* Ensure ST0, STN are loaded */
    if (fpu_using_double_precision(s)) {
        get_stn_f64(s, 0);
        get_stn_f64(s, st_index);
    } else {
        get_stn_f32(s, 0);
        get_stn_f32(s, st_index);
    }
    TCGv_fp i = s->fpregs[(s->fpstt_delta + 0) & 7];
    s->fpregs[(s->fpstt_delta + 0) & 7] =
        s->fpregs[(s->fpstt_delta + st_index) & 7];
    s->fpregs[(s->fpstt_delta + st_index) & 7] = i;
}

static void gen_enter_mmx(DisasContext *s)
{
    GEN_HELPER_FALLBACK_v_v(enter_mmx);

    gen_flush_fp((DisasContext *)tcg_ctx->disas_ctx);

    tcg_gen_movi_i32(fpstt, 0);

    TCGv_i32 v = tcg_const_i32(0);
    for (int i = 0; i < 8; i++) {
        tcg_gen_st8_i32(v, cpu_env, offsetof(CPUX86State, fptags[0]) + i);
=======
static void gen_helper_fp_arith_ST0_FT0(int op)
{
    switch (op) {
    case 0:
        gen_helper_fadd_ST0_FT0(tcg_env);
        break;
    case 1:
        gen_helper_fmul_ST0_FT0(tcg_env);
        break;
    case 2:
        gen_helper_fcom_ST0_FT0(tcg_env);
        break;
    case 3:
        gen_helper_fcom_ST0_FT0(tcg_env);
        break;
    case 4:
        gen_helper_fsub_ST0_FT0(tcg_env);
        break;
    case 5:
        gen_helper_fsubr_ST0_FT0(tcg_env);
        break;
    case 6:
        gen_helper_fdiv_ST0_FT0(tcg_env);
        break;
    case 7:
        gen_helper_fdivr_ST0_FT0(tcg_env);
        break;
>>>>>>> ae35f033
    }
    tcg_temp_free_i32(v);
}

static void gen_flds_FT0(DisasContext *s, TCGv_i32 arg)
{
    GEN_HELPER_FALLBACK_v_T(flds_FT0, arg);
    fp_pc_wrapper(gen_flds_FT0)(s, arg);
}

static void gen_flds_ST0(DisasContext *s, TCGv_i32 arg)
{
    GEN_HELPER_FALLBACK_v_T(flds_ST0, arg);
    gen_fpush(s);
    fp_pc_wrapper(gen_flds_ST0)(s, arg);
}

static void gen_fldl_FT0(DisasContext *s, TCGv_i64 arg)
{
    GEN_HELPER_FALLBACK_v_T(fldl_FT0, arg);
    fp_pc_wrapper(gen_fldl_FT0)(s, arg);
}

static void gen_fldl_ST0(DisasContext *s, TCGv_i64 arg)
{
    GEN_HELPER_FALLBACK_v_T(fldl_ST0, arg);
    gen_fpush(s);
    fp_pc_wrapper(gen_fldl_ST0)(s, arg);
}

static void gen_fildl_FT0(DisasContext *s, TCGv_i32 arg)
{
    GEN_HELPER_FALLBACK_v_T(fildl_FT0, arg);
    fp_pc_wrapper(gen_fildl_FT0)(s, arg);
}

static void gen_fildl_ST0(DisasContext *s, TCGv_i32 arg)
{
    GEN_HELPER_FALLBACK_v_T(fildl_ST0, arg);
    gen_fpush(s);
    fp_pc_wrapper(gen_fildl_ST0)(s, arg);
}

static void gen_fildll_ST0(DisasContext *s, TCGv_i64 arg)
{
    GEN_HELPER_FALLBACK_v_T(fildll_ST0, arg);
    gen_fpush(s);
    fp_pc_wrapper(gen_fildll_ST0)(s, arg);
}

static void gen_fsts_ST0(DisasContext *s, TCGv_i32 arg)
{
    GEN_HELPER_FALLBACK_T_v(fsts_ST0, arg);
    fp_pc_wrapper(gen_fsts_ST0)(s, arg);
}

static void gen_fstl_ST0(DisasContext *s, TCGv_i64 arg)
{
    GEN_HELPER_FALLBACK_T_v(fstl_ST0, arg);
    fp_pc_wrapper(gen_fstl_ST0)(s, arg);
}

static void gen_fistl_ST0(DisasContext *s, TCGv_i32 arg)
{
    GEN_HELPER_FALLBACK_T_v(fistl_ST0, arg);
    fp_pc_wrapper(gen_fistl_ST0)(s, arg);
}

static void gen_fistll_ST0(DisasContext *s, TCGv_i64 arg)
{
    GEN_HELPER_FALLBACK_T_v(fistll_ST0, arg);
    fp_pc_wrapper(gen_fistll_ST0)(s, arg);
}

static void gen_fchs_ST0(DisasContext *s)
{
    GEN_HELPER_FALLBACK_v_v(fchs_ST0);
    fp_pc_wrapper(gen_fchs_ST0)(s);
}

static void gen_fabs_ST0(DisasContext *s)
{
    GEN_HELPER_FALLBACK_v_v(fabs_ST0);
    fp_pc_wrapper(gen_fabs_ST0)(s);
}

static void gen_fsqrt(DisasContext *s)
{
    GEN_HELPER_FALLBACK_v_v(fsqrt);
    fp_pc_wrapper(gen_fsqrt)(s);
}

static void gen_clear_fpus_c2(DisasContext *s)
{
    TCGv_i32 v = tcg_temp_new_i32();
    tcg_gen_ld16u_i32(v, cpu_env, offsetof(CPUX86State, fpus));
    tcg_gen_andi_i32(v, v, ~0x400); /* C2 <-- 0 */
    tcg_gen_st16_i32(v, cpu_env, offsetof(CPUX86State, fpus));
}

static void gen_fsin(DisasContext *s)
{
    GEN_HELPER_FALLBACK_v_v(fsin);
    fp_pc_wrapper(gen_fsin)(s);
    gen_clear_fpus_c2(s); /* FIXME: Does not check range correctly */
}

static void gen_fcos(DisasContext *s)
{
    GEN_HELPER_FALLBACK_v_v(fcos);
    fp_pc_wrapper(gen_fcos)(s);
    gen_clear_fpus_c2(s); /* FIXME: Does not check range correctly */
}

static void gen_helper_fp_arith_ST0_FT0(DisasContext *s, int op)
{
    if (g_use_hard_fpu) {
        fp_pc_wrapper(gen_helper_fp_arith_ST0_FT0)(s, op);
    } else {
        switch (op) {
        case 0:
            gen_helper_fadd_ST0_FT0(cpu_env);
            break;
        case 1:
            gen_helper_fmul_ST0_FT0(cpu_env);
            break;
        case 2:
            gen_helper_fcom_ST0_FT0(cpu_env);
            break;
        case 3:
            gen_helper_fcom_ST0_FT0(cpu_env);
            break;
        case 4:
            gen_helper_fsub_ST0_FT0(cpu_env);
            break;
        case 5:
            gen_helper_fsubr_ST0_FT0(cpu_env);
            break;
        case 6:
            gen_helper_fdiv_ST0_FT0(cpu_env);
            break;
        case 7:
            gen_helper_fdivr_ST0_FT0(cpu_env);
            break;
        }
    }
}

static void gen_fcom_ST0_FT0(DisasContext *s)
{
    gen_helper_fp_arith_ST0_FT0(s, 2);
}

/* NOTE the exception in "r" op ordering */
static void gen_helper_fp_arith_STN_ST0(DisasContext *s, int op, int opreg)
{
<<<<<<< HEAD
    if (g_use_hard_fpu) {
        fp_pc_wrapper(gen_helper_fp_arith_STN_ST0)(s, op, opreg);
    } else {
        TCGv_i32 tmp = tcg_const_i32(opreg);

        switch (op) {
        case 0:
            gen_helper_fadd_STN_ST0(cpu_env, tmp);
            break;
        case 1:
            gen_helper_fmul_STN_ST0(cpu_env, tmp);
            break;
        case 4:
            gen_helper_fsubr_STN_ST0(cpu_env, tmp);
            break;
        case 5:
            gen_helper_fsub_STN_ST0(cpu_env, tmp);
            break;
        case 6:
            gen_helper_fdivr_STN_ST0(cpu_env, tmp);
            break;
        case 7:
            gen_helper_fdiv_STN_ST0(cpu_env, tmp);
            break;
        }
=======
    TCGv_i32 tmp = tcg_constant_i32(opreg);
    switch (op) {
    case 0:
        gen_helper_fadd_STN_ST0(tcg_env, tmp);
        break;
    case 1:
        gen_helper_fmul_STN_ST0(tcg_env, tmp);
        break;
    case 4:
        gen_helper_fsubr_STN_ST0(tcg_env, tmp);
        break;
    case 5:
        gen_helper_fsub_STN_ST0(tcg_env, tmp);
        break;
    case 6:
        gen_helper_fdivr_STN_ST0(tcg_env, tmp);
        break;
    case 7:
        gen_helper_fdiv_STN_ST0(tcg_env, tmp);
        break;
>>>>>>> ae35f033
    }
}

static void gen_fld1_ST0(DisasContext *s)
{
    GEN_HELPER_FALLBACK_v_v(fld1_ST0);
    fp_pc_wrapper(gen_fld1_ST0)(s);
}

static void gen_fldz_ST0(DisasContext *s)
{
    GEN_HELPER_FALLBACK_v_v(fldz_ST0);
    fp_pc_wrapper(gen_fldz_ST0)(s);
    /* FIXME: Set tag word */
}

static void gen_fldz_FT0(DisasContext *s)
{
    GEN_HELPER_FALLBACK_v_v(fldz_FT0);
    fp_pc_wrapper(gen_fldz_FT0)(s);
}

static void gen_exception(DisasContext *s, int trapno)
{
    gen_update_cc_op(s);
    gen_update_eip_cur(s);
    gen_helper_raise_exception(tcg_env, tcg_constant_i32(trapno));
    s->base.is_jmp = DISAS_NORETURN;
}

/* Generate #UD for the current instruction.  The assumption here is that
   the instruction is known, but it isn't allowed in the current cpu mode.  */
static void gen_illegal_opcode(DisasContext *s)
{
    gen_exception(s, EXCP06_ILLOP);
}

/* Generate #GP for the current instruction. */
static void gen_exception_gpf(DisasContext *s)
{
    gen_exception(s, EXCP0D_GPF);
}

/* Check for cpl == 0; if not, raise #GP and return false. */
static bool check_cpl0(DisasContext *s)
{
    if (CPL(s) == 0) {
        return true;
    }
    gen_exception_gpf(s);
    return false;
}

/* XXX: add faster immediate case */
static void gen_shiftd_rm_T1(DisasContext *s, MemOp ot,
                             bool is_right, TCGv count)
{
    target_ulong mask = (ot == MO_64 ? 63 : 31);

    switch (ot) {
    case MO_16:
        /* Note: we implement the Intel behaviour for shift count > 16.
           This means "shrdw C, B, A" shifts A:B:A >> C.  Build the B:A
           portion by constructing it as a 32-bit value.  */
        if (is_right) {
            tcg_gen_deposit_tl(s->tmp0, s->T0, s->T1, 16, 16);
            tcg_gen_mov_tl(s->T1, s->T0);
            tcg_gen_mov_tl(s->T0, s->tmp0);
        } else {
            tcg_gen_deposit_tl(s->T1, s->T0, s->T1, 16, 16);
        }
        /*
         * If TARGET_X86_64 defined then fall through into MO_32 case,
         * otherwise fall through default case.
         */
    case MO_32:
#ifdef TARGET_X86_64
        /* Concatenate the two 32-bit values and use a 64-bit shift.  */
        tcg_gen_subi_tl(s->tmp0, count, 1);
        if (is_right) {
            tcg_gen_concat_tl_i64(s->T0, s->T0, s->T1);
            tcg_gen_shr_i64(s->tmp0, s->T0, s->tmp0);
            tcg_gen_shr_i64(s->T0, s->T0, count);
        } else {
            tcg_gen_concat_tl_i64(s->T0, s->T1, s->T0);
            tcg_gen_shl_i64(s->tmp0, s->T0, s->tmp0);
            tcg_gen_shl_i64(s->T0, s->T0, count);
            tcg_gen_shri_i64(s->tmp0, s->tmp0, 32);
            tcg_gen_shri_i64(s->T0, s->T0, 32);
        }
        break;
#endif
    default:
        tcg_gen_subi_tl(s->tmp0, count, 1);
        if (is_right) {
            tcg_gen_shr_tl(s->tmp0, s->T0, s->tmp0);

            tcg_gen_subfi_tl(s->tmp4, mask + 1, count);
            tcg_gen_shr_tl(s->T0, s->T0, count);
            tcg_gen_shl_tl(s->T1, s->T1, s->tmp4);
        } else {
            tcg_gen_shl_tl(s->tmp0, s->T0, s->tmp0);
            if (ot == MO_16) {
                /* Only needed if count > 16, for Intel behaviour.  */
                tcg_gen_subfi_tl(s->tmp4, 33, count);
                tcg_gen_shr_tl(s->tmp4, s->T1, s->tmp4);
                tcg_gen_or_tl(s->tmp0, s->tmp0, s->tmp4);
            }

            tcg_gen_subfi_tl(s->tmp4, mask + 1, count);
            tcg_gen_shl_tl(s->T0, s->T0, count);
            tcg_gen_shr_tl(s->T1, s->T1, s->tmp4);
        }
        tcg_gen_movi_tl(s->tmp4, 0);
        tcg_gen_movcond_tl(TCG_COND_EQ, s->T1, count, s->tmp4,
                           s->tmp4, s->T1);
        tcg_gen_or_tl(s->T0, s->T0, s->T1);
        break;
    }
}

#define X86_MAX_INSN_LENGTH 15

static uint64_t advance_pc(CPUX86State *env, DisasContext *s, int num_bytes)
{
    uint64_t pc = s->pc;

    /* This is a subsequent insn that crosses a page boundary.  */
    if (s->base.num_insns > 1 &&
        !is_same_page(&s->base, s->pc + num_bytes - 1)) {
        siglongjmp(s->jmpbuf, 2);
    }

    s->pc += num_bytes;
    if (unlikely(cur_insn_len(s) > X86_MAX_INSN_LENGTH)) {
        /* If the instruction's 16th byte is on a different page than the 1st, a
         * page fault on the second page wins over the general protection fault
         * caused by the instruction being too long.
         * This can happen even if the operand is only one byte long!
         */
        if (((s->pc - 1) ^ (pc - 1)) & TARGET_PAGE_MASK) {
            (void)translator_ldub(env, &s->base,
                                  (s->pc - 1) & TARGET_PAGE_MASK);
        }
        siglongjmp(s->jmpbuf, 1);
    }

    return pc;
}

static inline uint8_t x86_ldub_code(CPUX86State *env, DisasContext *s)
{
    return translator_ldub(env, &s->base, advance_pc(env, s, 1));
}

static inline uint16_t x86_lduw_code(CPUX86State *env, DisasContext *s)
{
    return translator_lduw(env, &s->base, advance_pc(env, s, 2));
}

static inline uint32_t x86_ldl_code(CPUX86State *env, DisasContext *s)
{
    return translator_ldl(env, &s->base, advance_pc(env, s, 4));
}

#ifdef TARGET_X86_64
static inline uint64_t x86_ldq_code(CPUX86State *env, DisasContext *s)
{
    return translator_ldq(env, &s->base, advance_pc(env, s, 8));
}
#endif

/* Decompose an address.  */

static AddressParts gen_lea_modrm_0(CPUX86State *env, DisasContext *s,
                                    int modrm, bool is_vsib)
{
    int def_seg, base, index, scale, mod, rm;
    target_long disp;
    bool havesib;

    def_seg = R_DS;
    index = -1;
    scale = 0;
    disp = 0;

    mod = (modrm >> 6) & 3;
    rm = modrm & 7;
    base = rm | REX_B(s);

    if (mod == 3) {
        /* Normally filtered out earlier, but including this path
           simplifies multi-byte nop, as well as bndcl, bndcu, bndcn.  */
        goto done;
    }

    switch (s->aflag) {
    case MO_64:
    case MO_32:
        havesib = 0;
        if (rm == 4) {
            int code = x86_ldub_code(env, s);
            scale = (code >> 6) & 3;
            index = ((code >> 3) & 7) | REX_X(s);
            if (index == 4 && !is_vsib) {
                index = -1;  /* no index */
            }
            base = (code & 7) | REX_B(s);
            havesib = 1;
        }

        switch (mod) {
        case 0:
            if ((base & 7) == 5) {
                base = -1;
                disp = (int32_t)x86_ldl_code(env, s);
                if (CODE64(s) && !havesib) {
                    base = -2;
                    disp += s->pc + s->rip_offset;
                }
            }
            break;
        case 1:
            disp = (int8_t)x86_ldub_code(env, s);
            break;
        default:
        case 2:
            disp = (int32_t)x86_ldl_code(env, s);
            break;
        }

        /* For correct popl handling with esp.  */
        if (base == R_ESP && s->popl_esp_hack) {
            disp += s->popl_esp_hack;
        }
        if (base == R_EBP || base == R_ESP) {
            def_seg = R_SS;
        }
        break;

    case MO_16:
        if (mod == 0) {
            if (rm == 6) {
                base = -1;
                disp = x86_lduw_code(env, s);
                break;
            }
        } else if (mod == 1) {
            disp = (int8_t)x86_ldub_code(env, s);
        } else {
            disp = (int16_t)x86_lduw_code(env, s);
        }

        switch (rm) {
        case 0:
            base = R_EBX;
            index = R_ESI;
            break;
        case 1:
            base = R_EBX;
            index = R_EDI;
            break;
        case 2:
            base = R_EBP;
            index = R_ESI;
            def_seg = R_SS;
            break;
        case 3:
            base = R_EBP;
            index = R_EDI;
            def_seg = R_SS;
            break;
        case 4:
            base = R_ESI;
            break;
        case 5:
            base = R_EDI;
            break;
        case 6:
            base = R_EBP;
            def_seg = R_SS;
            break;
        default:
        case 7:
            base = R_EBX;
            break;
        }
        break;

    default:
        g_assert_not_reached();
    }

 done:
    return (AddressParts){ def_seg, base, index, scale, disp };
}

/* Compute the address, with a minimum number of TCG ops.  */
static TCGv gen_lea_modrm_1(DisasContext *s, AddressParts a, bool is_vsib)
{
    TCGv ea = NULL;

    if (a.index >= 0 && !is_vsib) {
        if (a.scale == 0) {
            ea = cpu_regs[a.index];
        } else {
            tcg_gen_shli_tl(s->A0, cpu_regs[a.index], a.scale);
            ea = s->A0;
        }
        if (a.base >= 0) {
            tcg_gen_add_tl(s->A0, ea, cpu_regs[a.base]);
            ea = s->A0;
        }
    } else if (a.base >= 0) {
        ea = cpu_regs[a.base];
    }
    if (!ea) {
        if (tb_cflags(s->base.tb) & CF_PCREL && a.base == -2) {
            /* With cpu_eip ~= pc_save, the expression is pc-relative. */
            tcg_gen_addi_tl(s->A0, cpu_eip, a.disp - s->pc_save);
        } else {
            tcg_gen_movi_tl(s->A0, a.disp);
        }
        ea = s->A0;
    } else if (a.disp != 0) {
        tcg_gen_addi_tl(s->A0, ea, a.disp);
        ea = s->A0;
    }

    return ea;
}

/* Used for BNDCL, BNDCU, BNDCN.  */
static void gen_bndck(DisasContext *s, X86DecodedInsn *decode,
                      TCGCond cond, TCGv_i64 bndv)
{
    TCGv ea = gen_lea_modrm_1(s, decode->mem, false);

    tcg_gen_extu_tl_i64(s->tmp1_i64, ea);
    if (!CODE64(s)) {
        tcg_gen_ext32u_i64(s->tmp1_i64, s->tmp1_i64);
    }
    tcg_gen_setcond_i64(cond, s->tmp1_i64, s->tmp1_i64, bndv);
    tcg_gen_extrl_i64_i32(s->tmp2_i32, s->tmp1_i64);
    gen_helper_bndck(tcg_env, s->tmp2_i32);
}

/* generate modrm load of memory or register. */
static void gen_ld_modrm(DisasContext *s, X86DecodedInsn *decode, MemOp ot)
{
    int modrm = s->modrm;
    int mod, rm;

    mod = (modrm >> 6) & 3;
    rm = (modrm & 7) | REX_B(s);
    if (mod == 3) {
        gen_op_mov_v_reg(s, ot, s->T0, rm);
    } else {
        gen_lea_modrm(s, decode);
        gen_op_ld_v(s, ot, s->T0, s->A0);
    }
}

/* generate modrm store of memory or register. */
static void gen_st_modrm(DisasContext *s, X86DecodedInsn *decode, MemOp ot)
{
    int modrm = s->modrm;
    int mod, rm;

    mod = (modrm >> 6) & 3;
    rm = (modrm & 7) | REX_B(s);
    if (mod == 3) {
        gen_op_mov_reg_v(s, ot, rm, s->T0);
    } else {
        gen_lea_modrm(s, decode);
        gen_op_st_v(s, ot, s->T0, s->A0);
    }
}

static target_ulong insn_get_addr(CPUX86State *env, DisasContext *s, MemOp ot)
{
    target_ulong ret;

    switch (ot) {
    case MO_8:
        ret = x86_ldub_code(env, s);
        break;
    case MO_16:
        ret = x86_lduw_code(env, s);
        break;
    case MO_32:
        ret = x86_ldl_code(env, s);
        break;
#ifdef TARGET_X86_64
    case MO_64:
        ret = x86_ldq_code(env, s);
        break;
#endif
    default:
        g_assert_not_reached();
    }
    return ret;
}

static inline uint32_t insn_get(CPUX86State *env, DisasContext *s, MemOp ot)
{
    uint32_t ret;

    switch (ot) {
    case MO_8:
        ret = x86_ldub_code(env, s);
        break;
    case MO_16:
        ret = x86_lduw_code(env, s);
        break;
    case MO_32:
#ifdef TARGET_X86_64
    case MO_64:
#endif
        ret = x86_ldl_code(env, s);
        break;
    default:
        g_assert_not_reached();
    }
    return ret;
}

static target_long insn_get_signed(CPUX86State *env, DisasContext *s, MemOp ot)
{
    target_long ret;

    switch (ot) {
    case MO_8:
        ret = (int8_t) x86_ldub_code(env, s);
        break;
    case MO_16:
        ret = (int16_t) x86_lduw_code(env, s);
        break;
    case MO_32:
        ret = (int32_t) x86_ldl_code(env, s);
        break;
#ifdef TARGET_X86_64
    case MO_64:
        ret = x86_ldq_code(env, s);
        break;
#endif
    default:
        g_assert_not_reached();
    }
    return ret;
}

static void gen_conditional_jump_labels(DisasContext *s, target_long diff,
                                        TCGLabel *not_taken, TCGLabel *taken)
{
    if (not_taken) {
        gen_set_label(not_taken);
    }
    gen_jmp_rel_csize(s, 0, 1);

    gen_set_label(taken);
    gen_jmp_rel(s, s->dflag, diff, 0);
}

static void gen_jcc(DisasContext *s, int b, int diff)
{
    TCGLabel *l1 = gen_new_label();

    gen_jcc1(s, b, l1);
    gen_conditional_jump_labels(s, diff, NULL, l1);
}

static void gen_cmovcc1(DisasContext *s, int b, TCGv dest, TCGv src)
{
    CCPrepare cc = gen_prepare_cc(s, b, NULL);

    if (!cc.use_reg2) {
        cc.reg2 = tcg_constant_tl(cc.imm);
    }

    tcg_gen_movcond_tl(cc.cond, dest, cc.reg, cc.reg2, src, dest);
}

static void gen_op_movl_seg_real(DisasContext *s, X86Seg seg_reg, TCGv seg)
{
    TCGv selector = tcg_temp_new();
    tcg_gen_ext16u_tl(selector, seg);
    tcg_gen_st32_tl(selector, tcg_env,
                    offsetof(CPUX86State,segs[seg_reg].selector));
    tcg_gen_shli_tl(cpu_seg_base[seg_reg], selector, 4);
}

/* move SRC to seg_reg and compute if the CPU state may change. Never
   call this function with seg_reg == R_CS */
static void gen_movl_seg(DisasContext *s, X86Seg seg_reg, TCGv src)
{
    if (PE(s) && !VM86(s)) {
        tcg_gen_trunc_tl_i32(s->tmp2_i32, src);
        gen_helper_load_seg(tcg_env, tcg_constant_i32(seg_reg), s->tmp2_i32);
        /* abort translation because the addseg value may change or
           because ss32 may change. For R_SS, translation must always
           stop as a special handling must be done to disable hardware
           interrupts for the next instruction */
        if (seg_reg == R_SS) {
            s->base.is_jmp = DISAS_EOB_INHIBIT_IRQ;
        } else if (CODE32(s) && seg_reg < R_FS) {
            s->base.is_jmp = DISAS_EOB_NEXT;
        }
    } else {
        gen_op_movl_seg_real(s, seg_reg, src);
        if (seg_reg == R_SS) {
            s->base.is_jmp = DISAS_EOB_INHIBIT_IRQ;
        }
    }
}

static void gen_far_call(DisasContext *s)
{
    TCGv_i32 new_cs = tcg_temp_new_i32();
    tcg_gen_trunc_tl_i32(new_cs, s->T1);
    if (PE(s) && !VM86(s)) {
        gen_helper_lcall_protected(tcg_env, new_cs, s->T0,
                                   tcg_constant_i32(s->dflag - 1),
                                   eip_next_tl(s));
    } else {
        TCGv_i32 new_eip = tcg_temp_new_i32();
        tcg_gen_trunc_tl_i32(new_eip, s->T0);
        gen_helper_lcall_real(tcg_env, new_cs, new_eip,
                              tcg_constant_i32(s->dflag - 1),
                              eip_next_i32(s));
    }
    s->base.is_jmp = DISAS_JUMP;
}

static void gen_far_jmp(DisasContext *s)
{
    if (PE(s) && !VM86(s)) {
        TCGv_i32 new_cs = tcg_temp_new_i32();
        tcg_gen_trunc_tl_i32(new_cs, s->T1);
        gen_helper_ljmp_protected(tcg_env, new_cs, s->T0,
                                  eip_next_tl(s));
    } else {
        gen_op_movl_seg_real(s, R_CS, s->T1);
        gen_op_jmp_v(s, s->T0);
    }
    s->base.is_jmp = DISAS_JUMP;
}

static void gen_svm_check_intercept(DisasContext *s, uint32_t type)
{
    /* no SVM activated; fast case */
    if (likely(!GUEST(s))) {
        return;
    }
    gen_helper_svm_check_intercept(tcg_env, tcg_constant_i32(type));
}

static inline void gen_stack_update(DisasContext *s, int addend)
{
    gen_op_add_reg_im(s, mo_stacksize(s), R_ESP, addend);
}

static void gen_lea_ss_ofs(DisasContext *s, TCGv dest, TCGv src, target_ulong offset)
{
    if (offset) {
        tcg_gen_addi_tl(dest, src, offset);
        src = dest;
    }
    gen_lea_v_seg_dest(s, mo_stacksize(s), dest, src, R_SS, -1);
}

/* Generate a push. It depends on ss32, addseg and dflag.  */
static void gen_push_v(DisasContext *s, TCGv val)
{
    MemOp d_ot = mo_pushpop(s, s->dflag);
    MemOp a_ot = mo_stacksize(s);
    int size = 1 << d_ot;
    TCGv new_esp = tcg_temp_new();

    tcg_gen_subi_tl(new_esp, cpu_regs[R_ESP], size);

    /* Now reduce the value to the address size and apply SS base.  */
    gen_lea_ss_ofs(s, s->A0, new_esp, 0);
    gen_op_st_v(s, d_ot, val, s->A0);
    gen_op_mov_reg_v(s, a_ot, R_ESP, new_esp);
}

/* two step pop is necessary for precise exceptions */
static MemOp gen_pop_T0(DisasContext *s)
{
    MemOp d_ot = mo_pushpop(s, s->dflag);

    gen_lea_ss_ofs(s, s->T0, cpu_regs[R_ESP], 0);
    gen_op_ld_v(s, d_ot, s->T0, s->T0);

    return d_ot;
}

static inline void gen_pop_update(DisasContext *s, MemOp ot)
{
    gen_stack_update(s, 1 << ot);
}

static void gen_pusha(DisasContext *s)
{
    MemOp d_ot = s->dflag;
    int size = 1 << d_ot;
    int i;

    for (i = 0; i < 8; i++) {
        gen_lea_ss_ofs(s, s->A0, cpu_regs[R_ESP], (i - 8) * size);
        gen_op_st_v(s, d_ot, cpu_regs[7 - i], s->A0);
    }

    gen_stack_update(s, -8 * size);
}

static void gen_popa(DisasContext *s)
{
    MemOp d_ot = s->dflag;
    int size = 1 << d_ot;
    int i;

    for (i = 0; i < 8; i++) {
        /* ESP is not reloaded */
        if (7 - i == R_ESP) {
            continue;
        }
        gen_lea_ss_ofs(s, s->A0, cpu_regs[R_ESP], i * size);
        gen_op_ld_v(s, d_ot, s->T0, s->A0);
        gen_op_mov_reg_v(s, d_ot, 7 - i, s->T0);
    }

    gen_stack_update(s, 8 * size);
}

static void gen_enter(DisasContext *s, int esp_addend, int level)
{
    MemOp d_ot = mo_pushpop(s, s->dflag);
    MemOp a_ot = mo_stacksize(s);
    int size = 1 << d_ot;

    /* Push BP; compute FrameTemp into T1.  */
    tcg_gen_subi_tl(s->T1, cpu_regs[R_ESP], size);
    gen_lea_ss_ofs(s, s->A0, s->T1, 0);
    gen_op_st_v(s, d_ot, cpu_regs[R_EBP], s->A0);

    level &= 31;
    if (level != 0) {
        int i;

        /* Copy level-1 pointers from the previous frame.  */
        for (i = 1; i < level; ++i) {
            gen_lea_ss_ofs(s, s->A0, cpu_regs[R_EBP], -size * i);
            gen_op_ld_v(s, d_ot, s->tmp0, s->A0);

            gen_lea_ss_ofs(s, s->A0, s->T1, -size * i);
            gen_op_st_v(s, d_ot, s->tmp0, s->A0);
        }

        /* Push the current FrameTemp as the last level.  */
        gen_lea_ss_ofs(s, s->A0, s->T1, -size * level);
        gen_op_st_v(s, d_ot, s->T1, s->A0);
    }

    /* Copy the FrameTemp value to EBP.  */
    gen_op_mov_reg_v(s, d_ot, R_EBP, s->T1);

    /* Compute the final value of ESP.  */
    tcg_gen_subi_tl(s->T1, s->T1, esp_addend + size * level);
    gen_op_mov_reg_v(s, a_ot, R_ESP, s->T1);
}

static void gen_leave(DisasContext *s)
{
    MemOp d_ot = mo_pushpop(s, s->dflag);
    MemOp a_ot = mo_stacksize(s);

    gen_lea_ss_ofs(s, s->A0, cpu_regs[R_EBP], 0);
    gen_op_ld_v(s, d_ot, s->T0, s->A0);

    tcg_gen_addi_tl(s->T1, cpu_regs[R_EBP], 1 << d_ot);

    gen_op_mov_reg_v(s, d_ot, R_EBP, s->T0);
    gen_op_mov_reg_v(s, a_ot, R_ESP, s->T1);
}

/* Similarly, except that the assumption here is that we don't decode
   the instruction at all -- either a missing opcode, an unimplemented
   feature, or just a bogus instruction stream.  */
static void gen_unknown_opcode(CPUX86State *env, DisasContext *s)
{
    gen_illegal_opcode(s);

    if (qemu_loglevel_mask(LOG_UNIMP)) {
        FILE *logfile = qemu_log_trylock();
        if (logfile) {
            target_ulong pc = s->base.pc_next, end = s->pc;

            fprintf(logfile, "ILLOPC: " TARGET_FMT_lx ":", pc);
            for (; pc < end; ++pc) {
                fprintf(logfile, " %02x", translator_ldub(env, &s->base, pc));
            }
            fprintf(logfile, "\n");
            qemu_log_unlock(logfile);
        }
    }
}

/* an interrupt is different from an exception because of the
   privilege checks */
static void gen_interrupt(DisasContext *s, uint8_t intno)
{
    gen_update_cc_op(s);
    gen_update_eip_cur(s);
    gen_helper_raise_interrupt(tcg_env, tcg_constant_i32(intno),
                               cur_insn_len_i32(s));
    s->base.is_jmp = DISAS_NORETURN;
}

static void gen_set_hflag(DisasContext *s, uint32_t mask)
{
    if ((s->flags & mask) == 0) {
        TCGv_i32 t = tcg_temp_new_i32();
        tcg_gen_ld_i32(t, tcg_env, offsetof(CPUX86State, hflags));
        tcg_gen_ori_i32(t, t, mask);
        tcg_gen_st_i32(t, tcg_env, offsetof(CPUX86State, hflags));
        s->flags |= mask;
    }
}

static void gen_reset_hflag(DisasContext *s, uint32_t mask)
{
    if (s->flags & mask) {
        TCGv_i32 t = tcg_temp_new_i32();
        tcg_gen_ld_i32(t, tcg_env, offsetof(CPUX86State, hflags));
        tcg_gen_andi_i32(t, t, ~mask);
        tcg_gen_st_i32(t, tcg_env, offsetof(CPUX86State, hflags));
        s->flags &= ~mask;
    }
}

static void gen_set_eflags(DisasContext *s, target_ulong mask)
{
    TCGv t = tcg_temp_new();

    tcg_gen_ld_tl(t, tcg_env, offsetof(CPUX86State, eflags));
    tcg_gen_ori_tl(t, t, mask);
    tcg_gen_st_tl(t, tcg_env, offsetof(CPUX86State, eflags));
}

static void gen_reset_eflags(DisasContext *s, target_ulong mask)
{
    TCGv t = tcg_temp_new();

    tcg_gen_ld_tl(t, tcg_env, offsetof(CPUX86State, eflags));
    tcg_gen_andi_tl(t, t, ~mask);
    tcg_gen_st_tl(t, tcg_env, offsetof(CPUX86State, eflags));
}

/* Clear BND registers during legacy branches.  */
static void gen_bnd_jmp(DisasContext *s)
{
    /* Clear the registers only if BND prefix is missing, MPX is enabled,
       and if the BNDREGs are known to be in use (non-zero) already.
       The helper itself will check BNDPRESERVE at runtime.  */
    if ((s->prefix & PREFIX_REPNZ) == 0
        && (s->flags & HF_MPX_EN_MASK) != 0
        && (s->flags & HF_MPX_IU_MASK) != 0) {
        gen_helper_bnd_jmp(tcg_env);
    }
}

/*
 * Generate an end of block, including common tasks such as generating
 * single step traps, resetting the RF flag, and handling the interrupt
 * shadow.
 */
static void
gen_eob(DisasContext *s, int mode)
{
    bool inhibit_reset;

    gen_update_cc_op(s);

    /* If several instructions disable interrupts, only the first does it.  */
    inhibit_reset = false;
    if (s->flags & HF_INHIBIT_IRQ_MASK) {
        gen_reset_hflag(s, HF_INHIBIT_IRQ_MASK);
        inhibit_reset = true;
    } else if (mode == DISAS_EOB_INHIBIT_IRQ) {
        gen_set_hflag(s, HF_INHIBIT_IRQ_MASK);
    }

    if (s->base.tb->flags & HF_RF_MASK) {
        gen_reset_eflags(s, RF_MASK);
    }
    if (mode == DISAS_EOB_RECHECK_TF) {
        gen_helper_rechecking_single_step(tcg_env);
        tcg_gen_exit_tb(NULL, 0);
    } else if ((s->flags & HF_TF_MASK) && mode != DISAS_EOB_INHIBIT_IRQ) {
        gen_helper_single_step(tcg_env);
    } else if (mode == DISAS_JUMP &&
               /* give irqs a chance to happen */
               !inhibit_reset) {
        tcg_gen_lookup_and_goto_ptr();
    } else {
        tcg_gen_exit_tb(NULL, 0);
    }

    s->base.is_jmp = DISAS_NORETURN;
}

/* Jump to eip+diff, truncating the result to OT. */
static void gen_jmp_rel(DisasContext *s, MemOp ot, int diff, int tb_num)
{
    bool use_goto_tb = s->jmp_opt;
    target_ulong mask = -1;
    target_ulong new_pc = s->pc + diff;
    target_ulong new_eip = new_pc - s->cs_base;

    assert(!s->cc_op_dirty);

    /* In 64-bit mode, operand size is fixed at 64 bits. */
    if (!CODE64(s)) {
        if (ot == MO_16) {
            mask = 0xffff;
            if (tb_cflags(s->base.tb) & CF_PCREL && CODE32(s)) {
                use_goto_tb = false;
            }
        } else {
            mask = 0xffffffff;
        }
    }
    new_eip &= mask;

    if (tb_cflags(s->base.tb) & CF_PCREL) {
        tcg_gen_addi_tl(cpu_eip, cpu_eip, new_pc - s->pc_save);
        /*
         * If we can prove the branch does not leave the page and we have
         * no extra masking to apply (data16 branch in code32, see above),
         * then we have also proven that the addition does not wrap.
         */
        if (!use_goto_tb || !is_same_page(&s->base, new_pc)) {
            tcg_gen_andi_tl(cpu_eip, cpu_eip, mask);
            use_goto_tb = false;
        }
    } else if (!CODE64(s)) {
        new_pc = (uint32_t)(new_eip + s->cs_base);
    }

    if (use_goto_tb && translator_use_goto_tb(&s->base, new_pc)) {
        /* jump to same page: we can use a direct jump */
        tcg_gen_goto_tb(tb_num);
        if (!(tb_cflags(s->base.tb) & CF_PCREL)) {
            tcg_gen_movi_tl(cpu_eip, new_eip);
        }
        tcg_gen_exit_tb(s->base.tb, tb_num);
        s->base.is_jmp = DISAS_NORETURN;
    } else {
        if (!(tb_cflags(s->base.tb) & CF_PCREL)) {
            tcg_gen_movi_tl(cpu_eip, new_eip);
        }
        if (s->jmp_opt) {
            gen_eob(s, DISAS_JUMP);   /* jump to another page */
        } else {
            gen_eob(s, DISAS_EOB_ONLY);  /* exit to main loop */
        }
    }
}

/* Jump to eip+diff, truncating to the current code size. */
static void gen_jmp_rel_csize(DisasContext *s, int diff, int tb_num)
{
    /* CODE64 ignores the OT argument, so we need not consider it. */
    gen_jmp_rel(s, CODE32(s) ? MO_32 : MO_16, diff, tb_num);
}

static inline void gen_ldq_env_A0(DisasContext *s, int offset)
{
    tcg_gen_qemu_ld_i64(s->tmp1_i64, s->A0, s->mem_index, MO_LEUQ);
    tcg_gen_st_i64(s->tmp1_i64, tcg_env, offset);
}

static inline void gen_stq_env_A0(DisasContext *s, int offset)
{
    tcg_gen_ld_i64(s->tmp1_i64, tcg_env, offset);
    tcg_gen_qemu_st_i64(s->tmp1_i64, s->A0, s->mem_index, MO_LEUQ);
}

static inline void gen_ldo_env_A0(DisasContext *s, int offset, bool align)
{
    MemOp atom = (s->cpuid_ext_features & CPUID_EXT_AVX
                  ? MO_ATOM_IFALIGN : MO_ATOM_IFALIGN_PAIR);
    MemOp mop = MO_128 | MO_LE | atom | (align ? MO_ALIGN_16 : 0);
    int mem_index = s->mem_index;
    TCGv_i128 t = tcg_temp_new_i128();

    tcg_gen_qemu_ld_i128(t, s->A0, mem_index, mop);
    tcg_gen_st_i128(t, tcg_env, offset);
}

static inline void gen_sto_env_A0(DisasContext *s, int offset, bool align)
{
    MemOp atom = (s->cpuid_ext_features & CPUID_EXT_AVX
                  ? MO_ATOM_IFALIGN : MO_ATOM_IFALIGN_PAIR);
    MemOp mop = MO_128 | MO_LE | atom | (align ? MO_ALIGN_16 : 0);
    int mem_index = s->mem_index;
    TCGv_i128 t = tcg_temp_new_i128();

    tcg_gen_ld_i128(t, tcg_env, offset);
    tcg_gen_qemu_st_i128(t, s->A0, mem_index, mop);
}

static void gen_ldy_env_A0(DisasContext *s, int offset, bool align)
{
    MemOp mop = MO_128 | MO_LE | MO_ATOM_IFALIGN_PAIR;
    int mem_index = s->mem_index;
    TCGv_i128 t0 = tcg_temp_new_i128();
    TCGv_i128 t1 = tcg_temp_new_i128();

    tcg_gen_qemu_ld_i128(t0, s->A0, mem_index, mop | (align ? MO_ALIGN_32 : 0));
    tcg_gen_addi_tl(s->tmp0, s->A0, 16);
    tcg_gen_qemu_ld_i128(t1, s->tmp0, mem_index, mop);

    tcg_gen_st_i128(t0, tcg_env, offset + offsetof(YMMReg, YMM_X(0)));
    tcg_gen_st_i128(t1, tcg_env, offset + offsetof(YMMReg, YMM_X(1)));
}

static void gen_sty_env_A0(DisasContext *s, int offset, bool align)
{
    MemOp mop = MO_128 | MO_LE | MO_ATOM_IFALIGN_PAIR;
    int mem_index = s->mem_index;
    TCGv_i128 t = tcg_temp_new_i128();

    tcg_gen_ld_i128(t, tcg_env, offset + offsetof(YMMReg, YMM_X(0)));
    tcg_gen_qemu_st_i128(t, s->A0, mem_index, mop | (align ? MO_ALIGN_32 : 0));
    tcg_gen_addi_tl(s->tmp0, s->A0, 16);
    tcg_gen_ld_i128(t, tcg_env, offset + offsetof(YMMReg, YMM_X(1)));
    tcg_gen_qemu_st_i128(t, s->tmp0, mem_index, mop);
}

#include "emit.c.inc"

static void gen_x87(DisasContext *s, X86DecodedInsn *decode)
{
    bool update_fip = true;
    int b = decode->b;
    int modrm = s->modrm;
    int mod, rm, op;

    if (s->flags & (HF_EM_MASK | HF_TS_MASK)) {
        /* if CR0.EM or CR0.TS are set, generate an FPU exception */
        /* XXX: what to do if illegal op ? */
        gen_exception(s, EXCP07_PREX);
        return;
    }
    mod = (modrm >> 6) & 3;
    rm = modrm & 7;
    op = ((b & 7) << 3) | ((modrm >> 3) & 7);
    if (mod != 3) {
        /* memory op */
        TCGv ea = gen_lea_modrm_1(s, decode->mem, false);
        TCGv last_addr = tcg_temp_new();
        bool update_fdp = true;

        tcg_gen_mov_tl(last_addr, ea);
        gen_lea_v_seg(s, ea, decode->mem.def_seg, s->override);

        switch (op) {
        case 0x00 ... 0x07: /* fxxxs */
        case 0x10 ... 0x17: /* fixxxl */
        case 0x20 ... 0x27: /* fxxxl */
        case 0x30 ... 0x37: /* fixxx */
            {
                int op1;
                op1 = op & 7;

                switch (op >> 4) {
                case 0:
                    tcg_gen_qemu_ld_i32(s->tmp2_i32, s->A0,
                                        s->mem_index, MO_LEUL);
                    gen_helper_flds_FT0(tcg_env, s->tmp2_i32);
                    break;
                case 1:
                    tcg_gen_qemu_ld_i32(s->tmp2_i32, s->A0,
                                        s->mem_index, MO_LEUL);
                    gen_helper_fildl_FT0(tcg_env, s->tmp2_i32);
                    break;
                case 2:
                    tcg_gen_qemu_ld_i64(s->tmp1_i64, s->A0,
                                        s->mem_index, MO_LEUQ);
                    gen_helper_fldl_FT0(tcg_env, s->tmp1_i64);
                    break;
                case 3:
                default:
                    tcg_gen_qemu_ld_i32(s->tmp2_i32, s->A0,
                                        s->mem_index, MO_LESW);
                    gen_helper_fildl_FT0(tcg_env, s->tmp2_i32);
                    break;
                }

                gen_helper_fp_arith_ST0_FT0(op1);
                if (op1 == 3) {
                    /* fcomp needs pop */
                    gen_helper_fpop(tcg_env);
                }
            }
            break;
        case 0x08: /* flds */
        case 0x0a: /* fsts */
        case 0x0b: /* fstps */
        case 0x18 ... 0x1b: /* fildl, fisttpl, fistl, fistpl */
        case 0x28 ... 0x2b: /* fldl, fisttpll, fstl, fstpl */
        case 0x38 ... 0x3b: /* filds, fisttps, fists, fistps */
            switch (op & 7) {
            case 0:
                switch (op >> 4) {
                case 0:
                    tcg_gen_qemu_ld_i32(s->tmp2_i32, s->A0,
                                        s->mem_index, MO_LEUL);
                    gen_helper_flds_ST0(tcg_env, s->tmp2_i32);
                    break;
                case 1:
                    tcg_gen_qemu_ld_i32(s->tmp2_i32, s->A0,
                                        s->mem_index, MO_LEUL);
                    gen_helper_fildl_ST0(tcg_env, s->tmp2_i32);
                    break;
                case 2:
                    tcg_gen_qemu_ld_i64(s->tmp1_i64, s->A0,
                                        s->mem_index, MO_LEUQ);
                    gen_helper_fldl_ST0(tcg_env, s->tmp1_i64);
                    break;
                case 3:
                default:
                    tcg_gen_qemu_ld_i32(s->tmp2_i32, s->A0,
                                        s->mem_index, MO_LESW);
                    gen_helper_fildl_ST0(tcg_env, s->tmp2_i32);
                    break;
                }
                break;
            case 1:
                /* XXX: the corresponding CPUID bit must be tested ! */
                switch (op >> 4) {
                case 1:
                    gen_helper_fisttl_ST0(s->tmp2_i32, tcg_env);
                    tcg_gen_qemu_st_i32(s->tmp2_i32, s->A0,
                                        s->mem_index, MO_LEUL);
                    break;
                case 2:
                    gen_helper_fisttll_ST0(s->tmp1_i64, tcg_env);
                    tcg_gen_qemu_st_i64(s->tmp1_i64, s->A0,
                                        s->mem_index, MO_LEUQ);
                    break;
                case 3:
                default:
                    gen_helper_fistt_ST0(s->tmp2_i32, tcg_env);
                    tcg_gen_qemu_st_i32(s->tmp2_i32, s->A0,
                                        s->mem_index, MO_LEUW);
                    break;
                }
                gen_helper_fpop(tcg_env);
                break;
            default:
                switch (op >> 4) {
                case 0:
                    gen_helper_fsts_ST0(s->tmp2_i32, tcg_env);
                    tcg_gen_qemu_st_i32(s->tmp2_i32, s->A0,
                                        s->mem_index, MO_LEUL);
                    break;
                case 1:
                    gen_helper_fistl_ST0(s->tmp2_i32, tcg_env);
                    tcg_gen_qemu_st_i32(s->tmp2_i32, s->A0,
                                        s->mem_index, MO_LEUL);
                    break;
                case 2:
                    gen_helper_fstl_ST0(s->tmp1_i64, tcg_env);
                    tcg_gen_qemu_st_i64(s->tmp1_i64, s->A0,
                                        s->mem_index, MO_LEUQ);
                    break;
                case 3:
                default:
                    gen_helper_fist_ST0(s->tmp2_i32, tcg_env);
                    tcg_gen_qemu_st_i32(s->tmp2_i32, s->A0,
                                        s->mem_index, MO_LEUW);
                    break;
                }
                if ((op & 7) == 3) {
                    gen_helper_fpop(tcg_env);
                }
                break;
            }
            break;
        case 0x0c: /* fldenv mem */
            gen_helper_fldenv(tcg_env, s->A0,
                              tcg_constant_i32(s->dflag - 1));
            update_fip = update_fdp = false;
            break;
        case 0x0d: /* fldcw mem */
            tcg_gen_qemu_ld_i32(s->tmp2_i32, s->A0,
                                s->mem_index, MO_LEUW);
            gen_helper_fldcw(tcg_env, s->tmp2_i32);
            update_fip = update_fdp = false;
            break;
        case 0x0e: /* fnstenv mem */
            gen_helper_fstenv(tcg_env, s->A0,
                              tcg_constant_i32(s->dflag - 1));
            update_fip = update_fdp = false;
            break;
        case 0x0f: /* fnstcw mem */
            gen_helper_fnstcw(s->tmp2_i32, tcg_env);
            tcg_gen_qemu_st_i32(s->tmp2_i32, s->A0,
                                s->mem_index, MO_LEUW);
            update_fip = update_fdp = false;
            break;
        case 0x1d: /* fldt mem */
            gen_helper_fldt_ST0(tcg_env, s->A0);
            break;
        case 0x1f: /* fstpt mem */
            gen_helper_fstt_ST0(tcg_env, s->A0);
            gen_helper_fpop(tcg_env);
            break;
        case 0x2c: /* frstor mem */
            gen_helper_frstor(tcg_env, s->A0,
                              tcg_constant_i32(s->dflag - 1));
            update_fip = update_fdp = false;
            break;
        case 0x2e: /* fnsave mem */
            gen_helper_fsave(tcg_env, s->A0,
                             tcg_constant_i32(s->dflag - 1));
            update_fip = update_fdp = false;
            break;
        case 0x2f: /* fnstsw mem */
            gen_helper_fnstsw(s->tmp2_i32, tcg_env);
            tcg_gen_qemu_st_i32(s->tmp2_i32, s->A0,
                                s->mem_index, MO_LEUW);
            update_fip = update_fdp = false;
            break;
        case 0x3c: /* fbld */
            gen_helper_fbld_ST0(tcg_env, s->A0);
            break;
        case 0x3e: /* fbstp */
            gen_helper_fbst_ST0(tcg_env, s->A0);
            gen_helper_fpop(tcg_env);
            break;
        case 0x3d: /* fildll */
            tcg_gen_qemu_ld_i64(s->tmp1_i64, s->A0,
                                s->mem_index, MO_LEUQ);
            gen_helper_fildll_ST0(tcg_env, s->tmp1_i64);
            break;
        case 0x3f: /* fistpll */
            gen_helper_fistll_ST0(s->tmp1_i64, tcg_env);
            tcg_gen_qemu_st_i64(s->tmp1_i64, s->A0,
                                s->mem_index, MO_LEUQ);
            gen_helper_fpop(tcg_env);
            break;
        default:
            goto illegal_op;
        }

        if (update_fdp) {
            int last_seg = s->override >= 0 ? s->override : decode->mem.def_seg;

            tcg_gen_ld_i32(s->tmp2_i32, tcg_env,
                           offsetof(CPUX86State,
                                    segs[last_seg].selector));
            tcg_gen_st16_i32(s->tmp2_i32, tcg_env,
                             offsetof(CPUX86State, fpds));
            tcg_gen_st_tl(last_addr, tcg_env,
                          offsetof(CPUX86State, fpdp));
        }
    } else {
        /* register float ops */
        int opreg = rm;

        switch (op) {
        case 0x08: /* fld sti */
            gen_helper_fpush(tcg_env);
            gen_helper_fmov_ST0_STN(tcg_env,
                                    tcg_constant_i32((opreg + 1) & 7));
            break;
        case 0x09: /* fxchg sti */
        case 0x29: /* fxchg4 sti, undocumented op */
        case 0x39: /* fxchg7 sti, undocumented op */
            gen_helper_fxchg_ST0_STN(tcg_env, tcg_constant_i32(opreg));
            break;
        case 0x0a: /* grp d9/2 */
            switch (rm) {
            case 0: /* fnop */
                /*
                 * check exceptions (FreeBSD FPU probe)
                 * needs to be treated as I/O because of ferr_irq
                 */
                translator_io_start(&s->base);
                gen_helper_fwait(tcg_env);
                update_fip = false;
                break;
            default:
                goto illegal_op;
            }
            break;
        case 0x0c: /* grp d9/4 */
            switch (rm) {
            case 0: /* fchs */
                gen_helper_fchs_ST0(tcg_env);
                break;
            case 1: /* fabs */
                gen_helper_fabs_ST0(tcg_env);
                break;
            case 4: /* ftst */
                gen_helper_fldz_FT0(tcg_env);
                gen_helper_fcom_ST0_FT0(tcg_env);
                break;
            case 5: /* fxam */
                gen_helper_fxam_ST0(tcg_env);
                break;
            default:
                goto illegal_op;
            }
            break;
        case 0x0d: /* grp d9/5 */
            {
                switch (rm) {
                case 0:
                    gen_helper_fpush(tcg_env);
                    gen_helper_fld1_ST0(tcg_env);
                    break;
                case 1:
                    gen_helper_fpush(tcg_env);
                    gen_helper_fldl2t_ST0(tcg_env);
                    break;
                case 2:
                    gen_helper_fpush(tcg_env);
                    gen_helper_fldl2e_ST0(tcg_env);
                    break;
                case 3:
                    gen_helper_fpush(tcg_env);
                    gen_helper_fldpi_ST0(tcg_env);
                    break;
                case 4:
                    gen_helper_fpush(tcg_env);
                    gen_helper_fldlg2_ST0(tcg_env);
                    break;
                case 5:
                    gen_helper_fpush(tcg_env);
                    gen_helper_fldln2_ST0(tcg_env);
                    break;
                case 6:
                    gen_helper_fpush(tcg_env);
                    gen_helper_fldz_ST0(tcg_env);
                    break;
                default:
                    goto illegal_op;
                }
            }
            break;
        case 0x0e: /* grp d9/6 */
            switch (rm) {
            case 0: /* f2xm1 */
                gen_helper_f2xm1(tcg_env);
                break;
            case 1: /* fyl2x */
                gen_helper_fyl2x(tcg_env);
                break;
            case 2: /* fptan */
                gen_helper_fptan(tcg_env);
                break;
            case 3: /* fpatan */
                gen_helper_fpatan(tcg_env);
                break;
            case 4: /* fxtract */
                gen_helper_fxtract(tcg_env);
                break;
            case 5: /* fprem1 */
                gen_helper_fprem1(tcg_env);
                break;
            case 6: /* fdecstp */
                gen_helper_fdecstp(tcg_env);
                break;
            default:
            case 7: /* fincstp */
                gen_helper_fincstp(tcg_env);
                break;
            }
            break;
        case 0x0f: /* grp d9/7 */
            switch (rm) {
            case 0: /* fprem */
                gen_helper_fprem(tcg_env);
                break;
            case 1: /* fyl2xp1 */
                gen_helper_fyl2xp1(tcg_env);
                break;
            case 2: /* fsqrt */
                gen_helper_fsqrt(tcg_env);
                break;
            case 3: /* fsincos */
                gen_helper_fsincos(tcg_env);
                break;
            case 5: /* fscale */
                gen_helper_fscale(tcg_env);
                break;
            case 4: /* frndint */
                gen_helper_frndint(tcg_env);
                break;
            case 6: /* fsin */
                gen_helper_fsin(tcg_env);
                break;
            default:
            case 7: /* fcos */
                gen_helper_fcos(tcg_env);
                break;
            }
            break;
        case 0x00: case 0x01: case 0x04 ... 0x07: /* fxxx st, sti */
        case 0x20: case 0x21: case 0x24 ... 0x27: /* fxxx sti, st */
        case 0x30: case 0x31: case 0x34 ... 0x37: /* fxxxp sti, st */
            {
                int op1;

                op1 = op & 7;
                if (op >= 0x20) {
                    gen_helper_fp_arith_STN_ST0(op1, opreg);
                    if (op >= 0x30) {
                        gen_helper_fpop(tcg_env);
                    }
                } else {
                    gen_helper_fmov_FT0_STN(tcg_env,
                                            tcg_constant_i32(opreg));
                    gen_helper_fp_arith_ST0_FT0(op1);
                }
            }
            break;
        case 0x02: /* fcom */
        case 0x22: /* fcom2, undocumented op */
            gen_helper_fmov_FT0_STN(tcg_env, tcg_constant_i32(opreg));
            gen_helper_fcom_ST0_FT0(tcg_env);
            break;
        case 0x03: /* fcomp */
        case 0x23: /* fcomp3, undocumented op */
        case 0x32: /* fcomp5, undocumented op */
            gen_helper_fmov_FT0_STN(tcg_env, tcg_constant_i32(opreg));
            gen_helper_fcom_ST0_FT0(tcg_env);
            gen_helper_fpop(tcg_env);
            break;
        case 0x15: /* da/5 */
            switch (rm) {
            case 1: /* fucompp */
                gen_helper_fmov_FT0_STN(tcg_env, tcg_constant_i32(1));
                gen_helper_fucom_ST0_FT0(tcg_env);
                gen_helper_fpop(tcg_env);
                gen_helper_fpop(tcg_env);
                break;
            default:
                goto illegal_op;
            }
            break;
        case 0x1c:
            switch (rm) {
            case 0: /* feni (287 only, just do nop here) */
                break;
            case 1: /* fdisi (287 only, just do nop here) */
                break;
            case 2: /* fclex */
                gen_helper_fclex(tcg_env);
                update_fip = false;
                break;
            case 3: /* fninit */
                gen_helper_fninit(tcg_env);
                update_fip = false;
                break;
            case 4: /* fsetpm (287 only, just do nop here) */
                break;
            default:
                goto illegal_op;
            }
            break;
        case 0x1d: /* fucomi */
            if (!(s->cpuid_features & CPUID_CMOV)) {
                goto illegal_op;
            }
            gen_update_cc_op(s);
            gen_helper_fmov_FT0_STN(tcg_env, tcg_constant_i32(opreg));
            gen_helper_fucomi_ST0_FT0(tcg_env);
            assume_cc_op(s, CC_OP_EFLAGS);
            break;
        case 0x1e: /* fcomi */
            if (!(s->cpuid_features & CPUID_CMOV)) {
                goto illegal_op;
            }
            gen_update_cc_op(s);
            gen_helper_fmov_FT0_STN(tcg_env, tcg_constant_i32(opreg));
            gen_helper_fcomi_ST0_FT0(tcg_env);
            assume_cc_op(s, CC_OP_EFLAGS);
            break;
        case 0x28: /* ffree sti */
            gen_helper_ffree_STN(tcg_env, tcg_constant_i32(opreg));
            break;
        case 0x2a: /* fst sti */
            gen_helper_fmov_STN_ST0(tcg_env, tcg_constant_i32(opreg));
            break;
        case 0x2b: /* fstp sti */
        case 0x0b: /* fstp1 sti, undocumented op */
        case 0x3a: /* fstp8 sti, undocumented op */
        case 0x3b: /* fstp9 sti, undocumented op */
            gen_helper_fmov_STN_ST0(tcg_env, tcg_constant_i32(opreg));
            gen_helper_fpop(tcg_env);
            break;
        case 0x2c: /* fucom st(i) */
            gen_helper_fmov_FT0_STN(tcg_env, tcg_constant_i32(opreg));
            gen_helper_fucom_ST0_FT0(tcg_env);
            break;
        case 0x2d: /* fucomp st(i) */
            gen_helper_fmov_FT0_STN(tcg_env, tcg_constant_i32(opreg));
            gen_helper_fucom_ST0_FT0(tcg_env);
            gen_helper_fpop(tcg_env);
            break;
        case 0x33: /* de/3 */
            switch (rm) {
            case 1: /* fcompp */
                gen_helper_fmov_FT0_STN(tcg_env, tcg_constant_i32(1));
                gen_helper_fcom_ST0_FT0(tcg_env);
                gen_helper_fpop(tcg_env);
                gen_helper_fpop(tcg_env);
                break;
            default:
                goto illegal_op;
            }
            break;
        case 0x38: /* ffreep sti, undocumented op */
            gen_helper_ffree_STN(tcg_env, tcg_constant_i32(opreg));
            gen_helper_fpop(tcg_env);
            break;
        case 0x3c: /* df/4 */
            switch (rm) {
            case 0:
                gen_helper_fnstsw(s->tmp2_i32, tcg_env);
                tcg_gen_extu_i32_tl(s->T0, s->tmp2_i32);
                gen_op_mov_reg_v(s, MO_16, R_EAX, s->T0);
                break;
            default:
                goto illegal_op;
            }
            break;
        case 0x3d: /* fucomip */
            if (!(s->cpuid_features & CPUID_CMOV)) {
                goto illegal_op;
            }
            gen_update_cc_op(s);
            gen_helper_fmov_FT0_STN(tcg_env, tcg_constant_i32(opreg));
            gen_helper_fucomi_ST0_FT0(tcg_env);
            gen_helper_fpop(tcg_env);
            assume_cc_op(s, CC_OP_EFLAGS);
            break;
        case 0x3e: /* fcomip */
            if (!(s->cpuid_features & CPUID_CMOV)) {
                goto illegal_op;
            }
            gen_update_cc_op(s);
            gen_helper_fmov_FT0_STN(tcg_env, tcg_constant_i32(opreg));
            gen_helper_fcomi_ST0_FT0(tcg_env);
            gen_helper_fpop(tcg_env);
            assume_cc_op(s, CC_OP_EFLAGS);
            break;
        case 0x10 ... 0x13: /* fcmovxx */
        case 0x18 ... 0x1b:
            {
                int op1;
                TCGLabel *l1;
                static const uint8_t fcmov_cc[8] = {
                    (JCC_B << 1),
                    (JCC_Z << 1),
                    (JCC_BE << 1),
                    (JCC_P << 1),
                };

                if (!(s->cpuid_features & CPUID_CMOV)) {
                    goto illegal_op;
                }
                op1 = fcmov_cc[op & 3] | (((op >> 3) & 1) ^ 1);
                l1 = gen_new_label();
                gen_jcc1_noeob(s, op1, l1);
                gen_helper_fmov_ST0_STN(tcg_env,
                                        tcg_constant_i32(opreg));
                gen_set_label(l1);
            }
            break;
        default:
            goto illegal_op;
        }
    }

    if (update_fip) {
        tcg_gen_ld_i32(s->tmp2_i32, tcg_env,
                       offsetof(CPUX86State, segs[R_CS].selector));
        tcg_gen_st16_i32(s->tmp2_i32, tcg_env,
                         offsetof(CPUX86State, fpcs));
        tcg_gen_st_tl(eip_cur_tl(s),
                      tcg_env, offsetof(CPUX86State, fpip));
    }
    return;

 illegal_op:
    gen_illegal_opcode(s);
}

static void gen_multi0F(DisasContext *s, X86DecodedInsn *decode)
{
    int prefixes = s->prefix;
    MemOp dflag = s->dflag;
    int b = decode->b + 0x100;
    int modrm = s->modrm;
    MemOp ot;
    int reg, rm, mod, op;

    /* now check op code */
    switch (b) {
    case 0x1c7: /* RDSEED, RDPID with f3 prefix */
        mod = (modrm >> 6) & 3;
        switch ((modrm >> 3) & 7) {
        case 7:
            if (mod != 3 ||
                (s->prefix & PREFIX_REPNZ)) {
                goto illegal_op;
            }
            if (s->prefix & PREFIX_REPZ) {
                if (!(s->cpuid_7_0_ecx_features & CPUID_7_0_ECX_RDPID)) {
                    goto illegal_op;
                }
                gen_helper_rdpid(s->T0, tcg_env);
                rm = (modrm & 7) | REX_B(s);
                gen_op_mov_reg_v(s, dflag, rm, s->T0);
                break;
            } else {
                if (!(s->cpuid_7_0_ebx_features & CPUID_7_0_EBX_RDSEED)) {
                    goto illegal_op;
                }
                goto do_rdrand;
            }
<<<<<<< HEAD
            modrm = x86_ldub_code(env, s);
            mod = (modrm >> 6) & 3;
            rm = modrm & 7;
            op = ((b & 7) << 3) | ((modrm >> 3) & 7);
            if (mod != 3) {
                /* memory op */
                AddressParts a = gen_lea_modrm_0(env, s, modrm);
                TCGv ea = gen_lea_modrm_1(s, a, false);
                TCGv last_addr = tcg_temp_new();
                bool update_fdp = true;

                tcg_gen_mov_tl(last_addr, ea);
                gen_lea_v_seg(s, s->aflag, ea, a.def_seg, s->override);

                switch (op) {
                case 0x00 ... 0x07: /* fxxxs */
                case 0x10 ... 0x17: /* fixxxl */
                case 0x20 ... 0x27: /* fxxxl */
                case 0x30 ... 0x37: /* fixxx */
                    {
                        int op1;
                        op1 = op & 7;

                        switch (op >> 4) {
                        case 0:
                            tcg_gen_qemu_ld_i32(s->tmp2_i32, s->A0,
                                                s->mem_index, MO_LEUL);
                            gen_flds_FT0(s, s->tmp2_i32);
                            break;
                        case 1:
                            tcg_gen_qemu_ld_i32(s->tmp2_i32, s->A0,
                                                s->mem_index, MO_LEUL);
                            gen_fildl_FT0(s, s->tmp2_i32);
                            break;
                        case 2:
                            tcg_gen_qemu_ld_i64(s->tmp1_i64, s->A0,
                                                s->mem_index, MO_LEUQ);
                            gen_fldl_FT0(s, s->tmp1_i64);
                            break;
                        case 3:
                        default:
                            tcg_gen_qemu_ld_i32(s->tmp2_i32, s->A0,
                                                s->mem_index, MO_LESW);
                            gen_fildl_FT0(s, s->tmp2_i32);
                            break;
                        }

                        gen_helper_fp_arith_ST0_FT0(s, op1);
                        if (op1 == 3) {
                            /* fcomp needs pop */
                            gen_fpop(s);
                        }
                    }
                    break;
                case 0x08: /* flds */
                case 0x0a: /* fsts */
                case 0x0b: /* fstps */
                case 0x18 ... 0x1b: /* fildl, fisttpl, fistl, fistpl */
                case 0x28 ... 0x2b: /* fldl, fisttpll, fstl, fstpl */
                case 0x38 ... 0x3b: /* filds, fisttps, fists, fistps */
                    switch (op & 7) {
                    case 0:
                        switch (op >> 4) {
                        case 0:
                            tcg_gen_qemu_ld_i32(s->tmp2_i32, s->A0,
                                                s->mem_index, MO_LEUL);
                            gen_flds_ST0(s, s->tmp2_i32);
                            break;
                        case 1:
                            tcg_gen_qemu_ld_i32(s->tmp2_i32, s->A0,
                                                s->mem_index, MO_LEUL);
                            gen_fildl_ST0(s, s->tmp2_i32);
                            break;
                        case 2:
                            tcg_gen_qemu_ld_i64(s->tmp1_i64, s->A0,
                                                s->mem_index, MO_LEUQ);
                            gen_fldl_ST0(s, s->tmp1_i64);
                            break;
                        case 3:
                        default:
                            tcg_gen_qemu_ld_i32(s->tmp2_i32, s->A0,
                                                s->mem_index, MO_LESW);
                            gen_fildl_ST0(s, s->tmp2_i32);
                            break;
                        }
                        break;
                    case 1:
                        /* XXX: the corresponding CPUID bit must be tested ! */
                        switch (op >> 4) {
                        case 1:
                            gen_helper_fisttl_ST0(s->tmp2_i32, cpu_env);
                            tcg_gen_qemu_st_i32(s->tmp2_i32, s->A0,
                                                s->mem_index, MO_LEUL);
                            break;
                        case 2:
                            gen_helper_fisttll_ST0(s->tmp1_i64, cpu_env);
                            tcg_gen_qemu_st_i64(s->tmp1_i64, s->A0,
                                                s->mem_index, MO_LEUQ);
                            break;
                        case 3:
                        default:
                            gen_helper_fistt_ST0(s->tmp2_i32, cpu_env);
                            tcg_gen_qemu_st_i32(s->tmp2_i32, s->A0,
                                                s->mem_index, MO_LEUW);
                            break;
                        }
                        gen_fpop(s);
                        break;
                    default:
                        switch (op >> 4) {
                        case 0:
                            gen_fsts_ST0(s, s->tmp2_i32);
                            tcg_gen_qemu_st_i32(s->tmp2_i32, s->A0,
                                                s->mem_index, MO_LEUL);
                            break;
                        case 1:
                            gen_fistl_ST0(s, s->tmp2_i32);
                            tcg_gen_qemu_st_i32(s->tmp2_i32, s->A0,
                                                s->mem_index, MO_LEUL);
                            break;
                        case 2:
                            gen_fstl_ST0(s, s->tmp1_i64);
                            tcg_gen_qemu_st_i64(s->tmp1_i64, s->A0,
                                                s->mem_index, MO_LEUQ);
                            break;
                        case 3:
                        default:
                            gen_helper_fist_ST0(s->tmp2_i32, cpu_env);
                            tcg_gen_qemu_st_i32(s->tmp2_i32, s->A0,
                                                s->mem_index, MO_LEUW);
                            break;
                        }
                        if ((op & 7) == 3) {
                            gen_fpop(s);
                        }
                        break;
                    }
                    break;
                case 0x0c: /* fldenv mem */
                    gen_helper_fldenv(cpu_env, s->A0,
                                      tcg_const_i32(dflag - 1));
                    update_fip = update_fdp = false;
                    gen_update_eip_next(s);
                    gen_eob(s);
                    break;
                case 0x0d: /* fldcw mem */
                    tcg_gen_qemu_ld_i32(s->tmp2_i32, s->A0,
                                        s->mem_index, MO_LEUW);
                    gen_helper_fldcw(cpu_env, s->tmp2_i32);
                    update_fip = update_fdp = false;
                    gen_update_eip_next(s);
                    gen_eob(s);
                    break;
                case 0x0e: /* fnstenv mem */
                    gen_helper_fstenv(cpu_env, s->A0,
                                      tcg_const_i32(dflag - 1));
                    update_fip = update_fdp = false;
                    break;
                case 0x0f: /* fnstcw mem */
                    gen_helper_fnstcw(s->tmp2_i32, cpu_env);
                    tcg_gen_qemu_st_i32(s->tmp2_i32, s->A0,
                                        s->mem_index, MO_LEUW);
                    update_fip = update_fdp = false;
                    break;
                case 0x1d: /* fldt mem */
                    gen_helper_fldt_ST0(cpu_env, s->A0);
                    break;
                case 0x1f: /* fstpt mem */
                    gen_helper_fstt_ST0(cpu_env, s->A0);
                    gen_fpop(s);
                    break;
                case 0x2c: /* frstor mem */
                    gen_helper_frstor(cpu_env, s->A0,
                                      tcg_const_i32(dflag - 1));
                    update_fip = update_fdp = false;
                    break;
                case 0x2e: /* fnsave mem */
                    gen_helper_fsave(cpu_env, s->A0,
                                     tcg_const_i32(dflag - 1));
                    update_fip = update_fdp = false;
                    break;
                case 0x2f: /* fnstsw mem */
                    gen_helper_fnstsw(s->tmp2_i32, cpu_env);
                    tcg_gen_qemu_st_i32(s->tmp2_i32, s->A0,
                                        s->mem_index, MO_LEUW);
                    update_fip = update_fdp = false;
                    break;
                case 0x3c: /* fbld */
                    gen_helper_fbld_ST0(cpu_env, s->A0);
                    break;
                case 0x3e: /* fbstp */
                    gen_helper_fbst_ST0(cpu_env, s->A0);
                    gen_fpop(s);
                    break;
                case 0x3d: /* fildll */
                    tcg_gen_qemu_ld_i64(s->tmp1_i64, s->A0,
                                        s->mem_index, MO_LEUQ);
                    gen_fildll_ST0(s, s->tmp1_i64);
                    break;
                case 0x3f: /* fistpll */
                    gen_fistll_ST0(s, s->tmp1_i64);
                    tcg_gen_qemu_st_i64(s->tmp1_i64, s->A0,
                                        s->mem_index, MO_LEUQ);
                    gen_fpop(s);
                    break;
                default:
                    goto unknown_op;
                }

                if (update_fdp) {
                    int last_seg = s->override >= 0 ? s->override : a.def_seg;

                    tcg_gen_ld_i32(s->tmp2_i32, cpu_env,
                                   offsetof(CPUX86State,
                                            segs[last_seg].selector));
                    tcg_gen_st16_i32(s->tmp2_i32, cpu_env,
                                     offsetof(CPUX86State, fpds));
                    tcg_gen_st_tl(last_addr, cpu_env,
                                  offsetof(CPUX86State, fpdp));
                }
                tcg_temp_free(last_addr);
            } else {
                /* register float ops */
                opreg = rm;

                switch (op) {
                case 0x08: /* fld sti */
                    gen_fpush(s);
                    gen_fmov_ST0_STN(s, (opreg + 1) & 7);
                    break;
                case 0x09: /* fxchg sti */
                case 0x29: /* fxchg4 sti, undocumented op */
                case 0x39: /* fxchg7 sti, undocumented op */
                    gen_fxchg_ST0_STN(s, opreg);
                    break;
                case 0x0a: /* grp d9/2 */
                    switch (rm) {
                    case 0: /* fnop */
                        /* check exceptions (FreeBSD FPU probe) */
                        gen_helper_fwait(cpu_env);
                        update_fip = false;
                        break;
                    default:
                        goto unknown_op;
                    }
                    break;
                case 0x0c: /* grp d9/4 */
                    switch (rm) {
                    case 0: /* fchs */
                        gen_fchs_ST0(s);
                        break;
                    case 1: /* fabs */
                        gen_fabs_ST0(s);
                        break;
                    case 4: /* ftst */
                        gen_fldz_FT0(s);
                        gen_fcom_ST0_FT0(s);
                        break;
                    case 5: /* fxam */
                        gen_helper_fxam_ST0(cpu_env);
                        break;
                    default:
                        goto unknown_op;
                    }
                    break;
                case 0x0d: /* grp d9/5 */
                    {
                        switch (rm) {
                        case 0:
                            gen_fpush(s);
                            gen_fld1_ST0(s);
                            break;
                        case 1:
                            gen_fpush(s);
                            gen_helper_fldl2t_ST0(cpu_env);
                            break;
                        case 2:
                            gen_fpush(s);
                            gen_helper_fldl2e_ST0(cpu_env);
                            break;
                        case 3:
                            gen_fpush(s);
                            gen_helper_fldpi_ST0(cpu_env);
                            break;
                        case 4:
                            gen_fpush(s);
                            gen_helper_fldlg2_ST0(cpu_env);
                            break;
                        case 5:
                            gen_fpush(s);
                            gen_helper_fldln2_ST0(cpu_env);
                            break;
                        case 6:
                            gen_fpush(s);
                            gen_fldz_ST0(s);
                            break;
                        default:
                            goto unknown_op;
                        }
                    }
                    break;
                case 0x0e: /* grp d9/6 */
                    switch (rm) {
                    case 0: /* f2xm1 */
                        gen_helper_f2xm1(cpu_env);
                        break;
                    case 1: /* fyl2x */
                        gen_helper_fyl2x(cpu_env);
                        break;
                    case 2: /* fptan */
                        gen_helper_fptan(cpu_env);
                        break;
                    case 3: /* fpatan */
                        gen_helper_fpatan(cpu_env);
                        break;
                    case 4: /* fxtract */
                        gen_helper_fxtract(cpu_env);
                        break;
                    case 5: /* fprem1 */
                        gen_helper_fprem1(cpu_env);
                        break;
                    case 6: /* fdecstp */
                        gen_helper_fdecstp(cpu_env);
                        break;
                    default:
                    case 7: /* fincstp */
                        gen_helper_fincstp(cpu_env);
                        break;
                    }
                    break;
                case 0x0f: /* grp d9/7 */
                    switch (rm) {
                    case 0: /* fprem */
                        gen_helper_fprem(cpu_env);
                        break;
                    case 1: /* fyl2xp1 */
                        gen_helper_fyl2xp1(cpu_env);
                        break;
                    case 2: /* fsqrt */
                        gen_fsqrt(s);
                        break;
                    case 3: /* fsincos */
                        gen_helper_fsincos(cpu_env);
                        break;
                    case 5: /* fscale */
                        gen_helper_fscale(cpu_env);
                        break;
                    case 4: /* frndint */
                        gen_helper_frndint(cpu_env);
                        break;
                    case 6: /* fsin */
                        gen_fsin(s);
                        break;
                    default:
                    case 7: /* fcos */
                        gen_fcos(s);
                        break;
                    }
                    break;
                case 0x00: case 0x01: case 0x04 ... 0x07: /* fxxx st, sti */
                case 0x20: case 0x21: case 0x24 ... 0x27: /* fxxx sti, st */
                case 0x30: case 0x31: case 0x34 ... 0x37: /* fxxxp sti, st */
                    {
                        int op1;

                        op1 = op & 7;
                        if (op >= 0x20) {
                            gen_helper_fp_arith_STN_ST0(s, op1, opreg);
                            if (op >= 0x30) {
                                gen_fpop(s);
                            }
                        } else {
                            gen_fmov_FT0_STN(s, opreg);
                            gen_helper_fp_arith_ST0_FT0(s, op1);
                        }
                    }
                    break;
                case 0x02: /* fcom */
                case 0x22: /* fcom2, undocumented op */
                    gen_fmov_FT0_STN(s, opreg);
                    gen_fcom_ST0_FT0(s);
                    break;
                case 0x03: /* fcomp */
                case 0x23: /* fcomp3, undocumented op */
                case 0x32: /* fcomp5, undocumented op */
                    gen_fmov_FT0_STN(s, opreg);
                    gen_fcom_ST0_FT0(s);
                    gen_fpop(s);
                    break;
                case 0x15: /* da/5 */
                    switch (rm) {
                    case 1: /* fucompp */
                        gen_fmov_FT0_STN(s, 1);
                        gen_helper_fucom_ST0_FT0(cpu_env);
                        gen_fpop(s);
                        gen_fpop(s);
                        break;
                    default:
                        goto unknown_op;
                    }
                    break;
                case 0x1c:
                    switch (rm) {
                    case 0: /* feni (287 only, just do nop here) */
                        break;
                    case 1: /* fdisi (287 only, just do nop here) */
                        break;
                    case 2: /* fclex */
                        gen_helper_fclex(cpu_env);
                        update_fip = false;
                        break;
                    case 3: /* fninit */
                        gen_helper_fninit(cpu_env);
                        update_fip = false;
                        gen_update_eip_next(s);
                        gen_eob(s);
                        break;
                    case 4: /* fsetpm (287 only, just do nop here) */
                        break;
                    default:
                        goto unknown_op;
                    }
                    break;
                case 0x1d: /* fucomi */
                    if (!(s->cpuid_features & CPUID_CMOV)) {
                        goto illegal_op;
                    }
                    gen_update_cc_op(s);
                    gen_fmov_FT0_STN(s, opreg);
                    gen_helper_fucomi_ST0_FT0(cpu_env);
                    set_cc_op(s, CC_OP_EFLAGS);
                    break;
                case 0x1e: /* fcomi */
                    if (!(s->cpuid_features & CPUID_CMOV)) {
                        goto illegal_op;
                    }
                    gen_update_cc_op(s);
                    gen_fmov_FT0_STN(s, opreg);
                    gen_helper_fcomi_ST0_FT0(cpu_env);
                    set_cc_op(s, CC_OP_EFLAGS);
                    break;
                case 0x28: /* ffree sti */
                    gen_helper_ffree_STN(cpu_env, tcg_const_i32(opreg));
                    break;
                case 0x2a: /* fst sti */
                    gen_fmov_STN_ST0(s, opreg);
                    break;
                case 0x2b: /* fstp sti */
                case 0x0b: /* fstp1 sti, undocumented op */
                case 0x3a: /* fstp8 sti, undocumented op */
                case 0x3b: /* fstp9 sti, undocumented op */
                    gen_fmov_STN_ST0(s, opreg);
                    gen_fpop(s);
                    break;
                case 0x2c: /* fucom st(i) */
                    gen_fmov_FT0_STN(s, opreg);
                    gen_helper_fucom_ST0_FT0(cpu_env);
                    break;
                case 0x2d: /* fucomp st(i) */
                    gen_fmov_FT0_STN(s, opreg);
                    gen_helper_fucom_ST0_FT0(cpu_env);
                    gen_fpop(s);
                    break;
                case 0x33: /* de/3 */
                    switch (rm) {
                    case 1: /* fcompp */
                        gen_fmov_FT0_STN(s, 1);
                        gen_fcom_ST0_FT0(s);
                        gen_fpop(s);
                        gen_fpop(s);
                        break;
                    default:
                        goto unknown_op;
                    }
                    break;
                case 0x38: /* ffreep sti, undocumented op */
                    gen_helper_ffree_STN(cpu_env, tcg_const_i32(opreg));
                    gen_fpop(s);
                    break;
                case 0x3c: /* df/4 */
                    switch (rm) {
                    case 0:
                        gen_helper_fnstsw(s->tmp2_i32, cpu_env);
                        tcg_gen_extu_i32_tl(s->T0, s->tmp2_i32);
                        gen_op_mov_reg_v(s, MO_16, R_EAX, s->T0);
                        break;
                    default:
                        goto unknown_op;
                    }
                    break;
                case 0x3d: /* fucomip */
                    if (!(s->cpuid_features & CPUID_CMOV)) {
                        goto illegal_op;
                    }
                    gen_update_cc_op(s);
                    gen_fmov_FT0_STN(s, opreg);
                    gen_helper_fucomi_ST0_FT0(cpu_env);
                    gen_fpop(s);
                    set_cc_op(s, CC_OP_EFLAGS);
                    break;
                case 0x3e: /* fcomip */
                    if (!(s->cpuid_features & CPUID_CMOV)) {
                        goto illegal_op;
                    }
                    gen_update_cc_op(s);
                    gen_fmov_FT0_STN(s, opreg);
                    gen_helper_fcomi_ST0_FT0(cpu_env);
                    gen_fpop(s);
                    set_cc_op(s, CC_OP_EFLAGS);
                    break;
                case 0x10 ... 0x13: /* fcmovxx */
                case 0x18 ... 0x1b:
                    {
                        int op1;
                        TCGLabel *l1;
                        static const uint8_t fcmov_cc[8] = {
                            (JCC_B << 1),
                            (JCC_Z << 1),
                            (JCC_BE << 1),
                            (JCC_P << 1),
                        };

                        if (!(s->cpuid_features & CPUID_CMOV)) {
                            goto illegal_op;
                        }
                        op1 = fcmov_cc[op & 3] | (((op >> 3) & 1) ^ 1);
                        l1 = gen_new_label();
                        gen_jcc1_noeob(s, op1, l1);
                        gen_fmov_ST0_STN(s, opreg);
                        gen_set_label(l1);
                    }
                    break;
                default:
                    goto unknown_op;
                }
            }

            if (update_fip) {
                tcg_gen_ld_i32(s->tmp2_i32, cpu_env,
                               offsetof(CPUX86State, segs[R_CS].selector));
                tcg_gen_st16_i32(s->tmp2_i32, cpu_env,
                                 offsetof(CPUX86State, fpcs));
                tcg_gen_st_tl(eip_cur_tl(s),
                              cpu_env, offsetof(CPUX86State, fpip));
            }
        }
        break;
        /************************/
        /* string ops */

    case 0xa4: /* movsS */
    case 0xa5:
        ot = mo_b_d(b, dflag);
        if (prefixes & (PREFIX_REPZ | PREFIX_REPNZ)) {
            gen_repz_movs(s, ot);
        } else {
            gen_movs(s, ot);
        }
        break;

    case 0xaa: /* stosS */
    case 0xab:
        ot = mo_b_d(b, dflag);
        if (prefixes & (PREFIX_REPZ | PREFIX_REPNZ)) {
            gen_repz_stos(s, ot);
        } else {
            gen_stos(s, ot);
        }
        break;
    case 0xac: /* lodsS */
    case 0xad:
        ot = mo_b_d(b, dflag);
        if (prefixes & (PREFIX_REPZ | PREFIX_REPNZ)) {
            gen_repz_lods(s, ot);
        } else {
            gen_lods(s, ot);
        }
        break;
    case 0xae: /* scasS */
    case 0xaf:
        ot = mo_b_d(b, dflag);
        if (prefixes & PREFIX_REPNZ) {
            gen_repz_scas(s, ot, 1);
        } else if (prefixes & PREFIX_REPZ) {
            gen_repz_scas(s, ot, 0);
        } else {
            gen_scas(s, ot);
        }
        break;

    case 0xa6: /* cmpsS */
    case 0xa7:
        ot = mo_b_d(b, dflag);
        if (prefixes & PREFIX_REPNZ) {
            gen_repz_cmps(s, ot, 1);
        } else if (prefixes & PREFIX_REPZ) {
            gen_repz_cmps(s, ot, 0);
        } else {
            gen_cmps(s, ot);
        }
        break;
    case 0x6c: /* insS */
    case 0x6d:
        ot = mo_b_d32(b, dflag);
        tcg_gen_trunc_tl_i32(s->tmp2_i32, cpu_regs[R_EDX]);
        tcg_gen_ext16u_i32(s->tmp2_i32, s->tmp2_i32);
        if (!gen_check_io(s, ot, s->tmp2_i32,
                          SVM_IOIO_TYPE_MASK | SVM_IOIO_STR_MASK)) {
            break;
        }
        if (tb_cflags(s->base.tb) & CF_USE_ICOUNT) {
            gen_io_start();
            s->base.is_jmp = DISAS_TOO_MANY;
        }
        if (prefixes & (PREFIX_REPZ | PREFIX_REPNZ)) {
            gen_repz_ins(s, ot);
        } else {
            gen_ins(s, ot);
        }
        break;
    case 0x6e: /* outsS */
    case 0x6f:
        ot = mo_b_d32(b, dflag);
        tcg_gen_trunc_tl_i32(s->tmp2_i32, cpu_regs[R_EDX]);
        tcg_gen_ext16u_i32(s->tmp2_i32, s->tmp2_i32);
        if (!gen_check_io(s, ot, s->tmp2_i32, SVM_IOIO_STR_MASK)) {
            break;
        }
        if (tb_cflags(s->base.tb) & CF_USE_ICOUNT) {
            gen_io_start();
            s->base.is_jmp = DISAS_TOO_MANY;
        }
        if (prefixes & (PREFIX_REPZ | PREFIX_REPNZ)) {
            gen_repz_outs(s, ot);
        } else {
            gen_outs(s, ot);
        }
        break;

        /************************/
        /* port I/O */

    case 0xe4:
    case 0xe5:
        ot = mo_b_d32(b, dflag);
        val = x86_ldub_code(env, s);
        tcg_gen_movi_i32(s->tmp2_i32, val);
        if (!gen_check_io(s, ot, s->tmp2_i32, SVM_IOIO_TYPE_MASK)) {
            break;
        }
        if (tb_cflags(s->base.tb) & CF_USE_ICOUNT) {
            gen_io_start();
            s->base.is_jmp = DISAS_TOO_MANY;
        }
        gen_helper_in_func(ot, s->T1, s->tmp2_i32);
        gen_op_mov_reg_v(s, ot, R_EAX, s->T1);
        gen_bpt_io(s, s->tmp2_i32, ot);
        break;
    case 0xe6:
    case 0xe7:
        ot = mo_b_d32(b, dflag);
        val = x86_ldub_code(env, s);
        tcg_gen_movi_i32(s->tmp2_i32, val);
        if (!gen_check_io(s, ot, s->tmp2_i32, 0)) {
            break;
        }
        if (tb_cflags(s->base.tb) & CF_USE_ICOUNT) {
            gen_io_start();
            s->base.is_jmp = DISAS_TOO_MANY;
        }
        gen_op_mov_v_reg(s, ot, s->T1, R_EAX);
        tcg_gen_trunc_tl_i32(s->tmp3_i32, s->T1);
        gen_helper_out_func(ot, s->tmp2_i32, s->tmp3_i32);
        gen_bpt_io(s, s->tmp2_i32, ot);
        break;
    case 0xec:
    case 0xed:
        ot = mo_b_d32(b, dflag);
        tcg_gen_trunc_tl_i32(s->tmp2_i32, cpu_regs[R_EDX]);
        tcg_gen_ext16u_i32(s->tmp2_i32, s->tmp2_i32);
        if (!gen_check_io(s, ot, s->tmp2_i32, SVM_IOIO_TYPE_MASK)) {
            break;
        }
        if (tb_cflags(s->base.tb) & CF_USE_ICOUNT) {
            gen_io_start();
            s->base.is_jmp = DISAS_TOO_MANY;
        }
        gen_helper_in_func(ot, s->T1, s->tmp2_i32);
        gen_op_mov_reg_v(s, ot, R_EAX, s->T1);
        gen_bpt_io(s, s->tmp2_i32, ot);
        break;
    case 0xee:
    case 0xef:
        ot = mo_b_d32(b, dflag);
        tcg_gen_trunc_tl_i32(s->tmp2_i32, cpu_regs[R_EDX]);
        tcg_gen_ext16u_i32(s->tmp2_i32, s->tmp2_i32);
        if (!gen_check_io(s, ot, s->tmp2_i32, 0)) {
            break;
        }
        if (tb_cflags(s->base.tb) & CF_USE_ICOUNT) {
            gen_io_start();
            s->base.is_jmp = DISAS_TOO_MANY;
        }
        gen_op_mov_v_reg(s, ot, s->T1, R_EAX);
        tcg_gen_trunc_tl_i32(s->tmp3_i32, s->T1);
        gen_helper_out_func(ot, s->tmp2_i32, s->tmp3_i32);
        gen_bpt_io(s, s->tmp2_i32, ot);
        break;

        /************************/
        /* control */
    case 0xc2: /* ret im */
        val = x86_ldsw_code(env, s);
        ot = gen_pop_T0(s);
        gen_stack_update(s, val + (1 << ot));
        /* Note that gen_pop_T0 uses a zero-extending load.  */
        gen_op_jmp_v(s, s->T0);
        gen_bnd_jmp(s);
        s->base.is_jmp = DISAS_JUMP;
        break;
    case 0xc3: /* ret */
        ot = gen_pop_T0(s);
        gen_pop_update(s, ot);
        /* Note that gen_pop_T0 uses a zero-extending load.  */
        gen_op_jmp_v(s, s->T0);
        gen_bnd_jmp(s);
        s->base.is_jmp = DISAS_JUMP;
        break;
    case 0xca: /* lret im */
        val = x86_ldsw_code(env, s);
    do_lret:
        if (PE(s) && !VM86(s)) {
            gen_update_cc_op(s);
            gen_update_eip_cur(s);
            gen_helper_lret_protected(cpu_env, tcg_const_i32(dflag - 1),
                                      tcg_const_i32(val));
        } else {
            gen_stack_A0(s);
            /* pop offset */
            gen_op_ld_v(s, dflag, s->T0, s->A0);
            /* NOTE: keeping EIP updated is not a problem in case of
               exception */
            gen_op_jmp_v(s, s->T0);
            /* pop selector */
            gen_add_A0_im(s, 1 << dflag);
            gen_op_ld_v(s, dflag, s->T0, s->A0);
            gen_op_movl_seg_T0_vm(s, R_CS);
            /* add stack offset */
            gen_stack_update(s, val + (2 << dflag));
        }
        s->base.is_jmp = DISAS_EOB_ONLY;
        break;
    case 0xcb: /* lret */
        val = 0;
        goto do_lret;
    case 0xcf: /* iret */
        gen_svm_check_intercept(s, SVM_EXIT_IRET);
        if (!PE(s) || VM86(s)) {
            /* real mode or vm86 mode */
            if (!check_vm86_iopl(s)) {
                break;
            }
            gen_helper_iret_real(cpu_env, tcg_const_i32(dflag - 1));
        } else {
            gen_helper_iret_protected(cpu_env, tcg_constant_i32(dflag - 1),
                                      eip_next_i32(s));
        }
        set_cc_op(s, CC_OP_EFLAGS);
        s->base.is_jmp = DISAS_EOB_ONLY;
        break;
    case 0xe8: /* call im */
        {
            int diff = (dflag != MO_16
                        ? (int32_t)insn_get(env, s, MO_32)
                        : (int16_t)insn_get(env, s, MO_16));
            gen_push_v(s, eip_next_tl(s));
            gen_bnd_jmp(s);
            gen_jmp_rel(s, dflag, diff, 0);
        }
        break;
    case 0x9a: /* lcall im */
        {
            unsigned int selector, offset;

            if (CODE64(s))
                goto illegal_op;
            ot = dflag;
            offset = insn_get(env, s, ot);
            selector = insn_get(env, s, MO_16);

            tcg_gen_movi_tl(s->T0, selector);
            tcg_gen_movi_tl(s->T1, offset);
        }
        goto do_lcall;
    case 0xe9: /* jmp im */
        {
            int diff = (dflag != MO_16
                        ? (int32_t)insn_get(env, s, MO_32)
                        : (int16_t)insn_get(env, s, MO_16));
            gen_bnd_jmp(s);
            gen_jmp_rel(s, dflag, diff, 0);
        }
        break;
    case 0xea: /* ljmp im */
        {
            unsigned int selector, offset;

            if (CODE64(s))
                goto illegal_op;
            ot = dflag;
            offset = insn_get(env, s, ot);
            selector = insn_get(env, s, MO_16);

            tcg_gen_movi_tl(s->T0, selector);
            tcg_gen_movi_tl(s->T1, offset);
        }
        goto do_ljmp;
    case 0xeb: /* jmp Jb */
        {
            int diff = (int8_t)insn_get(env, s, MO_8);
            gen_jmp_rel(s, dflag, diff, 0);
        }
        break;
    case 0x70 ... 0x7f: /* jcc Jb */
        {
            int diff = (int8_t)insn_get(env, s, MO_8);
            gen_bnd_jmp(s);
            gen_jcc(s, b, diff);
        }
        break;
    case 0x180 ... 0x18f: /* jcc Jv */
        {
            int diff = (dflag != MO_16
                        ? (int32_t)insn_get(env, s, MO_32)
                        : (int16_t)insn_get(env, s, MO_16));
            gen_bnd_jmp(s);
            gen_jcc(s, b, diff);
        }
        break;

    case 0x190 ... 0x19f: /* setcc Gv */
        modrm = x86_ldub_code(env, s);
        gen_setcc1(s, b, s->T0);
        gen_ldst_modrm(env, s, modrm, MO_8, OR_TMP0, 1);
        break;
    case 0x140 ... 0x14f: /* cmov Gv, Ev */
        if (!(s->cpuid_features & CPUID_CMOV)) {
            goto illegal_op;
        }
        ot = dflag;
        modrm = x86_ldub_code(env, s);
        reg = ((modrm >> 3) & 7) | REX_R(s);
        gen_cmovcc1(env, s, ot, b, modrm, reg);
        break;

        /************************/
        /* flags */
    case 0x9c: /* pushf */
        gen_svm_check_intercept(s, SVM_EXIT_PUSHF);
        if (check_vm86_iopl(s)) {
            gen_update_cc_op(s);
            gen_helper_read_eflags(s->T0, cpu_env);
            gen_push_v(s, s->T0);
        }
        break;
    case 0x9d: /* popf */
        gen_svm_check_intercept(s, SVM_EXIT_POPF);
        if (check_vm86_iopl(s)) {
            ot = gen_pop_T0(s);
            if (CPL(s) == 0) {
                if (dflag != MO_16) {
                    gen_helper_write_eflags(cpu_env, s->T0,
                                            tcg_const_i32((TF_MASK | AC_MASK |
                                                           ID_MASK | NT_MASK |
                                                           IF_MASK |
                                                           IOPL_MASK)));
                } else {
                    gen_helper_write_eflags(cpu_env, s->T0,
                                            tcg_const_i32((TF_MASK | AC_MASK |
                                                           ID_MASK | NT_MASK |
                                                           IF_MASK | IOPL_MASK)
                                                          & 0xffff));
                }
            } else {
                if (CPL(s) <= IOPL(s)) {
                    if (dflag != MO_16) {
                        gen_helper_write_eflags(cpu_env, s->T0,
                                                tcg_const_i32((TF_MASK |
                                                               AC_MASK |
                                                               ID_MASK |
                                                               NT_MASK |
                                                               IF_MASK)));
                    } else {
                        gen_helper_write_eflags(cpu_env, s->T0,
                                                tcg_const_i32((TF_MASK |
                                                               AC_MASK |
                                                               ID_MASK |
                                                               NT_MASK |
                                                               IF_MASK)
                                                              & 0xffff));
                    }
                } else {
                    if (dflag != MO_16) {
                        gen_helper_write_eflags(cpu_env, s->T0,
                                           tcg_const_i32((TF_MASK | AC_MASK |
                                                          ID_MASK | NT_MASK)));
                    } else {
                        gen_helper_write_eflags(cpu_env, s->T0,
                                           tcg_const_i32((TF_MASK | AC_MASK |
                                                          ID_MASK | NT_MASK)
                                                         & 0xffff));
                    }
                }
            }
            gen_pop_update(s, ot);
            set_cc_op(s, CC_OP_EFLAGS);
            /* abort translation because TF/AC flag may change */
            s->base.is_jmp = DISAS_EOB_NEXT;
        }
        break;
    case 0x9e: /* sahf */
        if (CODE64(s) && !(s->cpuid_ext3_features & CPUID_EXT3_LAHF_LM))
            goto illegal_op;
        tcg_gen_shri_tl(s->T0, cpu_regs[R_EAX], 8);
        gen_compute_eflags(s);
        tcg_gen_andi_tl(cpu_cc_src, cpu_cc_src, CC_O);
        tcg_gen_andi_tl(s->T0, s->T0, CC_S | CC_Z | CC_A | CC_P | CC_C);
        tcg_gen_or_tl(cpu_cc_src, cpu_cc_src, s->T0);
        break;
    case 0x9f: /* lahf */
        if (CODE64(s) && !(s->cpuid_ext3_features & CPUID_EXT3_LAHF_LM))
            goto illegal_op;
        gen_compute_eflags(s);
        /* Note: gen_compute_eflags() only gives the condition codes */
        tcg_gen_ori_tl(s->T0, cpu_cc_src, 0x02);
        tcg_gen_deposit_tl(cpu_regs[R_EAX], cpu_regs[R_EAX], s->T0, 8, 8);
        break;
    case 0xf5: /* cmc */
        gen_compute_eflags(s);
        tcg_gen_xori_tl(cpu_cc_src, cpu_cc_src, CC_C);
        break;
    case 0xf8: /* clc */
        gen_compute_eflags(s);
        tcg_gen_andi_tl(cpu_cc_src, cpu_cc_src, ~CC_C);
        break;
    case 0xf9: /* stc */
        gen_compute_eflags(s);
        tcg_gen_ori_tl(cpu_cc_src, cpu_cc_src, CC_C);
        break;
    case 0xfc: /* cld */
        tcg_gen_movi_i32(s->tmp2_i32, 1);
        tcg_gen_st_i32(s->tmp2_i32, cpu_env, offsetof(CPUX86State, df));
        break;
    case 0xfd: /* std */
        tcg_gen_movi_i32(s->tmp2_i32, -1);
        tcg_gen_st_i32(s->tmp2_i32, cpu_env, offsetof(CPUX86State, df));
        break;

        /************************/
        /* bit operations */
    case 0x1ba: /* bt/bts/btr/btc Gv, im */
        ot = dflag;
        modrm = x86_ldub_code(env, s);
        op = (modrm >> 3) & 7;
        mod = (modrm >> 6) & 3;
        rm = (modrm & 7) | REX_B(s);
        if (mod != 3) {
            s->rip_offset = 1;
            gen_lea_modrm(env, s, modrm);
            if (!(s->prefix & PREFIX_LOCK)) {
                gen_op_ld_v(s, ot, s->T0, s->A0);
            }
        } else {
            gen_op_mov_v_reg(s, ot, s->T0, rm);
        }
        /* load shift */
        val = x86_ldub_code(env, s);
        tcg_gen_movi_tl(s->T1, val);
        if (op < 4)
            goto unknown_op;
        op -= 4;
        goto bt_op;
    case 0x1a3: /* bt Gv, Ev */
        op = 0;
        goto do_btx;
    case 0x1ab: /* bts */
        op = 1;
        goto do_btx;
    case 0x1b3: /* btr */
        op = 2;
        goto do_btx;
    case 0x1bb: /* btc */
        op = 3;
    do_btx:
        ot = dflag;
        modrm = x86_ldub_code(env, s);
        reg = ((modrm >> 3) & 7) | REX_R(s);
        mod = (modrm >> 6) & 3;
        rm = (modrm & 7) | REX_B(s);
        gen_op_mov_v_reg(s, MO_32, s->T1, reg);
        if (mod != 3) {
            AddressParts a = gen_lea_modrm_0(env, s, modrm);
            /* specific case: we need to add a displacement */
            gen_exts(ot, s->T1);
            tcg_gen_sari_tl(s->tmp0, s->T1, 3 + ot);
            tcg_gen_shli_tl(s->tmp0, s->tmp0, ot);
            tcg_gen_add_tl(s->A0, gen_lea_modrm_1(s, a, false), s->tmp0);
            gen_lea_v_seg(s, s->aflag, s->A0, a.def_seg, s->override);
            if (!(s->prefix & PREFIX_LOCK)) {
                gen_op_ld_v(s, ot, s->T0, s->A0);
            }
        } else {
            gen_op_mov_v_reg(s, ot, s->T0, rm);
        }
    bt_op:
        tcg_gen_andi_tl(s->T1, s->T1, (1 << (3 + ot)) - 1);
        tcg_gen_movi_tl(s->tmp0, 1);
        tcg_gen_shl_tl(s->tmp0, s->tmp0, s->T1);
        if (s->prefix & PREFIX_LOCK) {
            switch (op) {
            case 0: /* bt */
                /* Needs no atomic ops; we surpressed the normal
                   memory load for LOCK above so do it now.  */
                gen_op_ld_v(s, ot, s->T0, s->A0);
                break;
            case 1: /* bts */
                tcg_gen_atomic_fetch_or_tl(s->T0, s->A0, s->tmp0,
                                           s->mem_index, ot | MO_LE);
                break;
            case 2: /* btr */
                tcg_gen_not_tl(s->tmp0, s->tmp0);
                tcg_gen_atomic_fetch_and_tl(s->T0, s->A0, s->tmp0,
                                            s->mem_index, ot | MO_LE);
                break;
            default:
            case 3: /* btc */
                tcg_gen_atomic_fetch_xor_tl(s->T0, s->A0, s->tmp0,
                                            s->mem_index, ot | MO_LE);
                break;
            }
            tcg_gen_shr_tl(s->tmp4, s->T0, s->T1);
        } else {
            tcg_gen_shr_tl(s->tmp4, s->T0, s->T1);
            switch (op) {
            case 0: /* bt */
                /* Data already loaded; nothing to do.  */
                break;
            case 1: /* bts */
                tcg_gen_or_tl(s->T0, s->T0, s->tmp0);
                break;
            case 2: /* btr */
                tcg_gen_andc_tl(s->T0, s->T0, s->tmp0);
                break;
            default:
            case 3: /* btc */
                tcg_gen_xor_tl(s->T0, s->T0, s->tmp0);
                break;
            }
            if (op != 0) {
                if (mod != 3) {
                    gen_op_st_v(s, ot, s->T0, s->A0);
                } else {
                    gen_op_mov_reg_v(s, ot, rm, s->T0);
                }
            }
        }

        /* Delay all CC updates until after the store above.  Note that
           C is the result of the test, Z is unchanged, and the others
           are all undefined.  */
        switch (s->cc_op) {
        case CC_OP_MULB ... CC_OP_MULQ:
        case CC_OP_ADDB ... CC_OP_ADDQ:
        case CC_OP_ADCB ... CC_OP_ADCQ:
        case CC_OP_SUBB ... CC_OP_SUBQ:
        case CC_OP_SBBB ... CC_OP_SBBQ:
        case CC_OP_LOGICB ... CC_OP_LOGICQ:
        case CC_OP_INCB ... CC_OP_INCQ:
        case CC_OP_DECB ... CC_OP_DECQ:
        case CC_OP_SHLB ... CC_OP_SHLQ:
        case CC_OP_SARB ... CC_OP_SARQ:
        case CC_OP_BMILGB ... CC_OP_BMILGQ:
            /* Z was going to be computed from the non-zero status of CC_DST.
               We can get that same Z value (and the new C value) by leaving
               CC_DST alone, setting CC_SRC, and using a CC_OP_SAR of the
               same width.  */
            tcg_gen_mov_tl(cpu_cc_src, s->tmp4);
            set_cc_op(s, ((s->cc_op - CC_OP_MULB) & 3) + CC_OP_SARB);
            break;
        default:
            /* Otherwise, generate EFLAGS and replace the C bit.  */
            gen_compute_eflags(s);
            tcg_gen_deposit_tl(cpu_cc_src, cpu_cc_src, s->tmp4,
                               ctz32(CC_C), 1);
            break;
        }
        break;
    case 0x1bc: /* bsf / tzcnt */
    case 0x1bd: /* bsr / lzcnt */
        ot = dflag;
        modrm = x86_ldub_code(env, s);
        reg = ((modrm >> 3) & 7) | REX_R(s);
        gen_ldst_modrm(env, s, modrm, ot, OR_TMP0, 0);
        gen_extu(ot, s->T0);

        /* Note that lzcnt and tzcnt are in different extensions.  */
        if ((prefixes & PREFIX_REPZ)
            && (b & 1
                ? s->cpuid_ext3_features & CPUID_EXT3_ABM
                : s->cpuid_7_0_ebx_features & CPUID_7_0_EBX_BMI1)) {
            int size = 8 << ot;
            /* For lzcnt/tzcnt, C bit is defined related to the input. */
            tcg_gen_mov_tl(cpu_cc_src, s->T0);
            if (b & 1) {
                /* For lzcnt, reduce the target_ulong result by the
                   number of zeros that we expect to find at the top.  */
                tcg_gen_clzi_tl(s->T0, s->T0, TARGET_LONG_BITS);
                tcg_gen_subi_tl(s->T0, s->T0, TARGET_LONG_BITS - size);
            } else {
                /* For tzcnt, a zero input must return the operand size.  */
                tcg_gen_ctzi_tl(s->T0, s->T0, size);
            }
            /* For lzcnt/tzcnt, Z bit is defined related to the result.  */
            gen_op_update1_cc(s);
            set_cc_op(s, CC_OP_BMILGB + ot);
        } else {
            /* For bsr/bsf, only the Z bit is defined and it is related
               to the input and not the result.  */
            tcg_gen_mov_tl(cpu_cc_dst, s->T0);
            set_cc_op(s, CC_OP_LOGICB + ot);

            /* ??? The manual says that the output is undefined when the
               input is zero, but real hardware leaves it unchanged, and
               real programs appear to depend on that.  Accomplish this
               by passing the output as the value to return upon zero.  */
            if (b & 1) {
                /* For bsr, return the bit index of the first 1 bit,
                   not the count of leading zeros.  */
                tcg_gen_xori_tl(s->T1, cpu_regs[reg], TARGET_LONG_BITS - 1);
                tcg_gen_clz_tl(s->T0, s->T0, s->T1);
                tcg_gen_xori_tl(s->T0, s->T0, TARGET_LONG_BITS - 1);
            } else {
                tcg_gen_ctz_tl(s->T0, s->T0, cpu_regs[reg]);
            }
        }
        gen_op_mov_reg_v(s, ot, reg, s->T0);
        break;
        /************************/
        /* bcd */
    case 0x27: /* daa */
        if (CODE64(s))
            goto illegal_op;
        gen_update_cc_op(s);
        gen_helper_daa(cpu_env);
        set_cc_op(s, CC_OP_EFLAGS);
        break;
    case 0x2f: /* das */
        if (CODE64(s))
            goto illegal_op;
        gen_update_cc_op(s);
        gen_helper_das(cpu_env);
        set_cc_op(s, CC_OP_EFLAGS);
        break;
    case 0x37: /* aaa */
        if (CODE64(s))
            goto illegal_op;
        gen_update_cc_op(s);
        gen_helper_aaa(cpu_env);
        set_cc_op(s, CC_OP_EFLAGS);
        break;
    case 0x3f: /* aas */
        if (CODE64(s))
            goto illegal_op;
        gen_update_cc_op(s);
        gen_helper_aas(cpu_env);
        set_cc_op(s, CC_OP_EFLAGS);
        break;
    case 0xd4: /* aam */
        if (CODE64(s))
            goto illegal_op;
        val = x86_ldub_code(env, s);
        if (val == 0) {
            gen_exception(s, EXCP00_DIVZ);
        } else {
            gen_helper_aam(cpu_env, tcg_const_i32(val));
            set_cc_op(s, CC_OP_LOGICB);
        }
        break;
    case 0xd5: /* aad */
        if (CODE64(s))
            goto illegal_op;
        val = x86_ldub_code(env, s);
        gen_helper_aad(cpu_env, tcg_const_i32(val));
        set_cc_op(s, CC_OP_LOGICB);
        break;
        /************************/
        /* misc */
    case 0x90: /* nop */
        /* XXX: correct lock test for all insn */
        if (prefixes & PREFIX_LOCK) {
            goto illegal_op;
        }
        /* If REX_B is set, then this is xchg eax, r8d, not a nop.  */
        if (REX_B(s)) {
            goto do_xchg_reg_eax;
        }
        if (prefixes & PREFIX_REPZ) {
            gen_update_cc_op(s);
            gen_update_eip_cur(s);
            gen_helper_pause(cpu_env, cur_insn_len_i32(s));
            s->base.is_jmp = DISAS_NORETURN;
        }
        break;
    case 0x9b: /* fwait */
        if ((s->flags & (HF_MP_MASK | HF_TS_MASK)) ==
            (HF_MP_MASK | HF_TS_MASK)) {
            gen_exception(s, EXCP07_PREX);
        } else {
            gen_helper_fwait(cpu_env);
        }
        break;
    case 0xcc: /* int3 */
        gen_interrupt(s, EXCP03_INT3);
        break;
    case 0xcd: /* int N */
        val = x86_ldub_code(env, s);
        if (check_vm86_iopl(s)) {
            gen_interrupt(s, val);
        }
        break;
    case 0xce: /* into */
        if (CODE64(s))
            goto illegal_op;
        gen_update_cc_op(s);
        gen_update_eip_cur(s);
        gen_helper_into(cpu_env, cur_insn_len_i32(s));
        break;
#ifdef WANT_ICEBP
    case 0xf1: /* icebp (undocumented, exits to external debugger) */
        gen_svm_check_intercept(s, SVM_EXIT_ICEBP);
        gen_debug(s);
        break;
#endif
    case 0xfa: /* cli */
        if (check_iopl(s)) {
            gen_reset_eflags(s, IF_MASK);
        }
        break;
    case 0xfb: /* sti */
        if (check_iopl(s)) {
            gen_set_eflags(s, IF_MASK);
            /* interruptions are enabled only the first insn after sti */
            gen_update_eip_next(s);
            gen_eob_inhibit_irq(s, true);
        }
        break;
    case 0x62: /* bound */
        if (CODE64(s))
            goto illegal_op;
        ot = dflag;
        modrm = x86_ldub_code(env, s);
        reg = (modrm >> 3) & 7;
        mod = (modrm >> 6) & 3;
        if (mod == 3)
            goto illegal_op;
        gen_op_mov_v_reg(s, ot, s->T0, reg);
        gen_lea_modrm(env, s, modrm);
        tcg_gen_trunc_tl_i32(s->tmp2_i32, s->T0);
        if (ot == MO_16) {
            gen_helper_boundw(cpu_env, s->A0, s->tmp2_i32);
        } else {
            gen_helper_boundl(cpu_env, s->A0, s->tmp2_i32);
        }
        break;
    case 0x1c8 ... 0x1cf: /* bswap reg */
        reg = (b & 7) | REX_B(s);
#ifdef TARGET_X86_64
        if (dflag == MO_64) {
            tcg_gen_bswap64_i64(cpu_regs[reg], cpu_regs[reg]);
            break;
        }
#endif
        tcg_gen_bswap32_tl(cpu_regs[reg], cpu_regs[reg], TCG_BSWAP_OZ);
        break;
    case 0xd6: /* salc */
        if (CODE64(s))
            goto illegal_op;
        gen_compute_eflags_c(s, s->T0);
        tcg_gen_neg_tl(s->T0, s->T0);
        gen_op_mov_reg_v(s, MO_8, R_EAX, s->T0);
        break;
    case 0xe0: /* loopnz */
    case 0xe1: /* loopz */
    case 0xe2: /* loop */
    case 0xe3: /* jecxz */
        {
            TCGLabel *l1, *l2;
            int diff = (int8_t)insn_get(env, s, MO_8);

            l1 = gen_new_label();
            l2 = gen_new_label();
            gen_update_cc_op(s);
            b &= 3;
            switch(b) {
            case 0: /* loopnz */
            case 1: /* loopz */
                gen_op_add_reg_im(s, s->aflag, R_ECX, -1);
                gen_op_jz_ecx(s, l2);
                gen_jcc1(s, (JCC_Z << 1) | (b ^ 1), l1);
                break;
            case 2: /* loop */
                gen_op_add_reg_im(s, s->aflag, R_ECX, -1);
                gen_op_jnz_ecx(s, l1);
                break;
            default:
            case 3: /* jcxz */
                gen_op_jz_ecx(s, l1);
                break;
            }

            gen_set_label(l2);
            gen_jmp_rel_csize(s, 0, 1);

            gen_set_label(l1);
            gen_jmp_rel(s, dflag, diff, 0);
        }
        break;
    case 0x130: /* wrmsr */
    case 0x132: /* rdmsr */
        if (check_cpl0(s)) {
            gen_update_cc_op(s);
            gen_update_eip_cur(s);
            if (b & 2) {
                gen_helper_rdmsr(cpu_env);
            } else {
                gen_helper_wrmsr(cpu_env);
                s->base.is_jmp = DISAS_EOB_NEXT;
            }
        }
        break;
    case 0x131: /* rdtsc */
        gen_update_cc_op(s);
        gen_update_eip_cur(s);
        if (tb_cflags(s->base.tb) & CF_USE_ICOUNT) {
            gen_io_start();
            s->base.is_jmp = DISAS_TOO_MANY;
        }
        gen_helper_rdtsc(cpu_env);
        break;
    case 0x133: /* rdpmc */
        gen_update_cc_op(s);
        gen_update_eip_cur(s);
        gen_helper_rdpmc(cpu_env);
        s->base.is_jmp = DISAS_NORETURN;
        break;
    case 0x134: /* sysenter */
        /* For Intel SYSENTER is valid on 64-bit */
        if (CODE64(s) && env->cpuid_vendor1 != CPUID_VENDOR_INTEL_1)
            goto illegal_op;
        if (!PE(s)) {
            gen_exception_gpf(s);
        } else {
            gen_helper_sysenter(cpu_env);
            s->base.is_jmp = DISAS_EOB_ONLY;
        }
        break;
    case 0x135: /* sysexit */
        /* For Intel SYSEXIT is valid on 64-bit */
        if (CODE64(s) && env->cpuid_vendor1 != CPUID_VENDOR_INTEL_1)
            goto illegal_op;
        if (!PE(s)) {
            gen_exception_gpf(s);
        } else {
            gen_helper_sysexit(cpu_env, tcg_const_i32(dflag - 1));
            s->base.is_jmp = DISAS_EOB_ONLY;
        }
        break;
#ifdef TARGET_X86_64
    case 0x105: /* syscall */
        /* XXX: is it usable in real mode ? */
        gen_update_cc_op(s);
        gen_update_eip_cur(s);
        gen_helper_syscall(cpu_env, cur_insn_len_i32(s));
        /* TF handling for the syscall insn is different. The TF bit is  checked
           after the syscall insn completes. This allows #DB to not be
           generated after one has entered CPL0 if TF is set in FMASK.  */
        gen_eob_worker(s, false, true);
        break;
    case 0x107: /* sysret */
        if (!PE(s)) {
            gen_exception_gpf(s);
        } else {
            gen_helper_sysret(cpu_env, tcg_const_i32(dflag - 1));
            /* condition codes are modified only in long mode */
            if (LMA(s)) {
                set_cc_op(s, CC_OP_EFLAGS);
=======

        case 6: /* RDRAND */
            if (mod != 3 ||
                (s->prefix & (PREFIX_REPZ | PREFIX_REPNZ)) ||
                !(s->cpuid_ext_features & CPUID_EXT_RDRAND)) {
                goto illegal_op;
>>>>>>> ae35f033
            }
        do_rdrand:
            translator_io_start(&s->base);
            gen_helper_rdrand(s->T0, tcg_env);
            rm = (modrm & 7) | REX_B(s);
            gen_op_mov_reg_v(s, dflag, rm, s->T0);
            assume_cc_op(s, CC_OP_EFLAGS);
            break;

        default:
            goto illegal_op;
        }
        break;

    case 0x100:
        mod = (modrm >> 6) & 3;
        op = (modrm >> 3) & 7;
        switch(op) {
        case 0: /* sldt */
            if (!PE(s) || VM86(s))
                goto illegal_op;
            if (s->flags & HF_UMIP_MASK && !check_cpl0(s)) {
                break;
            }
            gen_svm_check_intercept(s, SVM_EXIT_LDTR_READ);
            tcg_gen_ld32u_tl(s->T0, tcg_env,
                             offsetof(CPUX86State, ldt.selector));
            ot = mod == 3 ? dflag : MO_16;
            gen_st_modrm(s, decode, ot);
            break;
        case 2: /* lldt */
            if (!PE(s) || VM86(s))
                goto illegal_op;
            if (check_cpl0(s)) {
                gen_svm_check_intercept(s, SVM_EXIT_LDTR_WRITE);
                gen_ld_modrm(s, decode, MO_16);
                tcg_gen_trunc_tl_i32(s->tmp2_i32, s->T0);
                gen_helper_lldt(tcg_env, s->tmp2_i32);
            }
            break;
        case 1: /* str */
            if (!PE(s) || VM86(s))
                goto illegal_op;
            if (s->flags & HF_UMIP_MASK && !check_cpl0(s)) {
                break;
            }
            gen_svm_check_intercept(s, SVM_EXIT_TR_READ);
            tcg_gen_ld32u_tl(s->T0, tcg_env,
                             offsetof(CPUX86State, tr.selector));
            ot = mod == 3 ? dflag : MO_16;
            gen_st_modrm(s, decode, ot);
            break;
        case 3: /* ltr */
            if (!PE(s) || VM86(s))
                goto illegal_op;
            if (check_cpl0(s)) {
                gen_svm_check_intercept(s, SVM_EXIT_TR_WRITE);
                gen_ld_modrm(s, decode, MO_16);
                tcg_gen_trunc_tl_i32(s->tmp2_i32, s->T0);
                gen_helper_ltr(tcg_env, s->tmp2_i32);
            }
            break;
        case 4: /* verr */
        case 5: /* verw */
            if (!PE(s) || VM86(s))
                goto illegal_op;
            gen_ld_modrm(s, decode, MO_16);
            gen_update_cc_op(s);
            if (op == 4) {
                gen_helper_verr(tcg_env, s->T0);
            } else {
                gen_helper_verw(tcg_env, s->T0);
            }
            assume_cc_op(s, CC_OP_EFLAGS);
            break;
        default:
            goto illegal_op;
        }
        break;

    case 0x101:
        switch (modrm) {
        CASE_MODRM_MEM_OP(0): /* sgdt */
            if (s->flags & HF_UMIP_MASK && !check_cpl0(s)) {
                break;
            }
            gen_svm_check_intercept(s, SVM_EXIT_GDTR_READ);
            gen_lea_modrm(s, decode);
            tcg_gen_ld32u_tl(s->T0,
                             tcg_env, offsetof(CPUX86State, gdt.limit));
            gen_op_st_v(s, MO_16, s->T0, s->A0);
            gen_add_A0_im(s, 2);
            tcg_gen_ld_tl(s->T0, tcg_env, offsetof(CPUX86State, gdt.base));
            /*
             * NB: Despite a confusing description in Intel CPU documentation,
             *     all 32-bits are written regardless of operand size.
             */
            gen_op_st_v(s, CODE64(s) + MO_32, s->T0, s->A0);
            break;

        case 0xc8: /* monitor */
            if (!(s->cpuid_ext_features & CPUID_EXT_MONITOR) || CPL(s) != 0) {
                goto illegal_op;
            }
            gen_update_cc_op(s);
            gen_update_eip_cur(s);
            gen_lea_v_seg(s, cpu_regs[R_EAX], R_DS, s->override);
            gen_helper_monitor(tcg_env, s->A0);
            break;

        case 0xc9: /* mwait */
            if (!(s->cpuid_ext_features & CPUID_EXT_MONITOR) || CPL(s) != 0) {
                goto illegal_op;
            }
            gen_update_cc_op(s);
            gen_update_eip_cur(s);
            gen_helper_mwait(tcg_env, cur_insn_len_i32(s));
            s->base.is_jmp = DISAS_NORETURN;
            break;

        case 0xca: /* clac */
            if (!(s->cpuid_7_0_ebx_features & CPUID_7_0_EBX_SMAP)
                || CPL(s) != 0) {
                goto illegal_op;
            }
            gen_reset_eflags(s, AC_MASK);
            s->base.is_jmp = DISAS_EOB_NEXT;
            break;

        case 0xcb: /* stac */
            if (!(s->cpuid_7_0_ebx_features & CPUID_7_0_EBX_SMAP)
                || CPL(s) != 0) {
                goto illegal_op;
            }
            gen_set_eflags(s, AC_MASK);
            s->base.is_jmp = DISAS_EOB_NEXT;
            break;

        CASE_MODRM_MEM_OP(1): /* sidt */
            if (s->flags & HF_UMIP_MASK && !check_cpl0(s)) {
                break;
            }
            gen_svm_check_intercept(s, SVM_EXIT_IDTR_READ);
            gen_lea_modrm(s, decode);
            tcg_gen_ld32u_tl(s->T0, tcg_env, offsetof(CPUX86State, idt.limit));
            gen_op_st_v(s, MO_16, s->T0, s->A0);
            gen_add_A0_im(s, 2);
            tcg_gen_ld_tl(s->T0, tcg_env, offsetof(CPUX86State, idt.base));
            /*
             * NB: Despite a confusing description in Intel CPU documentation,
             *     all 32-bits are written regardless of operand size.
             */
            gen_op_st_v(s, CODE64(s) + MO_32, s->T0, s->A0);
            break;

        case 0xd0: /* xgetbv */
            if ((s->cpuid_ext_features & CPUID_EXT_XSAVE) == 0
                || (s->prefix & (PREFIX_DATA | PREFIX_REPZ | PREFIX_REPNZ))) {
                goto illegal_op;
            }
            tcg_gen_trunc_tl_i32(s->tmp2_i32, cpu_regs[R_ECX]);
            gen_helper_xgetbv(s->tmp1_i64, tcg_env, s->tmp2_i32);
            tcg_gen_extr_i64_tl(cpu_regs[R_EAX], cpu_regs[R_EDX], s->tmp1_i64);
            break;

        case 0xd1: /* xsetbv */
            if ((s->cpuid_ext_features & CPUID_EXT_XSAVE) == 0
                || (s->prefix & (PREFIX_DATA | PREFIX_REPZ | PREFIX_REPNZ))) {
                goto illegal_op;
            }
            gen_svm_check_intercept(s, SVM_EXIT_XSETBV);
            if (!check_cpl0(s)) {
                break;
            }
            tcg_gen_concat_tl_i64(s->tmp1_i64, cpu_regs[R_EAX],
                                  cpu_regs[R_EDX]);
            tcg_gen_trunc_tl_i32(s->tmp2_i32, cpu_regs[R_ECX]);
            gen_helper_xsetbv(tcg_env, s->tmp2_i32, s->tmp1_i64);
            /* End TB because translation flags may change.  */
            s->base.is_jmp = DISAS_EOB_NEXT;
            break;

        case 0xd8: /* VMRUN */
            if (!SVME(s) || !PE(s)) {
                goto illegal_op;
            }
            if (!check_cpl0(s)) {
                break;
            }
            gen_update_cc_op(s);
            gen_update_eip_cur(s);
            /*
             * Reloads INHIBIT_IRQ mask as well as TF and RF with guest state.
             * The usual gen_eob() handling is performed on vmexit after
             * host state is reloaded.
             */
            gen_helper_vmrun(tcg_env, tcg_constant_i32(s->aflag - 1),
                             cur_insn_len_i32(s));
            tcg_gen_exit_tb(NULL, 0);
            s->base.is_jmp = DISAS_NORETURN;
            break;

        case 0xd9: /* VMMCALL */
            if (!SVME(s)) {
                goto illegal_op;
            }
            gen_update_cc_op(s);
            gen_update_eip_cur(s);
            gen_helper_vmmcall(tcg_env);
            break;

        case 0xda: /* VMLOAD */
            if (!SVME(s) || !PE(s)) {
                goto illegal_op;
            }
            if (!check_cpl0(s)) {
                break;
            }
            gen_update_cc_op(s);
            gen_update_eip_cur(s);
            gen_helper_vmload(tcg_env, tcg_constant_i32(s->aflag - 1));
            break;

        case 0xdb: /* VMSAVE */
            if (!SVME(s) || !PE(s)) {
                goto illegal_op;
            }
            if (!check_cpl0(s)) {
                break;
            }
            gen_update_cc_op(s);
            gen_update_eip_cur(s);
            gen_helper_vmsave(tcg_env, tcg_constant_i32(s->aflag - 1));
            break;

        case 0xdc: /* STGI */
            if ((!SVME(s) && !(s->cpuid_ext3_features & CPUID_EXT3_SKINIT))
                || !PE(s)) {
                goto illegal_op;
            }
            if (!check_cpl0(s)) {
                break;
            }
            gen_update_cc_op(s);
            gen_helper_stgi(tcg_env);
            s->base.is_jmp = DISAS_EOB_NEXT;
            break;

        case 0xdd: /* CLGI */
            if (!SVME(s) || !PE(s)) {
                goto illegal_op;
            }
            if (!check_cpl0(s)) {
                break;
            }
            gen_update_cc_op(s);
            gen_update_eip_cur(s);
            gen_helper_clgi(tcg_env);
            break;

        case 0xde: /* SKINIT */
            if ((!SVME(s) && !(s->cpuid_ext3_features & CPUID_EXT3_SKINIT))
                || !PE(s)) {
                goto illegal_op;
            }
            gen_svm_check_intercept(s, SVM_EXIT_SKINIT);
            /* If not intercepted, not implemented -- raise #UD. */
            goto illegal_op;

        case 0xdf: /* INVLPGA */
            if (!SVME(s) || !PE(s)) {
                goto illegal_op;
            }
            if (!check_cpl0(s)) {
                break;
            }
            gen_svm_check_intercept(s, SVM_EXIT_INVLPGA);
            if (s->aflag == MO_64) {
                tcg_gen_mov_tl(s->A0, cpu_regs[R_EAX]);
            } else {
                tcg_gen_ext32u_tl(s->A0, cpu_regs[R_EAX]);
            }
            gen_helper_flush_page(tcg_env, s->A0);
            s->base.is_jmp = DISAS_EOB_NEXT;
            break;

        CASE_MODRM_MEM_OP(2): /* lgdt */
            if (!check_cpl0(s)) {
                break;
            }
            gen_svm_check_intercept(s, SVM_EXIT_GDTR_WRITE);
            gen_lea_modrm(s, decode);
            gen_op_ld_v(s, MO_16, s->T1, s->A0);
            gen_add_A0_im(s, 2);
            gen_op_ld_v(s, CODE64(s) + MO_32, s->T0, s->A0);
            if (dflag == MO_16) {
                tcg_gen_andi_tl(s->T0, s->T0, 0xffffff);
            }
            tcg_gen_st_tl(s->T0, tcg_env, offsetof(CPUX86State, gdt.base));
            tcg_gen_st32_tl(s->T1, tcg_env, offsetof(CPUX86State, gdt.limit));
            break;

        CASE_MODRM_MEM_OP(3): /* lidt */
            if (!check_cpl0(s)) {
                break;
            }
            gen_svm_check_intercept(s, SVM_EXIT_IDTR_WRITE);
            gen_lea_modrm(s, decode);
            gen_op_ld_v(s, MO_16, s->T1, s->A0);
            gen_add_A0_im(s, 2);
            gen_op_ld_v(s, CODE64(s) + MO_32, s->T0, s->A0);
            if (dflag == MO_16) {
                tcg_gen_andi_tl(s->T0, s->T0, 0xffffff);
            }
            tcg_gen_st_tl(s->T0, tcg_env, offsetof(CPUX86State, idt.base));
            tcg_gen_st32_tl(s->T1, tcg_env, offsetof(CPUX86State, idt.limit));
            break;

        CASE_MODRM_OP(4): /* smsw */
            if (s->flags & HF_UMIP_MASK && !check_cpl0(s)) {
                break;
            }
            gen_svm_check_intercept(s, SVM_EXIT_READ_CR0);
            tcg_gen_ld_tl(s->T0, tcg_env, offsetof(CPUX86State, cr[0]));
            /*
             * In 32-bit mode, the higher 16 bits of the destination
             * register are undefined.  In practice CR0[31:0] is stored
             * just like in 64-bit mode.
             */
            mod = (modrm >> 6) & 3;
            ot = (mod != 3 ? MO_16 : s->dflag);
            gen_st_modrm(s, decode, ot);
            break;
        case 0xee: /* rdpkru */
            if (s->prefix & (PREFIX_DATA | PREFIX_REPZ | PREFIX_REPNZ)) {
                goto illegal_op;
            }
            tcg_gen_trunc_tl_i32(s->tmp2_i32, cpu_regs[R_ECX]);
            gen_helper_rdpkru(s->tmp1_i64, tcg_env, s->tmp2_i32);
            tcg_gen_extr_i64_tl(cpu_regs[R_EAX], cpu_regs[R_EDX], s->tmp1_i64);
            break;
        case 0xef: /* wrpkru */
            if (s->prefix & (PREFIX_DATA | PREFIX_REPZ | PREFIX_REPNZ)) {
                goto illegal_op;
            }
            tcg_gen_concat_tl_i64(s->tmp1_i64, cpu_regs[R_EAX],
                                  cpu_regs[R_EDX]);
            tcg_gen_trunc_tl_i32(s->tmp2_i32, cpu_regs[R_ECX]);
            gen_helper_wrpkru(tcg_env, s->tmp2_i32, s->tmp1_i64);
            break;

        CASE_MODRM_OP(6): /* lmsw */
            if (!check_cpl0(s)) {
                break;
            }
            gen_svm_check_intercept(s, SVM_EXIT_WRITE_CR0);
            gen_ld_modrm(s, decode, MO_16);
            /*
             * Only the 4 lower bits of CR0 are modified.
             * PE cannot be set to zero if already set to one.
             */
            tcg_gen_ld_tl(s->T1, tcg_env, offsetof(CPUX86State, cr[0]));
            tcg_gen_andi_tl(s->T0, s->T0, 0xf);
            tcg_gen_andi_tl(s->T1, s->T1, ~0xe);
            tcg_gen_or_tl(s->T0, s->T0, s->T1);
            gen_helper_write_crN(tcg_env, tcg_constant_i32(0), s->T0);
            s->base.is_jmp = DISAS_EOB_NEXT;
            break;

        CASE_MODRM_MEM_OP(7): /* invlpg */
            if (!check_cpl0(s)) {
                break;
            }
            gen_svm_check_intercept(s, SVM_EXIT_INVLPG);
            gen_lea_modrm(s, decode);
            gen_helper_flush_page(tcg_env, s->A0);
            s->base.is_jmp = DISAS_EOB_NEXT;
            break;

        case 0xf8: /* swapgs */
#ifdef TARGET_X86_64
            if (CODE64(s)) {
                if (check_cpl0(s)) {
                    tcg_gen_mov_tl(s->T0, cpu_seg_base[R_GS]);
                    tcg_gen_ld_tl(cpu_seg_base[R_GS], tcg_env,
                                  offsetof(CPUX86State, kernelgsbase));
                    tcg_gen_st_tl(s->T0, tcg_env,
                                  offsetof(CPUX86State, kernelgsbase));
                }
                break;
            }
#endif
            goto illegal_op;

        case 0xf9: /* rdtscp */
            if (!(s->cpuid_ext2_features & CPUID_EXT2_RDTSCP)) {
                goto illegal_op;
            }
            gen_update_cc_op(s);
            gen_update_eip_cur(s);
            translator_io_start(&s->base);
            gen_helper_rdtsc(tcg_env);
            gen_helper_rdpid(s->T0, tcg_env);
            gen_op_mov_reg_v(s, dflag, R_ECX, s->T0);
            break;

        default:
            goto illegal_op;
        }
        break;

    case 0x11a:
        if (s->flags & HF_MPX_EN_MASK) {
            mod = (modrm >> 6) & 3;
            reg = ((modrm >> 3) & 7) | REX_R(s);
            if (prefixes & PREFIX_REPZ) {
                /* bndcl */
                if (reg >= 4
                    || s->aflag == MO_16) {
                    goto illegal_op;
                }
                gen_bndck(s, decode, TCG_COND_LTU, cpu_bndl[reg]);
            } else if (prefixes & PREFIX_REPNZ) {
                /* bndcu */
                if (reg >= 4
                    || s->aflag == MO_16) {
                    goto illegal_op;
                }
                TCGv_i64 notu = tcg_temp_new_i64();
                tcg_gen_not_i64(notu, cpu_bndu[reg]);
                gen_bndck(s, decode, TCG_COND_GTU, notu);
            } else if (prefixes & PREFIX_DATA) {
                /* bndmov -- from reg/mem */
                if (reg >= 4 || s->aflag == MO_16) {
                    goto illegal_op;
                }
                if (mod == 3) {
                    int reg2 = (modrm & 7) | REX_B(s);
                    if (reg2 >= 4) {
                        goto illegal_op;
                    }
                    if (s->flags & HF_MPX_IU_MASK) {
                        tcg_gen_mov_i64(cpu_bndl[reg], cpu_bndl[reg2]);
                        tcg_gen_mov_i64(cpu_bndu[reg], cpu_bndu[reg2]);
                    }
                } else {
                    gen_lea_modrm(s, decode);
                    if (CODE64(s)) {
                        tcg_gen_qemu_ld_i64(cpu_bndl[reg], s->A0,
                                            s->mem_index, MO_LEUQ);
                        tcg_gen_addi_tl(s->A0, s->A0, 8);
                        tcg_gen_qemu_ld_i64(cpu_bndu[reg], s->A0,
                                            s->mem_index, MO_LEUQ);
                    } else {
                        tcg_gen_qemu_ld_i64(cpu_bndl[reg], s->A0,
                                            s->mem_index, MO_LEUL);
                        tcg_gen_addi_tl(s->A0, s->A0, 4);
                        tcg_gen_qemu_ld_i64(cpu_bndu[reg], s->A0,
                                            s->mem_index, MO_LEUL);
                    }
                    /* bnd registers are now in-use */
                    gen_set_hflag(s, HF_MPX_IU_MASK);
                }
            } else if (mod != 3) {
                /* bndldx */
                AddressParts a = decode->mem;
                if (reg >= 4
                    || s->aflag == MO_16
                    || a.base < -1) {
                    goto illegal_op;
                }
                if (a.base >= 0) {
                    tcg_gen_addi_tl(s->A0, cpu_regs[a.base], a.disp);
                } else {
                    tcg_gen_movi_tl(s->A0, 0);
                }
                gen_lea_v_seg(s, s->A0, a.def_seg, s->override);
                if (a.index >= 0) {
                    tcg_gen_mov_tl(s->T0, cpu_regs[a.index]);
                } else {
                    tcg_gen_movi_tl(s->T0, 0);
                }
                if (CODE64(s)) {
                    gen_helper_bndldx64(cpu_bndl[reg], tcg_env, s->A0, s->T0);
                    tcg_gen_ld_i64(cpu_bndu[reg], tcg_env,
                                   offsetof(CPUX86State, mmx_t0.MMX_Q(0)));
                } else {
                    gen_helper_bndldx32(cpu_bndu[reg], tcg_env, s->A0, s->T0);
                    tcg_gen_ext32u_i64(cpu_bndl[reg], cpu_bndu[reg]);
                    tcg_gen_shri_i64(cpu_bndu[reg], cpu_bndu[reg], 32);
                }
                gen_set_hflag(s, HF_MPX_IU_MASK);
            }
        }
        break;
    case 0x11b:
        if (s->flags & HF_MPX_EN_MASK) {
            mod = (modrm >> 6) & 3;
            reg = ((modrm >> 3) & 7) | REX_R(s);
            if (mod != 3 && (prefixes & PREFIX_REPZ)) {
                /* bndmk */
                if (reg >= 4
                    || s->aflag == MO_16) {
                    goto illegal_op;
                }
                AddressParts a = decode->mem;
                if (a.base >= 0) {
                    tcg_gen_extu_tl_i64(cpu_bndl[reg], cpu_regs[a.base]);
                    if (!CODE64(s)) {
                        tcg_gen_ext32u_i64(cpu_bndl[reg], cpu_bndl[reg]);
                    }
                } else if (a.base == -1) {
                    /* no base register has lower bound of 0 */
                    tcg_gen_movi_i64(cpu_bndl[reg], 0);
                } else {
                    /* rip-relative generates #ud */
                    goto illegal_op;
                }
                tcg_gen_not_tl(s->A0, gen_lea_modrm_1(s, decode->mem, false));
                if (!CODE64(s)) {
                    tcg_gen_ext32u_tl(s->A0, s->A0);
                }
                tcg_gen_extu_tl_i64(cpu_bndu[reg], s->A0);
                /* bnd registers are now in-use */
                gen_set_hflag(s, HF_MPX_IU_MASK);
                break;
            } else if (prefixes & PREFIX_REPNZ) {
                /* bndcn */
                if (reg >= 4
                    || s->aflag == MO_16) {
                    goto illegal_op;
                }
                gen_bndck(s, decode, TCG_COND_GTU, cpu_bndu[reg]);
            } else if (prefixes & PREFIX_DATA) {
                /* bndmov -- to reg/mem */
                if (reg >= 4 || s->aflag == MO_16) {
                    goto illegal_op;
                }
                if (mod == 3) {
                    int reg2 = (modrm & 7) | REX_B(s);
                    if (reg2 >= 4) {
                        goto illegal_op;
                    }
                    if (s->flags & HF_MPX_IU_MASK) {
                        tcg_gen_mov_i64(cpu_bndl[reg2], cpu_bndl[reg]);
                        tcg_gen_mov_i64(cpu_bndu[reg2], cpu_bndu[reg]);
                    }
                } else {
                    gen_lea_modrm(s, decode);
                    if (CODE64(s)) {
                        tcg_gen_qemu_st_i64(cpu_bndl[reg], s->A0,
                                            s->mem_index, MO_LEUQ);
                        tcg_gen_addi_tl(s->A0, s->A0, 8);
                        tcg_gen_qemu_st_i64(cpu_bndu[reg], s->A0,
                                            s->mem_index, MO_LEUQ);
                    } else {
                        tcg_gen_qemu_st_i64(cpu_bndl[reg], s->A0,
                                            s->mem_index, MO_LEUL);
                        tcg_gen_addi_tl(s->A0, s->A0, 4);
                        tcg_gen_qemu_st_i64(cpu_bndu[reg], s->A0,
                                            s->mem_index, MO_LEUL);
                    }
                }
            } else if (mod != 3) {
                /* bndstx */
                AddressParts a = decode->mem;
                if (reg >= 4
                    || s->aflag == MO_16
                    || a.base < -1) {
                    goto illegal_op;
                }
                if (a.base >= 0) {
                    tcg_gen_addi_tl(s->A0, cpu_regs[a.base], a.disp);
                } else {
                    tcg_gen_movi_tl(s->A0, 0);
                }
                gen_lea_v_seg(s, s->A0, a.def_seg, s->override);
                if (a.index >= 0) {
                    tcg_gen_mov_tl(s->T0, cpu_regs[a.index]);
                } else {
                    tcg_gen_movi_tl(s->T0, 0);
                }
                if (CODE64(s)) {
                    gen_helper_bndstx64(tcg_env, s->A0, s->T0,
                                        cpu_bndl[reg], cpu_bndu[reg]);
                } else {
                    gen_helper_bndstx32(tcg_env, s->A0, s->T0,
                                        cpu_bndl[reg], cpu_bndu[reg]);
                }
            }
        }
<<<<<<< HEAD
        gen_nop_modrm(env, s, modrm);
        break;
    case 0x119: case 0x11c ... 0x11f: /* nop (multi byte) */
        modrm = x86_ldub_code(env, s);
        gen_nop_modrm(env, s, modrm);
        break;

    case 0x120: /* mov reg, crN */
    case 0x122: /* mov crN, reg */
        if (!check_cpl0(s)) {
            break;
        }
        modrm = x86_ldub_code(env, s);
        /*
         * Ignore the mod bits (assume (modrm&0xc0)==0xc0).
         * AMD documentation (24594.pdf) and testing of Intel 386 and 486
         * processors all show that the mod bits are assumed to be 1's,
         * regardless of actual values.
         */
        rm = (modrm & 7) | REX_B(s);
        reg = ((modrm >> 3) & 7) | REX_R(s);
        switch (reg) {
        case 0:
            if ((prefixes & PREFIX_LOCK) &&
                (s->cpuid_ext3_features & CPUID_EXT3_CR8LEG)) {
                reg = 8;
            }
            break;
        case 2:
        case 3:
        case 4:
        case 8:
            break;
        default:
            goto unknown_op;
        }
        ot  = (CODE64(s) ? MO_64 : MO_32);

        if (tb_cflags(s->base.tb) & CF_USE_ICOUNT) {
            gen_io_start();
            s->base.is_jmp = DISAS_TOO_MANY;
        }
        if (b & 2) {
            gen_svm_check_intercept(s, SVM_EXIT_WRITE_CR0 + reg);
            gen_op_mov_v_reg(s, ot, s->T0, rm);
            gen_helper_write_crN(cpu_env, tcg_constant_i32(reg), s->T0);
            s->base.is_jmp = DISAS_EOB_NEXT;
        } else {
            gen_svm_check_intercept(s, SVM_EXIT_READ_CR0 + reg);
            gen_helper_read_crN(s->T0, cpu_env, tcg_constant_i32(reg));
            gen_op_mov_reg_v(s, ot, rm, s->T0);
        }
        break;

    case 0x121: /* mov reg, drN */
    case 0x123: /* mov drN, reg */
        if (check_cpl0(s)) {
            modrm = x86_ldub_code(env, s);
            /* Ignore the mod bits (assume (modrm&0xc0)==0xc0).
             * AMD documentation (24594.pdf) and testing of
             * intel 386 and 486 processors all show that the mod bits
             * are assumed to be 1's, regardless of actual values.
             */
            rm = (modrm & 7) | REX_B(s);
            reg = ((modrm >> 3) & 7) | REX_R(s);
            if (CODE64(s))
                ot = MO_64;
            else
                ot = MO_32;
            if (reg >= 8) {
                goto illegal_op;
            }
            if (b & 2) {
                gen_svm_check_intercept(s, SVM_EXIT_WRITE_DR0 + reg);
                gen_op_mov_v_reg(s, ot, s->T0, rm);
                tcg_gen_movi_i32(s->tmp2_i32, reg);
                gen_helper_set_dr(cpu_env, s->tmp2_i32, s->T0);
                s->base.is_jmp = DISAS_EOB_NEXT;
            } else {
                gen_svm_check_intercept(s, SVM_EXIT_READ_DR0 + reg);
                tcg_gen_movi_i32(s->tmp2_i32, reg);
                gen_helper_get_dr(s->T0, cpu_env, s->tmp2_i32);
                gen_op_mov_reg_v(s, ot, rm, s->T0);
            }
        }
        break;
    case 0x106: /* clts */
        if (check_cpl0(s)) {
            gen_svm_check_intercept(s, SVM_EXIT_WRITE_CR0);
            gen_helper_clts(cpu_env);
            /* abort block because static cpu state changed */
            s->base.is_jmp = DISAS_EOB_NEXT;
        }
        break;
    /* MMX/3DNow!/SSE/SSE2/SSE3/SSSE3/SSE4 support */
    case 0x1c3: /* MOVNTI reg, mem */
        if (!(s->cpuid_features & CPUID_SSE2))
            goto illegal_op;
        ot = mo_64_32(dflag);
        modrm = x86_ldub_code(env, s);
        mod = (modrm >> 6) & 3;
        if (mod == 3)
            goto illegal_op;
        reg = ((modrm >> 3) & 7) | REX_R(s);
        /* generate a generic store */
        gen_ldst_modrm(env, s, modrm, ot, reg, 1);
        break;
    case 0x1ae:
        modrm = x86_ldub_code(env, s);
        switch (modrm) {
        CASE_MODRM_MEM_OP(0): /* fxsave */
            if (!(s->cpuid_features & CPUID_FXSR)
                || (prefixes & PREFIX_LOCK)) {
                goto illegal_op;
            }
            if ((s->flags & HF_EM_MASK) || (s->flags & HF_TS_MASK)) {
                gen_exception(s, EXCP07_PREX);
                break;
            }
            gen_lea_modrm(env, s, modrm);
            gen_helper_fxsave(cpu_env, s->A0);
            break;

        CASE_MODRM_MEM_OP(1): /* fxrstor */
            if (!(s->cpuid_features & CPUID_FXSR)
                || (prefixes & PREFIX_LOCK)) {
                goto illegal_op;
            }
            if ((s->flags & HF_EM_MASK) || (s->flags & HF_TS_MASK)) {
                gen_exception(s, EXCP07_PREX);
                break;
            }
            gen_lea_modrm(env, s, modrm);
            gen_helper_fxrstor(cpu_env, s->A0);
            gen_update_eip_next(s);
            gen_eob(s);
            break;

        CASE_MODRM_MEM_OP(2): /* ldmxcsr */
            if ((s->flags & HF_EM_MASK) || !(s->flags & HF_OSFXSR_MASK)) {
                goto illegal_op;
            }
            if (s->flags & HF_TS_MASK) {
                gen_exception(s, EXCP07_PREX);
                break;
            }
            gen_lea_modrm(env, s, modrm);
            tcg_gen_qemu_ld_i32(s->tmp2_i32, s->A0, s->mem_index, MO_LEUL);
            gen_helper_ldmxcsr(cpu_env, s->tmp2_i32);
            break;

        CASE_MODRM_MEM_OP(3): /* stmxcsr */
            if ((s->flags & HF_EM_MASK) || !(s->flags & HF_OSFXSR_MASK)) {
                goto illegal_op;
            }
            if (s->flags & HF_TS_MASK) {
                gen_exception(s, EXCP07_PREX);
                break;
            }
            gen_helper_update_mxcsr(cpu_env);
            gen_lea_modrm(env, s, modrm);
            tcg_gen_ld32u_tl(s->T0, cpu_env, offsetof(CPUX86State, mxcsr));
            gen_op_st_v(s, MO_32, s->T0, s->A0);
            break;

        CASE_MODRM_MEM_OP(4): /* xsave */
            if ((s->cpuid_ext_features & CPUID_EXT_XSAVE) == 0
                || (prefixes & (PREFIX_LOCK | PREFIX_DATA
                                | PREFIX_REPZ | PREFIX_REPNZ))) {
                goto illegal_op;
            }
            gen_lea_modrm(env, s, modrm);
            tcg_gen_concat_tl_i64(s->tmp1_i64, cpu_regs[R_EAX],
                                  cpu_regs[R_EDX]);
            gen_helper_xsave(cpu_env, s->A0, s->tmp1_i64);
            break;

        CASE_MODRM_MEM_OP(5): /* xrstor */
            if ((s->cpuid_ext_features & CPUID_EXT_XSAVE) == 0
                || (prefixes & (PREFIX_LOCK | PREFIX_DATA
                                | PREFIX_REPZ | PREFIX_REPNZ))) {
                goto illegal_op;
            }
            gen_lea_modrm(env, s, modrm);
            tcg_gen_concat_tl_i64(s->tmp1_i64, cpu_regs[R_EAX],
                                  cpu_regs[R_EDX]);
            gen_helper_xrstor(cpu_env, s->A0, s->tmp1_i64);
            /* XRSTOR is how MPX is enabled, which changes how
               we translate.  Thus we need to end the TB.  */
            s->base.is_jmp = DISAS_EOB_NEXT;
            break;

        CASE_MODRM_MEM_OP(6): /* xsaveopt / clwb */
            if (prefixes & PREFIX_LOCK) {
                goto illegal_op;
            }
            if (prefixes & PREFIX_DATA) {
                /* clwb */
                if (!(s->cpuid_7_0_ebx_features & CPUID_7_0_EBX_CLWB)) {
                    goto illegal_op;
                }
                gen_nop_modrm(env, s, modrm);
            } else {
                /* xsaveopt */
                if ((s->cpuid_ext_features & CPUID_EXT_XSAVE) == 0
                    || (s->cpuid_xsave_features & CPUID_XSAVE_XSAVEOPT) == 0
                    || (prefixes & (PREFIX_REPZ | PREFIX_REPNZ))) {
                    goto illegal_op;
                }
                gen_lea_modrm(env, s, modrm);
                tcg_gen_concat_tl_i64(s->tmp1_i64, cpu_regs[R_EAX],
                                      cpu_regs[R_EDX]);
                gen_helper_xsaveopt(cpu_env, s->A0, s->tmp1_i64);
            }
            break;

        CASE_MODRM_MEM_OP(7): /* clflush / clflushopt */
            if (prefixes & PREFIX_LOCK) {
                goto illegal_op;
            }
            if (prefixes & PREFIX_DATA) {
                /* clflushopt */
                if (!(s->cpuid_7_0_ebx_features & CPUID_7_0_EBX_CLFLUSHOPT)) {
                    goto illegal_op;
                }
            } else {
                /* clflush */
                if ((s->prefix & (PREFIX_REPZ | PREFIX_REPNZ))
                    || !(s->cpuid_features & CPUID_CLFLUSH)) {
                    goto illegal_op;
                }
            }
            gen_nop_modrm(env, s, modrm);
            break;

        case 0xc0 ... 0xc7: /* rdfsbase (f3 0f ae /0) */
        case 0xc8 ... 0xcf: /* rdgsbase (f3 0f ae /1) */
        case 0xd0 ... 0xd7: /* wrfsbase (f3 0f ae /2) */
        case 0xd8 ... 0xdf: /* wrgsbase (f3 0f ae /3) */
            if (CODE64(s)
                && (prefixes & PREFIX_REPZ)
                && !(prefixes & PREFIX_LOCK)
                && (s->cpuid_7_0_ebx_features & CPUID_7_0_EBX_FSGSBASE)) {
                TCGv base, treg, src, dst;

                /* Preserve hflags bits by testing CR4 at runtime.  */
                tcg_gen_movi_i32(s->tmp2_i32, CR4_FSGSBASE_MASK);
                gen_helper_cr4_testbit(cpu_env, s->tmp2_i32);

                base = cpu_seg_base[modrm & 8 ? R_GS : R_FS];
                treg = cpu_regs[(modrm & 7) | REX_B(s)];

                if (modrm & 0x10) {
                    /* wr*base */
                    dst = base, src = treg;
                } else {
                    /* rd*base */
                    dst = treg, src = base;
                }

                if (s->dflag == MO_32) {
                    tcg_gen_ext32u_tl(dst, src);
                } else {
                    tcg_gen_mov_tl(dst, src);
                }
                break;
            }
            goto unknown_op;

        case 0xf8: /* sfence / pcommit */
            if (prefixes & PREFIX_DATA) {
                /* pcommit */
                if (!(s->cpuid_7_0_ebx_features & CPUID_7_0_EBX_PCOMMIT)
                    || (prefixes & PREFIX_LOCK)) {
                    goto illegal_op;
                }
                break;
            }
            /* fallthru */
        case 0xf9 ... 0xff: /* sfence */
            if (!(s->cpuid_features & CPUID_SSE)
                || (prefixes & PREFIX_LOCK)) {
                goto illegal_op;
            }
            tcg_gen_mb(TCG_MO_ST_ST | TCG_BAR_SC);
            break;
        case 0xe8 ... 0xef: /* lfence */
            if (!(s->cpuid_features & CPUID_SSE)
                || (prefixes & PREFIX_LOCK)) {
                goto illegal_op;
            }
            tcg_gen_mb(TCG_MO_LD_LD | TCG_BAR_SC);
            break;
        case 0xf0 ... 0xf7: /* mfence */
            if (!(s->cpuid_features & CPUID_SSE2)
                || (prefixes & PREFIX_LOCK)) {
                goto illegal_op;
            }
            tcg_gen_mb(TCG_MO_ALL | TCG_BAR_SC);
            break;

        default:
            goto unknown_op;
        }
        break;

    case 0x10d: /* 3DNow! prefetch(w) */
        modrm = x86_ldub_code(env, s);
        mod = (modrm >> 6) & 3;
        if (mod == 3)
            goto illegal_op;
        gen_nop_modrm(env, s, modrm);
        break;
    case 0x1aa: /* rsm */
        gen_svm_check_intercept(s, SVM_EXIT_RSM);
        if (!(s->flags & HF_SMM_MASK))
            goto illegal_op;
#ifdef CONFIG_USER_ONLY
        /* we should not be in SMM mode */
        g_assert_not_reached();
#else
        gen_update_cc_op(s);
        gen_update_eip_next(s);
        gen_helper_rsm(cpu_env);
#endif /* CONFIG_USER_ONLY */
        s->base.is_jmp = DISAS_EOB_ONLY;
        break;
    case 0x1b8: /* SSE4.2 popcnt */
        if ((prefixes & (PREFIX_REPZ | PREFIX_LOCK | PREFIX_REPNZ)) !=
             PREFIX_REPZ)
            goto illegal_op;
        if (!(s->cpuid_ext_features & CPUID_EXT_POPCNT))
            goto illegal_op;

        modrm = x86_ldub_code(env, s);
        reg = ((modrm >> 3) & 7) | REX_R(s);

        if (s->prefix & PREFIX_DATA) {
            ot = MO_16;
        } else {
            ot = mo_64_32(dflag);
        }

        gen_ldst_modrm(env, s, modrm, ot, OR_TMP0, 0);
        gen_extu(ot, s->T0);
        tcg_gen_mov_tl(cpu_cc_src, s->T0);
        tcg_gen_ctpop_tl(s->T0, s->T0);
        gen_op_mov_reg_v(s, ot, reg, s->T0);

        set_cc_op(s, CC_OP_POPCNT);
        break;
    case 0x10e ... 0x117:
    case 0x128 ... 0x12f:
    case 0x138 ... 0x13a:
    case 0x150 ... 0x179:
    case 0x17c ... 0x17f:
    case 0x1c2:
    case 0x1c4 ... 0x1c6:
    case 0x1d0 ... 0x1fe:
        disas_insn_new(s, cpu, b);
=======
>>>>>>> ae35f033
        break;
    default:
        g_assert_not_reached();
    }
    return;
 illegal_op:
    gen_illegal_opcode(s);
    return;
}

#include "decode-new.c.inc"

void tcg_x86_init(void)
{
    static const char reg_names[CPU_NB_REGS][4] = {
#ifdef TARGET_X86_64
        [R_EAX] = "rax",
        [R_EBX] = "rbx",
        [R_ECX] = "rcx",
        [R_EDX] = "rdx",
        [R_ESI] = "rsi",
        [R_EDI] = "rdi",
        [R_EBP] = "rbp",
        [R_ESP] = "rsp",
        [8]  = "r8",
        [9]  = "r9",
        [10] = "r10",
        [11] = "r11",
        [12] = "r12",
        [13] = "r13",
        [14] = "r14",
        [15] = "r15",
#else
        [R_EAX] = "eax",
        [R_EBX] = "ebx",
        [R_ECX] = "ecx",
        [R_EDX] = "edx",
        [R_ESI] = "esi",
        [R_EDI] = "edi",
        [R_EBP] = "ebp",
        [R_ESP] = "esp",
#endif
    };
    static const char eip_name[] = {
#ifdef TARGET_X86_64
        "rip"
#else
        "eip"
#endif
    };
    static const char seg_base_names[6][8] = {
        [R_CS] = "cs_base",
        [R_DS] = "ds_base",
        [R_ES] = "es_base",
        [R_FS] = "fs_base",
        [R_GS] = "gs_base",
        [R_SS] = "ss_base",
    };
    static const char bnd_regl_names[4][8] = {
        "bnd0_lb", "bnd1_lb", "bnd2_lb", "bnd3_lb"
    };
    static const char bnd_regu_names[4][8] = {
        "bnd0_ub", "bnd1_ub", "bnd2_ub", "bnd3_ub"
    };
    int i;

    cpu_cc_op = tcg_global_mem_new_i32(tcg_env,
                                       offsetof(CPUX86State, cc_op), "cc_op");
    cpu_cc_dst = tcg_global_mem_new(tcg_env, offsetof(CPUX86State, cc_dst),
                                    "cc_dst");
    cpu_cc_src = tcg_global_mem_new(tcg_env, offsetof(CPUX86State, cc_src),
                                    "cc_src");
    cpu_cc_src2 = tcg_global_mem_new(tcg_env, offsetof(CPUX86State, cc_src2),
                                     "cc_src2");
    cpu_eip = tcg_global_mem_new(tcg_env, offsetof(CPUX86State, eip), eip_name);

    for (i = 0; i < CPU_NB_REGS; ++i) {
        cpu_regs[i] = tcg_global_mem_new(tcg_env,
                                         offsetof(CPUX86State, regs[i]),
                                         reg_names[i]);
    }

    for (i = 0; i < 6; ++i) {
        cpu_seg_base[i]
            = tcg_global_mem_new(tcg_env,
                                 offsetof(CPUX86State, segs[i].base),
                                 seg_base_names[i]);
    }

    for (i = 0; i < 4; ++i) {
        cpu_bndl[i]
            = tcg_global_mem_new_i64(tcg_env,
                                     offsetof(CPUX86State, bnd_regs[i].lb),
                                     bnd_regl_names[i]);
        cpu_bndu[i]
            = tcg_global_mem_new_i64(tcg_env,
                                     offsetof(CPUX86State, bnd_regs[i].ub),
                                     bnd_regu_names[i]);
    }

    fpstt = tcg_global_mem_new_i32(cpu_env,
                                   offsetof(CPUX86State, fpstt), "fpstt");

#if defined(XBOX) && defined(__x86_64__)
    g_use_hard_fpu = g_config.perf.hard_fpu;
#endif
}

static void i386_tr_init_disas_context(DisasContextBase *dcbase, CPUState *cpu)
{
    DisasContext *dc = container_of(dcbase, DisasContext, base);
    CPUX86State *env = cpu_env(cpu);
    uint32_t flags = dc->base.tb->flags;
    uint32_t cflags = tb_cflags(dc->base.tb);
    int cpl = (flags >> HF_CPL_SHIFT) & 3;
    int iopl = (flags >> IOPL_SHIFT) & 3;

    dc->cs_base = dc->base.tb->cs_base;
    dc->pc_save = dc->base.pc_next;
    dc->flags = flags;
#ifndef CONFIG_USER_ONLY
    dc->cpl = cpl;
    dc->iopl = iopl;
#endif

    /* We make some simplifying assumptions; validate they're correct. */
    g_assert(PE(dc) == ((flags & HF_PE_MASK) != 0));
    g_assert(CPL(dc) == cpl);
    g_assert(IOPL(dc) == iopl);
    g_assert(VM86(dc) == ((flags & HF_VM_MASK) != 0));
    g_assert(CODE32(dc) == ((flags & HF_CS32_MASK) != 0));
    g_assert(CODE64(dc) == ((flags & HF_CS64_MASK) != 0));
    g_assert(SS32(dc) == ((flags & HF_SS32_MASK) != 0));
    g_assert(LMA(dc) == ((flags & HF_LMA_MASK) != 0));
    g_assert(ADDSEG(dc) == ((flags & HF_ADDSEG_MASK) != 0));
    g_assert(SVME(dc) == ((flags & HF_SVME_MASK) != 0));
    g_assert(GUEST(dc) == ((flags & HF_GUEST_MASK) != 0));

    dc->cc_op = CC_OP_DYNAMIC;
    dc->cc_op_dirty = false;
    /* select memory access functions */
    dc->mem_index = cpu_mmu_index(cpu, false);
    dc->cpuid_features = env->features[FEAT_1_EDX];
    dc->cpuid_ext_features = env->features[FEAT_1_ECX];
    dc->cpuid_ext2_features = env->features[FEAT_8000_0001_EDX];
    dc->cpuid_ext3_features = env->features[FEAT_8000_0001_ECX];
    dc->cpuid_7_0_ebx_features = env->features[FEAT_7_0_EBX];
    dc->cpuid_7_0_ecx_features = env->features[FEAT_7_0_ECX];
    dc->cpuid_7_1_eax_features = env->features[FEAT_7_1_EAX];
    dc->cpuid_xsave_features = env->features[FEAT_XSAVE];
    dc->jmp_opt = !((cflags & CF_NO_GOTO_TB) ||
                    (flags & (HF_RF_MASK | HF_TF_MASK | HF_INHIBIT_IRQ_MASK)));
    /*
     * If jmp_opt, we want to handle each string instruction individually.
     * For icount also disable repz optimization so that each iteration
     * is accounted separately.
     *
     * FIXME: this is messy; it makes REP string instructions a lot less
     * efficient than they should be and it gets in the way of correct
     * handling of RF (interrupts or traps arriving after any iteration
     * of a repeated string instruction but the last should set RF to 1).
     * Perhaps it would be more efficient if REP string instructions were
     * always at the beginning of the TB, or even their own TB?  That
     * would even allow accounting up to 64k iterations at once for icount.
     */
    dc->repz_opt = !dc->jmp_opt && !(cflags & CF_USE_ICOUNT);

    dc->T0 = tcg_temp_new();
    dc->T1 = tcg_temp_new();
    dc->A0 = tcg_temp_new();

    dc->tmp0 = tcg_temp_new();
    dc->tmp1_i64 = tcg_temp_new_i64();
    dc->tmp2_i32 = tcg_temp_new_i32();
    dc->tmp3_i32 = tcg_temp_new_i32();
    dc->tmp4 = tcg_temp_new();
<<<<<<< HEAD
    dc->cc_srcT = tcg_temp_local_new();

    for (int i = 0; i < 8; i++) {
        dc->fpregs[i] = NULL;
    }
    dc->fpstt_delta = 0;
    dc->ft0 = NULL;
    dc->flcr_set = false;
=======
    dc->cc_srcT = tcg_temp_new();
>>>>>>> ae35f033
}

static void i386_tr_tb_start(DisasContextBase *db, CPUState *cpu)
{
}

static void i386_tr_insn_start(DisasContextBase *dcbase, CPUState *cpu)
{
    DisasContext *dc = container_of(dcbase, DisasContext, base);
    target_ulong pc_arg = dc->base.pc_next;

    dc->prev_insn_start = dc->base.insn_start;
    dc->prev_insn_end = tcg_last_op();
    if (tb_cflags(dcbase->tb) & CF_PCREL) {
        pc_arg &= ~TARGET_PAGE_MASK;
    }
    tcg_gen_insn_start(pc_arg, dc->cc_op);
}

static void i386_tr_translate_insn(DisasContextBase *dcbase, CPUState *cpu)
{
    DisasContext *dc = container_of(dcbase, DisasContext, base);
    bool orig_cc_op_dirty = dc->cc_op_dirty;
    CCOp orig_cc_op = dc->cc_op;
    target_ulong orig_pc_save = dc->pc_save;

#ifdef TARGET_VSYSCALL_PAGE
    /*
     * Detect entry into the vsyscall page and invoke the syscall.
     */
    if ((dc->base.pc_next & TARGET_PAGE_MASK) == TARGET_VSYSCALL_PAGE) {
        gen_exception(dc, EXCP_VSYSCALL);
        dc->base.pc_next = dc->pc + 1;
        return;
    }
#endif

    switch (sigsetjmp(dc->jmpbuf, 0)) {
    case 0:
        disas_insn(dc, cpu);
        break;
    case 1:
        gen_exception_gpf(dc);
        break;
    case 2:
        /* Restore state that may affect the next instruction. */
        dc->pc = dc->base.pc_next;
        assert(dc->cc_op_dirty == orig_cc_op_dirty);
        assert(dc->cc_op == orig_cc_op);
        assert(dc->pc_save == orig_pc_save);
        dc->base.num_insns--;
        tcg_remove_ops_after(dc->prev_insn_end);
        dc->base.insn_start = dc->prev_insn_start;
        dc->base.is_jmp = DISAS_TOO_MANY;
        return;
    default:
        g_assert_not_reached();
    }

    /*
     * Instruction decoding completed (possibly with #GP if the
     * 15-byte boundary was exceeded).
     */
    dc->base.pc_next = dc->pc;
    if (dc->base.is_jmp == DISAS_NEXT) {
        if (dc->flags & (HF_TF_MASK | HF_INHIBIT_IRQ_MASK)) {
            /*
             * If single step mode, we generate only one instruction and
             * generate an exception.
             * If irq were inhibited with HF_INHIBIT_IRQ_MASK, we clear
             * the flag and abort the translation to give the irqs a
             * chance to happen.
             */
            dc->base.is_jmp = DISAS_EOB_NEXT;
        } else if (!is_same_page(&dc->base, dc->base.pc_next)) {
            dc->base.is_jmp = DISAS_TOO_MANY;
        }
    }
}

static void i386_tr_tb_stop(DisasContextBase *dcbase, CPUState *cpu)
{
    DisasContext *dc = container_of(dcbase, DisasContext, base);

    gen_flush_fp(dc);

    switch (dc->base.is_jmp) {
    case DISAS_NORETURN:
        /*
         * Most instructions should not use DISAS_NORETURN, as that suppresses
         * the handling of hflags normally done by gen_eob().  We can
         * get here:
         * - for exception and interrupts
         * - for jump optimization (which is disabled by INHIBIT_IRQ/RF/TF)
         * - for VMRUN because RF/TF handling for the host is done after vmexit,
         *   and INHIBIT_IRQ is loaded from the VMCB
         * - for HLT/PAUSE/MWAIT to exit the main loop with specific EXCP_* values;
         *   the helpers handle themselves the tasks normally done by gen_eob().
         */
        break;
    case DISAS_TOO_MANY:
        gen_update_cc_op(dc);
        gen_jmp_rel_csize(dc, 0, 0);
        break;
    case DISAS_EOB_NEXT:
    case DISAS_EOB_INHIBIT_IRQ:
        assert(dc->base.pc_next == dc->pc);
        gen_update_eip_cur(dc);
        /* fall through */
    case DISAS_EOB_ONLY:
    case DISAS_EOB_RECHECK_TF:
    case DISAS_JUMP:
        gen_eob(dc, dc->base.is_jmp);
        break;
    default:
        g_assert_not_reached();
    }
}

static const TranslatorOps i386_tr_ops = {
    .init_disas_context = i386_tr_init_disas_context,
    .tb_start           = i386_tr_tb_start,
    .insn_start         = i386_tr_insn_start,
    .translate_insn     = i386_tr_translate_insn,
    .tb_stop            = i386_tr_tb_stop,
};

/* generate intermediate code for basic block 'tb'.  */
void gen_intermediate_code(CPUState *cpu, TranslationBlock *tb, int *max_insns,
                           vaddr pc, void *host_pc)
{
    DisasContext dc;

    tcg_ctx->disas_ctx = &dc;
    translator_loop(cpu, tb, max_insns, pc, host_pc, &i386_tr_ops, &dc.base);
    tcg_ctx->disas_ctx = NULL;
}

void gen_bb_epilogue(void)
{
    gen_flush_fp((DisasContext *)tcg_ctx->disas_ctx);
}<|MERGE_RESOLUTION|>--- conflicted
+++ resolved
@@ -33,7 +33,6 @@
 
 #include "exec/log.h"
 
-<<<<<<< HEAD
 static int g_use_hard_fpu;
 
 #if defined(XBOX) && defined(__x86_64__)
@@ -121,7 +120,7 @@
 #define gen_helper_fsave          MAP_GEN_HELPER_SOFT_HARD(fsave)
 #define gen_helper_frstor         MAP_GEN_HELPER_SOFT_HARD(frstor)
 #endif /* defined(XBOX) && defined(__x86_64__) */
-=======
+
 #define HELPER_H "helper.h"
 #include "exec/helper-info.c.inc"
 #undef  HELPER_H
@@ -129,7 +128,6 @@
 /* Fixes for Windows namespace pollution.  */
 #undef IN
 #undef OUT
->>>>>>> ae35f033
 
 #define PREFIX_REPZ   0x01
 #define PREFIX_REPNZ  0x02
@@ -171,14 +169,8 @@
 static TCGv_i64 cpu_bndu[4];
 static TCGv_i32 fpstt;
 
-
-<<<<<<< HEAD
-#include "exec/gen-icount.h"
-
 typedef struct TCGv_fp_d *TCGv_fp;
 
-=======
->>>>>>> ae35f033
 typedef struct DisasContext {
     DisasContextBase base;
 
@@ -1453,19 +1445,6 @@
     gen_jmp_rel_csize(s, -cur_insn_len(s), 0);
 }
 
-<<<<<<< HEAD
-#define GEN_REPZ2(op) \
-    static inline void gen_repz_ ## op(DisasContext *s, MemOp ot, int nz) \
-    { gen_repz2(s, ot, nz, gen_##op); }
-
-GEN_REPZ(movs)
-GEN_REPZ(stos)
-GEN_REPZ(lods)
-GEN_REPZ(ins)
-GEN_REPZ(outs)
-GEN_REPZ2(scas)
-GEN_REPZ2(cmps)
-
 static TCGv_ptr gen_stn_ptr(int opreg)
 {
     TCGv_i32 offset = tcg_temp_new_i32();
@@ -1498,7 +1477,7 @@
     TCGv_ptr p = tcg_temp_new_ptr();
     tcg_gen_ext_i32_ptr(p, fpstt);
     tcg_gen_add_ptr(p, cpu_env, p);
-    TCGv_i32 tmp = tcg_const_i32(value);
+    TCGv_i32 tmp = tcg_constant_i32(value);
     tcg_gen_st8_i32(tmp, p, offsetof(CPUX86State, fptags[0]) + offs);
     tcg_temp_free_i32(tmp);
     tcg_temp_free_ptr(p);
@@ -1707,35 +1686,6 @@
     TCGv_i32 v = tcg_const_i32(0);
     for (int i = 0; i < 8; i++) {
         tcg_gen_st8_i32(v, cpu_env, offsetof(CPUX86State, fptags[0]) + i);
-=======
-static void gen_helper_fp_arith_ST0_FT0(int op)
-{
-    switch (op) {
-    case 0:
-        gen_helper_fadd_ST0_FT0(tcg_env);
-        break;
-    case 1:
-        gen_helper_fmul_ST0_FT0(tcg_env);
-        break;
-    case 2:
-        gen_helper_fcom_ST0_FT0(tcg_env);
-        break;
-    case 3:
-        gen_helper_fcom_ST0_FT0(tcg_env);
-        break;
-    case 4:
-        gen_helper_fsub_ST0_FT0(tcg_env);
-        break;
-    case 5:
-        gen_helper_fsubr_ST0_FT0(tcg_env);
-        break;
-    case 6:
-        gen_helper_fdiv_ST0_FT0(tcg_env);
-        break;
-    case 7:
-        gen_helper_fdivr_ST0_FT0(tcg_env);
-        break;
->>>>>>> ae35f033
     }
     tcg_temp_free_i32(v);
 }
@@ -1857,28 +1807,28 @@
     } else {
         switch (op) {
         case 0:
-            gen_helper_fadd_ST0_FT0(cpu_env);
+            gen_helper_fadd_ST0_FT0(tcg_env);
             break;
         case 1:
-            gen_helper_fmul_ST0_FT0(cpu_env);
+            gen_helper_fmul_ST0_FT0(tcg_env);
             break;
         case 2:
-            gen_helper_fcom_ST0_FT0(cpu_env);
+            gen_helper_fcom_ST0_FT0(tcg_env);
             break;
         case 3:
-            gen_helper_fcom_ST0_FT0(cpu_env);
+            gen_helper_fcom_ST0_FT0(tcg_env);
             break;
         case 4:
-            gen_helper_fsub_ST0_FT0(cpu_env);
+            gen_helper_fsub_ST0_FT0(tcg_env);
             break;
         case 5:
-            gen_helper_fsubr_ST0_FT0(cpu_env);
+            gen_helper_fsubr_ST0_FT0(tcg_env);
             break;
         case 6:
-            gen_helper_fdiv_ST0_FT0(cpu_env);
+            gen_helper_fdiv_ST0_FT0(tcg_env);
             break;
         case 7:
-            gen_helper_fdivr_ST0_FT0(cpu_env);
+            gen_helper_fdivr_ST0_FT0(tcg_env);
             break;
         }
     }
@@ -1892,54 +1842,31 @@
 /* NOTE the exception in "r" op ordering */
 static void gen_helper_fp_arith_STN_ST0(DisasContext *s, int op, int opreg)
 {
-<<<<<<< HEAD
     if (g_use_hard_fpu) {
         fp_pc_wrapper(gen_helper_fp_arith_STN_ST0)(s, op, opreg);
     } else {
-        TCGv_i32 tmp = tcg_const_i32(opreg);
+        TCGv_i32 tmp = tcg_constant_i32(opreg);
 
         switch (op) {
         case 0:
-            gen_helper_fadd_STN_ST0(cpu_env, tmp);
+            gen_helper_fadd_STN_ST0(tcg_env, tmp);
             break;
         case 1:
-            gen_helper_fmul_STN_ST0(cpu_env, tmp);
+            gen_helper_fmul_STN_ST0(tcg_env, tmp);
             break;
         case 4:
-            gen_helper_fsubr_STN_ST0(cpu_env, tmp);
+            gen_helper_fsubr_STN_ST0(tcg_env, tmp);
             break;
         case 5:
-            gen_helper_fsub_STN_ST0(cpu_env, tmp);
+            gen_helper_fsub_STN_ST0(tcg_env, tmp);
             break;
         case 6:
-            gen_helper_fdivr_STN_ST0(cpu_env, tmp);
+            gen_helper_fdivr_STN_ST0(tcg_env, tmp);
             break;
         case 7:
-            gen_helper_fdiv_STN_ST0(cpu_env, tmp);
-            break;
-        }
-=======
-    TCGv_i32 tmp = tcg_constant_i32(opreg);
-    switch (op) {
-    case 0:
-        gen_helper_fadd_STN_ST0(tcg_env, tmp);
-        break;
-    case 1:
-        gen_helper_fmul_STN_ST0(tcg_env, tmp);
-        break;
-    case 4:
-        gen_helper_fsubr_STN_ST0(tcg_env, tmp);
-        break;
-    case 5:
-        gen_helper_fsub_STN_ST0(tcg_env, tmp);
-        break;
-    case 6:
-        gen_helper_fdivr_STN_ST0(tcg_env, tmp);
-        break;
-    case 7:
-        gen_helper_fdiv_STN_ST0(tcg_env, tmp);
-        break;
->>>>>>> ae35f033
+            gen_helper_fdiv_STN_ST0(tcg_env, tmp);
+            break;
+        }
     }
 }
 
@@ -2922,30 +2849,30 @@
                 case 0:
                     tcg_gen_qemu_ld_i32(s->tmp2_i32, s->A0,
                                         s->mem_index, MO_LEUL);
-                    gen_helper_flds_FT0(tcg_env, s->tmp2_i32);
+                    gen_flds_FT0(s, s->tmp2_i32);
                     break;
                 case 1:
                     tcg_gen_qemu_ld_i32(s->tmp2_i32, s->A0,
                                         s->mem_index, MO_LEUL);
-                    gen_helper_fildl_FT0(tcg_env, s->tmp2_i32);
+                    gen_fildl_FT0(s, s->tmp2_i32);
                     break;
                 case 2:
                     tcg_gen_qemu_ld_i64(s->tmp1_i64, s->A0,
                                         s->mem_index, MO_LEUQ);
-                    gen_helper_fldl_FT0(tcg_env, s->tmp1_i64);
+                    gen_fldl_FT0(s, s->tmp1_i64);
                     break;
                 case 3:
                 default:
                     tcg_gen_qemu_ld_i32(s->tmp2_i32, s->A0,
                                         s->mem_index, MO_LESW);
-                    gen_helper_fildl_FT0(tcg_env, s->tmp2_i32);
+                    gen_fildl_FT0(s, s->tmp2_i32);
                     break;
                 }
 
-                gen_helper_fp_arith_ST0_FT0(op1);
+                gen_helper_fp_arith_ST0_FT0(s, op1);
                 if (op1 == 3) {
                     /* fcomp needs pop */
-                    gen_helper_fpop(tcg_env);
+                    gen_fpop(s);
                 }
             }
             break;
@@ -2961,23 +2888,23 @@
                 case 0:
                     tcg_gen_qemu_ld_i32(s->tmp2_i32, s->A0,
                                         s->mem_index, MO_LEUL);
-                    gen_helper_flds_ST0(tcg_env, s->tmp2_i32);
+                    gen_flds_ST0(s, s->tmp2_i32);
                     break;
                 case 1:
                     tcg_gen_qemu_ld_i32(s->tmp2_i32, s->A0,
                                         s->mem_index, MO_LEUL);
-                    gen_helper_fildl_ST0(tcg_env, s->tmp2_i32);
+                    gen_fildl_ST0(s, s->tmp2_i32);
                     break;
                 case 2:
                     tcg_gen_qemu_ld_i64(s->tmp1_i64, s->A0,
                                         s->mem_index, MO_LEUQ);
-                    gen_helper_fldl_ST0(tcg_env, s->tmp1_i64);
+                    gen_fldl_ST0(s, s->tmp1_i64);
                     break;
                 case 3:
                 default:
                     tcg_gen_qemu_ld_i32(s->tmp2_i32, s->A0,
                                         s->mem_index, MO_LESW);
-                    gen_helper_fildl_ST0(tcg_env, s->tmp2_i32);
+                    gen_fildl_ST0(s, s->tmp2_i32);
                     break;
                 }
                 break;
@@ -3001,22 +2928,22 @@
                                         s->mem_index, MO_LEUW);
                     break;
                 }
-                gen_helper_fpop(tcg_env);
+                gen_fpop(s);
                 break;
             default:
                 switch (op >> 4) {
                 case 0:
-                    gen_helper_fsts_ST0(s->tmp2_i32, tcg_env);
+                    gen_fsts_ST0(s, s->tmp2_i32);
                     tcg_gen_qemu_st_i32(s->tmp2_i32, s->A0,
                                         s->mem_index, MO_LEUL);
                     break;
                 case 1:
-                    gen_helper_fistl_ST0(s->tmp2_i32, tcg_env);
+                    gen_fistl_ST0(s, s->tmp2_i32);
                     tcg_gen_qemu_st_i32(s->tmp2_i32, s->A0,
                                         s->mem_index, MO_LEUL);
                     break;
                 case 2:
-                    gen_helper_fstl_ST0(s->tmp1_i64, tcg_env);
+                    gen_fstl_ST0(s, s->tmp1_i64);
                     tcg_gen_qemu_st_i64(s->tmp1_i64, s->A0,
                                         s->mem_index, MO_LEUQ);
                     break;
@@ -3028,7 +2955,7 @@
                     break;
                 }
                 if ((op & 7) == 3) {
-                    gen_helper_fpop(tcg_env);
+                    gen_fpop(s);
                 }
                 break;
             }
@@ -3037,12 +2964,16 @@
             gen_helper_fldenv(tcg_env, s->A0,
                               tcg_constant_i32(s->dflag - 1));
             update_fip = update_fdp = false;
+            gen_update_eip_next(s);
+            gen_eob(s);
             break;
         case 0x0d: /* fldcw mem */
             tcg_gen_qemu_ld_i32(s->tmp2_i32, s->A0,
                                 s->mem_index, MO_LEUW);
             gen_helper_fldcw(tcg_env, s->tmp2_i32);
             update_fip = update_fdp = false;
+            gen_update_eip_next(s);
+            gen_eob(s);
             break;
         case 0x0e: /* fnstenv mem */
             gen_helper_fstenv(tcg_env, s->A0,
@@ -3060,7 +2991,7 @@
             break;
         case 0x1f: /* fstpt mem */
             gen_helper_fstt_ST0(tcg_env, s->A0);
-            gen_helper_fpop(tcg_env);
+            gen_fpop(s);
             break;
         case 0x2c: /* frstor mem */
             gen_helper_frstor(tcg_env, s->A0,
@@ -3083,18 +3014,18 @@
             break;
         case 0x3e: /* fbstp */
             gen_helper_fbst_ST0(tcg_env, s->A0);
-            gen_helper_fpop(tcg_env);
+            gen_fpop(s);
             break;
         case 0x3d: /* fildll */
             tcg_gen_qemu_ld_i64(s->tmp1_i64, s->A0,
                                 s->mem_index, MO_LEUQ);
-            gen_helper_fildll_ST0(tcg_env, s->tmp1_i64);
+            gen_fildll_ST0(s, s->tmp1_i64);
             break;
         case 0x3f: /* fistpll */
-            gen_helper_fistll_ST0(s->tmp1_i64, tcg_env);
+            gen_fistll_ST0(s, s->tmp1_i64);
             tcg_gen_qemu_st_i64(s->tmp1_i64, s->A0,
                                 s->mem_index, MO_LEUQ);
-            gen_helper_fpop(tcg_env);
+            gen_fpop(s);
             break;
         default:
             goto illegal_op;
@@ -3117,14 +3048,13 @@
 
         switch (op) {
         case 0x08: /* fld sti */
-            gen_helper_fpush(tcg_env);
-            gen_helper_fmov_ST0_STN(tcg_env,
-                                    tcg_constant_i32((opreg + 1) & 7));
+            gen_fpush(s);
+            gen_fmov_ST0_STN(s, (opreg + 1) & 7);
             break;
         case 0x09: /* fxchg sti */
         case 0x29: /* fxchg4 sti, undocumented op */
         case 0x39: /* fxchg7 sti, undocumented op */
-            gen_helper_fxchg_ST0_STN(tcg_env, tcg_constant_i32(opreg));
+            gen_fxchg_ST0_STN(s, opreg);
             break;
         case 0x0a: /* grp d9/2 */
             switch (rm) {
@@ -3144,14 +3074,14 @@
         case 0x0c: /* grp d9/4 */
             switch (rm) {
             case 0: /* fchs */
-                gen_helper_fchs_ST0(tcg_env);
+                gen_fchs_ST0(s);
                 break;
             case 1: /* fabs */
-                gen_helper_fabs_ST0(tcg_env);
+                gen_fabs_ST0(s);
                 break;
             case 4: /* ftst */
-                gen_helper_fldz_FT0(tcg_env);
-                gen_helper_fcom_ST0_FT0(tcg_env);
+                gen_fldz_FT0(s);
+                gen_fcom_ST0_FT0(s);
                 break;
             case 5: /* fxam */
                 gen_helper_fxam_ST0(tcg_env);
@@ -3164,32 +3094,32 @@
             {
                 switch (rm) {
                 case 0:
-                    gen_helper_fpush(tcg_env);
-                    gen_helper_fld1_ST0(tcg_env);
+                    gen_fpush(s);
+                    gen_fld1_ST0(s);
                     break;
                 case 1:
-                    gen_helper_fpush(tcg_env);
+                    gen_fpush(s);
                     gen_helper_fldl2t_ST0(tcg_env);
                     break;
                 case 2:
-                    gen_helper_fpush(tcg_env);
+                    gen_fpush(s);
                     gen_helper_fldl2e_ST0(tcg_env);
                     break;
                 case 3:
-                    gen_helper_fpush(tcg_env);
+                    gen_fpush(s);
                     gen_helper_fldpi_ST0(tcg_env);
                     break;
                 case 4:
-                    gen_helper_fpush(tcg_env);
+                    gen_fpush(s);
                     gen_helper_fldlg2_ST0(tcg_env);
                     break;
                 case 5:
-                    gen_helper_fpush(tcg_env);
+                    gen_fpush(s);
                     gen_helper_fldln2_ST0(tcg_env);
                     break;
                 case 6:
-                    gen_helper_fpush(tcg_env);
-                    gen_helper_fldz_ST0(tcg_env);
+                    gen_fpush(s);
+                    gen_fldz_ST0(s);
                     break;
                 default:
                     goto illegal_op;
@@ -3234,7 +3164,7 @@
                 gen_helper_fyl2xp1(tcg_env);
                 break;
             case 2: /* fsqrt */
-                gen_helper_fsqrt(tcg_env);
+                gen_fsqrt(s);
                 break;
             case 3: /* fsincos */
                 gen_helper_fsincos(tcg_env);
@@ -3246,11 +3176,11 @@
                 gen_helper_frndint(tcg_env);
                 break;
             case 6: /* fsin */
-                gen_helper_fsin(tcg_env);
+                gen_fsin(s);
                 break;
             default:
             case 7: /* fcos */
-                gen_helper_fcos(tcg_env);
+                gen_fcos(s);
                 break;
             }
             break;
@@ -3262,36 +3192,35 @@
 
                 op1 = op & 7;
                 if (op >= 0x20) {
-                    gen_helper_fp_arith_STN_ST0(op1, opreg);
+                    gen_helper_fp_arith_STN_ST0(s, op1, opreg);
                     if (op >= 0x30) {
-                        gen_helper_fpop(tcg_env);
+                        gen_fpop(s);
                     }
                 } else {
-                    gen_helper_fmov_FT0_STN(tcg_env,
-                                            tcg_constant_i32(opreg));
-                    gen_helper_fp_arith_ST0_FT0(op1);
+                    gen_fmov_FT0_STN(s, opreg);
+                    gen_fp_arith_ST0_FT0(s, op1);
                 }
             }
             break;
         case 0x02: /* fcom */
         case 0x22: /* fcom2, undocumented op */
-            gen_helper_fmov_FT0_STN(tcg_env, tcg_constant_i32(opreg));
-            gen_helper_fcom_ST0_FT0(tcg_env);
+            gen_fmov_FT0_STN(s, opreg);
+            gen_fcom_ST0_FT0(s);
             break;
         case 0x03: /* fcomp */
         case 0x23: /* fcomp3, undocumented op */
         case 0x32: /* fcomp5, undocumented op */
-            gen_helper_fmov_FT0_STN(tcg_env, tcg_constant_i32(opreg));
-            gen_helper_fcom_ST0_FT0(tcg_env);
-            gen_helper_fpop(tcg_env);
+            gen_fmov_FT0_STN(s, opreg);
+            gen_fcom_ST0_FT0(s);
+            gen_fpop(s);
             break;
         case 0x15: /* da/5 */
             switch (rm) {
             case 1: /* fucompp */
-                gen_helper_fmov_FT0_STN(tcg_env, tcg_constant_i32(1));
+                gen_fmov_FT0_STN(s, 1);
                 gen_helper_fucom_ST0_FT0(tcg_env);
-                gen_helper_fpop(tcg_env);
-                gen_helper_fpop(tcg_env);
+                gen_fpop(s);
+                gen_fpop(s);
                 break;
             default:
                 goto illegal_op;
@@ -3310,6 +3239,8 @@
             case 3: /* fninit */
                 gen_helper_fninit(tcg_env);
                 update_fip = false;
+                gen_update_eip_next(s);
+                gen_eob(s);
                 break;
             case 4: /* fsetpm (287 only, just do nop here) */
                 break;
@@ -3322,7 +3253,7 @@
                 goto illegal_op;
             }
             gen_update_cc_op(s);
-            gen_helper_fmov_FT0_STN(tcg_env, tcg_constant_i32(opreg));
+            gen_fmov_FT0_STN(s, opreg);
             gen_helper_fucomi_ST0_FT0(tcg_env);
             assume_cc_op(s, CC_OP_EFLAGS);
             break;
@@ -3331,7 +3262,7 @@
                 goto illegal_op;
             }
             gen_update_cc_op(s);
-            gen_helper_fmov_FT0_STN(tcg_env, tcg_constant_i32(opreg));
+            gen_fmov_FT0_STN(s, opreg);
             gen_helper_fcomi_ST0_FT0(tcg_env);
             assume_cc_op(s, CC_OP_EFLAGS);
             break;
@@ -3339,31 +3270,31 @@
             gen_helper_ffree_STN(tcg_env, tcg_constant_i32(opreg));
             break;
         case 0x2a: /* fst sti */
-            gen_helper_fmov_STN_ST0(tcg_env, tcg_constant_i32(opreg));
+            gen_fmov_STN_ST0(s, opreg);
             break;
         case 0x2b: /* fstp sti */
         case 0x0b: /* fstp1 sti, undocumented op */
         case 0x3a: /* fstp8 sti, undocumented op */
         case 0x3b: /* fstp9 sti, undocumented op */
-            gen_helper_fmov_STN_ST0(tcg_env, tcg_constant_i32(opreg));
-            gen_helper_fpop(tcg_env);
+            gen_fmov_STN_ST0(s, opreg);
+            gen_fpop(s);
             break;
         case 0x2c: /* fucom st(i) */
-            gen_helper_fmov_FT0_STN(tcg_env, tcg_constant_i32(opreg));
+            gen_fmov_FT0_STN(s, opreg);
             gen_helper_fucom_ST0_FT0(tcg_env);
             break;
         case 0x2d: /* fucomp st(i) */
-            gen_helper_fmov_FT0_STN(tcg_env, tcg_constant_i32(opreg));
+            gen_fmov_FT0_STN(s, opreg);
             gen_helper_fucom_ST0_FT0(tcg_env);
-            gen_helper_fpop(tcg_env);
+            gen_fpop(s);
             break;
         case 0x33: /* de/3 */
             switch (rm) {
             case 1: /* fcompp */
-                gen_helper_fmov_FT0_STN(tcg_env, tcg_constant_i32(1));
-                gen_helper_fcom_ST0_FT0(tcg_env);
-                gen_helper_fpop(tcg_env);
-                gen_helper_fpop(tcg_env);
+                gen_fmov_FT0_STN(s, 1);
+                gen_fcom_ST0_FT0(s);
+                gen_fpop(s);
+                gen_fpop(s);
                 break;
             default:
                 goto illegal_op;
@@ -3371,7 +3302,7 @@
             break;
         case 0x38: /* ffreep sti, undocumented op */
             gen_helper_ffree_STN(tcg_env, tcg_constant_i32(opreg));
-            gen_helper_fpop(tcg_env);
+            gen_fpop(s);
             break;
         case 0x3c: /* df/4 */
             switch (rm) {
@@ -3389,9 +3320,9 @@
                 goto illegal_op;
             }
             gen_update_cc_op(s);
-            gen_helper_fmov_FT0_STN(tcg_env, tcg_constant_i32(opreg));
+            gen_fmov_FT0_STN(s, opreg);
             gen_helper_fucomi_ST0_FT0(tcg_env);
-            gen_helper_fpop(tcg_env);
+            gen_fpop(s);
             assume_cc_op(s, CC_OP_EFLAGS);
             break;
         case 0x3e: /* fcomip */
@@ -3399,9 +3330,9 @@
                 goto illegal_op;
             }
             gen_update_cc_op(s);
-            gen_helper_fmov_FT0_STN(tcg_env, tcg_constant_i32(opreg));
+            gen_fmov_FT0_STN(s, opreg);
             gen_helper_fcomi_ST0_FT0(tcg_env);
-            gen_helper_fpop(tcg_env);
+            gen_fpop(s);
             assume_cc_op(s, CC_OP_EFLAGS);
             break;
         case 0x10 ... 0x13: /* fcmovxx */
@@ -3422,8 +3353,7 @@
                 op1 = fcmov_cc[op & 3] | (((op >> 3) & 1) ^ 1);
                 l1 = gen_new_label();
                 gen_jcc1_noeob(s, op1, l1);
-                gen_helper_fmov_ST0_STN(tcg_env,
-                                        tcg_constant_i32(opreg));
+                gen_fmov_ST0_STN(s, opreg);
                 gen_set_label(l1);
             }
             break;
@@ -3479,1411 +3409,12 @@
                 }
                 goto do_rdrand;
             }
-<<<<<<< HEAD
-            modrm = x86_ldub_code(env, s);
-            mod = (modrm >> 6) & 3;
-            rm = modrm & 7;
-            op = ((b & 7) << 3) | ((modrm >> 3) & 7);
-            if (mod != 3) {
-                /* memory op */
-                AddressParts a = gen_lea_modrm_0(env, s, modrm);
-                TCGv ea = gen_lea_modrm_1(s, a, false);
-                TCGv last_addr = tcg_temp_new();
-                bool update_fdp = true;
-
-                tcg_gen_mov_tl(last_addr, ea);
-                gen_lea_v_seg(s, s->aflag, ea, a.def_seg, s->override);
-
-                switch (op) {
-                case 0x00 ... 0x07: /* fxxxs */
-                case 0x10 ... 0x17: /* fixxxl */
-                case 0x20 ... 0x27: /* fxxxl */
-                case 0x30 ... 0x37: /* fixxx */
-                    {
-                        int op1;
-                        op1 = op & 7;
-
-                        switch (op >> 4) {
-                        case 0:
-                            tcg_gen_qemu_ld_i32(s->tmp2_i32, s->A0,
-                                                s->mem_index, MO_LEUL);
-                            gen_flds_FT0(s, s->tmp2_i32);
-                            break;
-                        case 1:
-                            tcg_gen_qemu_ld_i32(s->tmp2_i32, s->A0,
-                                                s->mem_index, MO_LEUL);
-                            gen_fildl_FT0(s, s->tmp2_i32);
-                            break;
-                        case 2:
-                            tcg_gen_qemu_ld_i64(s->tmp1_i64, s->A0,
-                                                s->mem_index, MO_LEUQ);
-                            gen_fldl_FT0(s, s->tmp1_i64);
-                            break;
-                        case 3:
-                        default:
-                            tcg_gen_qemu_ld_i32(s->tmp2_i32, s->A0,
-                                                s->mem_index, MO_LESW);
-                            gen_fildl_FT0(s, s->tmp2_i32);
-                            break;
-                        }
-
-                        gen_helper_fp_arith_ST0_FT0(s, op1);
-                        if (op1 == 3) {
-                            /* fcomp needs pop */
-                            gen_fpop(s);
-                        }
-                    }
-                    break;
-                case 0x08: /* flds */
-                case 0x0a: /* fsts */
-                case 0x0b: /* fstps */
-                case 0x18 ... 0x1b: /* fildl, fisttpl, fistl, fistpl */
-                case 0x28 ... 0x2b: /* fldl, fisttpll, fstl, fstpl */
-                case 0x38 ... 0x3b: /* filds, fisttps, fists, fistps */
-                    switch (op & 7) {
-                    case 0:
-                        switch (op >> 4) {
-                        case 0:
-                            tcg_gen_qemu_ld_i32(s->tmp2_i32, s->A0,
-                                                s->mem_index, MO_LEUL);
-                            gen_flds_ST0(s, s->tmp2_i32);
-                            break;
-                        case 1:
-                            tcg_gen_qemu_ld_i32(s->tmp2_i32, s->A0,
-                                                s->mem_index, MO_LEUL);
-                            gen_fildl_ST0(s, s->tmp2_i32);
-                            break;
-                        case 2:
-                            tcg_gen_qemu_ld_i64(s->tmp1_i64, s->A0,
-                                                s->mem_index, MO_LEUQ);
-                            gen_fldl_ST0(s, s->tmp1_i64);
-                            break;
-                        case 3:
-                        default:
-                            tcg_gen_qemu_ld_i32(s->tmp2_i32, s->A0,
-                                                s->mem_index, MO_LESW);
-                            gen_fildl_ST0(s, s->tmp2_i32);
-                            break;
-                        }
-                        break;
-                    case 1:
-                        /* XXX: the corresponding CPUID bit must be tested ! */
-                        switch (op >> 4) {
-                        case 1:
-                            gen_helper_fisttl_ST0(s->tmp2_i32, cpu_env);
-                            tcg_gen_qemu_st_i32(s->tmp2_i32, s->A0,
-                                                s->mem_index, MO_LEUL);
-                            break;
-                        case 2:
-                            gen_helper_fisttll_ST0(s->tmp1_i64, cpu_env);
-                            tcg_gen_qemu_st_i64(s->tmp1_i64, s->A0,
-                                                s->mem_index, MO_LEUQ);
-                            break;
-                        case 3:
-                        default:
-                            gen_helper_fistt_ST0(s->tmp2_i32, cpu_env);
-                            tcg_gen_qemu_st_i32(s->tmp2_i32, s->A0,
-                                                s->mem_index, MO_LEUW);
-                            break;
-                        }
-                        gen_fpop(s);
-                        break;
-                    default:
-                        switch (op >> 4) {
-                        case 0:
-                            gen_fsts_ST0(s, s->tmp2_i32);
-                            tcg_gen_qemu_st_i32(s->tmp2_i32, s->A0,
-                                                s->mem_index, MO_LEUL);
-                            break;
-                        case 1:
-                            gen_fistl_ST0(s, s->tmp2_i32);
-                            tcg_gen_qemu_st_i32(s->tmp2_i32, s->A0,
-                                                s->mem_index, MO_LEUL);
-                            break;
-                        case 2:
-                            gen_fstl_ST0(s, s->tmp1_i64);
-                            tcg_gen_qemu_st_i64(s->tmp1_i64, s->A0,
-                                                s->mem_index, MO_LEUQ);
-                            break;
-                        case 3:
-                        default:
-                            gen_helper_fist_ST0(s->tmp2_i32, cpu_env);
-                            tcg_gen_qemu_st_i32(s->tmp2_i32, s->A0,
-                                                s->mem_index, MO_LEUW);
-                            break;
-                        }
-                        if ((op & 7) == 3) {
-                            gen_fpop(s);
-                        }
-                        break;
-                    }
-                    break;
-                case 0x0c: /* fldenv mem */
-                    gen_helper_fldenv(cpu_env, s->A0,
-                                      tcg_const_i32(dflag - 1));
-                    update_fip = update_fdp = false;
-                    gen_update_eip_next(s);
-                    gen_eob(s);
-                    break;
-                case 0x0d: /* fldcw mem */
-                    tcg_gen_qemu_ld_i32(s->tmp2_i32, s->A0,
-                                        s->mem_index, MO_LEUW);
-                    gen_helper_fldcw(cpu_env, s->tmp2_i32);
-                    update_fip = update_fdp = false;
-                    gen_update_eip_next(s);
-                    gen_eob(s);
-                    break;
-                case 0x0e: /* fnstenv mem */
-                    gen_helper_fstenv(cpu_env, s->A0,
-                                      tcg_const_i32(dflag - 1));
-                    update_fip = update_fdp = false;
-                    break;
-                case 0x0f: /* fnstcw mem */
-                    gen_helper_fnstcw(s->tmp2_i32, cpu_env);
-                    tcg_gen_qemu_st_i32(s->tmp2_i32, s->A0,
-                                        s->mem_index, MO_LEUW);
-                    update_fip = update_fdp = false;
-                    break;
-                case 0x1d: /* fldt mem */
-                    gen_helper_fldt_ST0(cpu_env, s->A0);
-                    break;
-                case 0x1f: /* fstpt mem */
-                    gen_helper_fstt_ST0(cpu_env, s->A0);
-                    gen_fpop(s);
-                    break;
-                case 0x2c: /* frstor mem */
-                    gen_helper_frstor(cpu_env, s->A0,
-                                      tcg_const_i32(dflag - 1));
-                    update_fip = update_fdp = false;
-                    break;
-                case 0x2e: /* fnsave mem */
-                    gen_helper_fsave(cpu_env, s->A0,
-                                     tcg_const_i32(dflag - 1));
-                    update_fip = update_fdp = false;
-                    break;
-                case 0x2f: /* fnstsw mem */
-                    gen_helper_fnstsw(s->tmp2_i32, cpu_env);
-                    tcg_gen_qemu_st_i32(s->tmp2_i32, s->A0,
-                                        s->mem_index, MO_LEUW);
-                    update_fip = update_fdp = false;
-                    break;
-                case 0x3c: /* fbld */
-                    gen_helper_fbld_ST0(cpu_env, s->A0);
-                    break;
-                case 0x3e: /* fbstp */
-                    gen_helper_fbst_ST0(cpu_env, s->A0);
-                    gen_fpop(s);
-                    break;
-                case 0x3d: /* fildll */
-                    tcg_gen_qemu_ld_i64(s->tmp1_i64, s->A0,
-                                        s->mem_index, MO_LEUQ);
-                    gen_fildll_ST0(s, s->tmp1_i64);
-                    break;
-                case 0x3f: /* fistpll */
-                    gen_fistll_ST0(s, s->tmp1_i64);
-                    tcg_gen_qemu_st_i64(s->tmp1_i64, s->A0,
-                                        s->mem_index, MO_LEUQ);
-                    gen_fpop(s);
-                    break;
-                default:
-                    goto unknown_op;
-                }
-
-                if (update_fdp) {
-                    int last_seg = s->override >= 0 ? s->override : a.def_seg;
-
-                    tcg_gen_ld_i32(s->tmp2_i32, cpu_env,
-                                   offsetof(CPUX86State,
-                                            segs[last_seg].selector));
-                    tcg_gen_st16_i32(s->tmp2_i32, cpu_env,
-                                     offsetof(CPUX86State, fpds));
-                    tcg_gen_st_tl(last_addr, cpu_env,
-                                  offsetof(CPUX86State, fpdp));
-                }
-                tcg_temp_free(last_addr);
-            } else {
-                /* register float ops */
-                opreg = rm;
-
-                switch (op) {
-                case 0x08: /* fld sti */
-                    gen_fpush(s);
-                    gen_fmov_ST0_STN(s, (opreg + 1) & 7);
-                    break;
-                case 0x09: /* fxchg sti */
-                case 0x29: /* fxchg4 sti, undocumented op */
-                case 0x39: /* fxchg7 sti, undocumented op */
-                    gen_fxchg_ST0_STN(s, opreg);
-                    break;
-                case 0x0a: /* grp d9/2 */
-                    switch (rm) {
-                    case 0: /* fnop */
-                        /* check exceptions (FreeBSD FPU probe) */
-                        gen_helper_fwait(cpu_env);
-                        update_fip = false;
-                        break;
-                    default:
-                        goto unknown_op;
-                    }
-                    break;
-                case 0x0c: /* grp d9/4 */
-                    switch (rm) {
-                    case 0: /* fchs */
-                        gen_fchs_ST0(s);
-                        break;
-                    case 1: /* fabs */
-                        gen_fabs_ST0(s);
-                        break;
-                    case 4: /* ftst */
-                        gen_fldz_FT0(s);
-                        gen_fcom_ST0_FT0(s);
-                        break;
-                    case 5: /* fxam */
-                        gen_helper_fxam_ST0(cpu_env);
-                        break;
-                    default:
-                        goto unknown_op;
-                    }
-                    break;
-                case 0x0d: /* grp d9/5 */
-                    {
-                        switch (rm) {
-                        case 0:
-                            gen_fpush(s);
-                            gen_fld1_ST0(s);
-                            break;
-                        case 1:
-                            gen_fpush(s);
-                            gen_helper_fldl2t_ST0(cpu_env);
-                            break;
-                        case 2:
-                            gen_fpush(s);
-                            gen_helper_fldl2e_ST0(cpu_env);
-                            break;
-                        case 3:
-                            gen_fpush(s);
-                            gen_helper_fldpi_ST0(cpu_env);
-                            break;
-                        case 4:
-                            gen_fpush(s);
-                            gen_helper_fldlg2_ST0(cpu_env);
-                            break;
-                        case 5:
-                            gen_fpush(s);
-                            gen_helper_fldln2_ST0(cpu_env);
-                            break;
-                        case 6:
-                            gen_fpush(s);
-                            gen_fldz_ST0(s);
-                            break;
-                        default:
-                            goto unknown_op;
-                        }
-                    }
-                    break;
-                case 0x0e: /* grp d9/6 */
-                    switch (rm) {
-                    case 0: /* f2xm1 */
-                        gen_helper_f2xm1(cpu_env);
-                        break;
-                    case 1: /* fyl2x */
-                        gen_helper_fyl2x(cpu_env);
-                        break;
-                    case 2: /* fptan */
-                        gen_helper_fptan(cpu_env);
-                        break;
-                    case 3: /* fpatan */
-                        gen_helper_fpatan(cpu_env);
-                        break;
-                    case 4: /* fxtract */
-                        gen_helper_fxtract(cpu_env);
-                        break;
-                    case 5: /* fprem1 */
-                        gen_helper_fprem1(cpu_env);
-                        break;
-                    case 6: /* fdecstp */
-                        gen_helper_fdecstp(cpu_env);
-                        break;
-                    default:
-                    case 7: /* fincstp */
-                        gen_helper_fincstp(cpu_env);
-                        break;
-                    }
-                    break;
-                case 0x0f: /* grp d9/7 */
-                    switch (rm) {
-                    case 0: /* fprem */
-                        gen_helper_fprem(cpu_env);
-                        break;
-                    case 1: /* fyl2xp1 */
-                        gen_helper_fyl2xp1(cpu_env);
-                        break;
-                    case 2: /* fsqrt */
-                        gen_fsqrt(s);
-                        break;
-                    case 3: /* fsincos */
-                        gen_helper_fsincos(cpu_env);
-                        break;
-                    case 5: /* fscale */
-                        gen_helper_fscale(cpu_env);
-                        break;
-                    case 4: /* frndint */
-                        gen_helper_frndint(cpu_env);
-                        break;
-                    case 6: /* fsin */
-                        gen_fsin(s);
-                        break;
-                    default:
-                    case 7: /* fcos */
-                        gen_fcos(s);
-                        break;
-                    }
-                    break;
-                case 0x00: case 0x01: case 0x04 ... 0x07: /* fxxx st, sti */
-                case 0x20: case 0x21: case 0x24 ... 0x27: /* fxxx sti, st */
-                case 0x30: case 0x31: case 0x34 ... 0x37: /* fxxxp sti, st */
-                    {
-                        int op1;
-
-                        op1 = op & 7;
-                        if (op >= 0x20) {
-                            gen_helper_fp_arith_STN_ST0(s, op1, opreg);
-                            if (op >= 0x30) {
-                                gen_fpop(s);
-                            }
-                        } else {
-                            gen_fmov_FT0_STN(s, opreg);
-                            gen_helper_fp_arith_ST0_FT0(s, op1);
-                        }
-                    }
-                    break;
-                case 0x02: /* fcom */
-                case 0x22: /* fcom2, undocumented op */
-                    gen_fmov_FT0_STN(s, opreg);
-                    gen_fcom_ST0_FT0(s);
-                    break;
-                case 0x03: /* fcomp */
-                case 0x23: /* fcomp3, undocumented op */
-                case 0x32: /* fcomp5, undocumented op */
-                    gen_fmov_FT0_STN(s, opreg);
-                    gen_fcom_ST0_FT0(s);
-                    gen_fpop(s);
-                    break;
-                case 0x15: /* da/5 */
-                    switch (rm) {
-                    case 1: /* fucompp */
-                        gen_fmov_FT0_STN(s, 1);
-                        gen_helper_fucom_ST0_FT0(cpu_env);
-                        gen_fpop(s);
-                        gen_fpop(s);
-                        break;
-                    default:
-                        goto unknown_op;
-                    }
-                    break;
-                case 0x1c:
-                    switch (rm) {
-                    case 0: /* feni (287 only, just do nop here) */
-                        break;
-                    case 1: /* fdisi (287 only, just do nop here) */
-                        break;
-                    case 2: /* fclex */
-                        gen_helper_fclex(cpu_env);
-                        update_fip = false;
-                        break;
-                    case 3: /* fninit */
-                        gen_helper_fninit(cpu_env);
-                        update_fip = false;
-                        gen_update_eip_next(s);
-                        gen_eob(s);
-                        break;
-                    case 4: /* fsetpm (287 only, just do nop here) */
-                        break;
-                    default:
-                        goto unknown_op;
-                    }
-                    break;
-                case 0x1d: /* fucomi */
-                    if (!(s->cpuid_features & CPUID_CMOV)) {
-                        goto illegal_op;
-                    }
-                    gen_update_cc_op(s);
-                    gen_fmov_FT0_STN(s, opreg);
-                    gen_helper_fucomi_ST0_FT0(cpu_env);
-                    set_cc_op(s, CC_OP_EFLAGS);
-                    break;
-                case 0x1e: /* fcomi */
-                    if (!(s->cpuid_features & CPUID_CMOV)) {
-                        goto illegal_op;
-                    }
-                    gen_update_cc_op(s);
-                    gen_fmov_FT0_STN(s, opreg);
-                    gen_helper_fcomi_ST0_FT0(cpu_env);
-                    set_cc_op(s, CC_OP_EFLAGS);
-                    break;
-                case 0x28: /* ffree sti */
-                    gen_helper_ffree_STN(cpu_env, tcg_const_i32(opreg));
-                    break;
-                case 0x2a: /* fst sti */
-                    gen_fmov_STN_ST0(s, opreg);
-                    break;
-                case 0x2b: /* fstp sti */
-                case 0x0b: /* fstp1 sti, undocumented op */
-                case 0x3a: /* fstp8 sti, undocumented op */
-                case 0x3b: /* fstp9 sti, undocumented op */
-                    gen_fmov_STN_ST0(s, opreg);
-                    gen_fpop(s);
-                    break;
-                case 0x2c: /* fucom st(i) */
-                    gen_fmov_FT0_STN(s, opreg);
-                    gen_helper_fucom_ST0_FT0(cpu_env);
-                    break;
-                case 0x2d: /* fucomp st(i) */
-                    gen_fmov_FT0_STN(s, opreg);
-                    gen_helper_fucom_ST0_FT0(cpu_env);
-                    gen_fpop(s);
-                    break;
-                case 0x33: /* de/3 */
-                    switch (rm) {
-                    case 1: /* fcompp */
-                        gen_fmov_FT0_STN(s, 1);
-                        gen_fcom_ST0_FT0(s);
-                        gen_fpop(s);
-                        gen_fpop(s);
-                        break;
-                    default:
-                        goto unknown_op;
-                    }
-                    break;
-                case 0x38: /* ffreep sti, undocumented op */
-                    gen_helper_ffree_STN(cpu_env, tcg_const_i32(opreg));
-                    gen_fpop(s);
-                    break;
-                case 0x3c: /* df/4 */
-                    switch (rm) {
-                    case 0:
-                        gen_helper_fnstsw(s->tmp2_i32, cpu_env);
-                        tcg_gen_extu_i32_tl(s->T0, s->tmp2_i32);
-                        gen_op_mov_reg_v(s, MO_16, R_EAX, s->T0);
-                        break;
-                    default:
-                        goto unknown_op;
-                    }
-                    break;
-                case 0x3d: /* fucomip */
-                    if (!(s->cpuid_features & CPUID_CMOV)) {
-                        goto illegal_op;
-                    }
-                    gen_update_cc_op(s);
-                    gen_fmov_FT0_STN(s, opreg);
-                    gen_helper_fucomi_ST0_FT0(cpu_env);
-                    gen_fpop(s);
-                    set_cc_op(s, CC_OP_EFLAGS);
-                    break;
-                case 0x3e: /* fcomip */
-                    if (!(s->cpuid_features & CPUID_CMOV)) {
-                        goto illegal_op;
-                    }
-                    gen_update_cc_op(s);
-                    gen_fmov_FT0_STN(s, opreg);
-                    gen_helper_fcomi_ST0_FT0(cpu_env);
-                    gen_fpop(s);
-                    set_cc_op(s, CC_OP_EFLAGS);
-                    break;
-                case 0x10 ... 0x13: /* fcmovxx */
-                case 0x18 ... 0x1b:
-                    {
-                        int op1;
-                        TCGLabel *l1;
-                        static const uint8_t fcmov_cc[8] = {
-                            (JCC_B << 1),
-                            (JCC_Z << 1),
-                            (JCC_BE << 1),
-                            (JCC_P << 1),
-                        };
-
-                        if (!(s->cpuid_features & CPUID_CMOV)) {
-                            goto illegal_op;
-                        }
-                        op1 = fcmov_cc[op & 3] | (((op >> 3) & 1) ^ 1);
-                        l1 = gen_new_label();
-                        gen_jcc1_noeob(s, op1, l1);
-                        gen_fmov_ST0_STN(s, opreg);
-                        gen_set_label(l1);
-                    }
-                    break;
-                default:
-                    goto unknown_op;
-                }
-            }
-
-            if (update_fip) {
-                tcg_gen_ld_i32(s->tmp2_i32, cpu_env,
-                               offsetof(CPUX86State, segs[R_CS].selector));
-                tcg_gen_st16_i32(s->tmp2_i32, cpu_env,
-                                 offsetof(CPUX86State, fpcs));
-                tcg_gen_st_tl(eip_cur_tl(s),
-                              cpu_env, offsetof(CPUX86State, fpip));
-            }
-        }
-        break;
-        /************************/
-        /* string ops */
-
-    case 0xa4: /* movsS */
-    case 0xa5:
-        ot = mo_b_d(b, dflag);
-        if (prefixes & (PREFIX_REPZ | PREFIX_REPNZ)) {
-            gen_repz_movs(s, ot);
-        } else {
-            gen_movs(s, ot);
-        }
-        break;
-
-    case 0xaa: /* stosS */
-    case 0xab:
-        ot = mo_b_d(b, dflag);
-        if (prefixes & (PREFIX_REPZ | PREFIX_REPNZ)) {
-            gen_repz_stos(s, ot);
-        } else {
-            gen_stos(s, ot);
-        }
-        break;
-    case 0xac: /* lodsS */
-    case 0xad:
-        ot = mo_b_d(b, dflag);
-        if (prefixes & (PREFIX_REPZ | PREFIX_REPNZ)) {
-            gen_repz_lods(s, ot);
-        } else {
-            gen_lods(s, ot);
-        }
-        break;
-    case 0xae: /* scasS */
-    case 0xaf:
-        ot = mo_b_d(b, dflag);
-        if (prefixes & PREFIX_REPNZ) {
-            gen_repz_scas(s, ot, 1);
-        } else if (prefixes & PREFIX_REPZ) {
-            gen_repz_scas(s, ot, 0);
-        } else {
-            gen_scas(s, ot);
-        }
-        break;
-
-    case 0xa6: /* cmpsS */
-    case 0xa7:
-        ot = mo_b_d(b, dflag);
-        if (prefixes & PREFIX_REPNZ) {
-            gen_repz_cmps(s, ot, 1);
-        } else if (prefixes & PREFIX_REPZ) {
-            gen_repz_cmps(s, ot, 0);
-        } else {
-            gen_cmps(s, ot);
-        }
-        break;
-    case 0x6c: /* insS */
-    case 0x6d:
-        ot = mo_b_d32(b, dflag);
-        tcg_gen_trunc_tl_i32(s->tmp2_i32, cpu_regs[R_EDX]);
-        tcg_gen_ext16u_i32(s->tmp2_i32, s->tmp2_i32);
-        if (!gen_check_io(s, ot, s->tmp2_i32,
-                          SVM_IOIO_TYPE_MASK | SVM_IOIO_STR_MASK)) {
-            break;
-        }
-        if (tb_cflags(s->base.tb) & CF_USE_ICOUNT) {
-            gen_io_start();
-            s->base.is_jmp = DISAS_TOO_MANY;
-        }
-        if (prefixes & (PREFIX_REPZ | PREFIX_REPNZ)) {
-            gen_repz_ins(s, ot);
-        } else {
-            gen_ins(s, ot);
-        }
-        break;
-    case 0x6e: /* outsS */
-    case 0x6f:
-        ot = mo_b_d32(b, dflag);
-        tcg_gen_trunc_tl_i32(s->tmp2_i32, cpu_regs[R_EDX]);
-        tcg_gen_ext16u_i32(s->tmp2_i32, s->tmp2_i32);
-        if (!gen_check_io(s, ot, s->tmp2_i32, SVM_IOIO_STR_MASK)) {
-            break;
-        }
-        if (tb_cflags(s->base.tb) & CF_USE_ICOUNT) {
-            gen_io_start();
-            s->base.is_jmp = DISAS_TOO_MANY;
-        }
-        if (prefixes & (PREFIX_REPZ | PREFIX_REPNZ)) {
-            gen_repz_outs(s, ot);
-        } else {
-            gen_outs(s, ot);
-        }
-        break;
-
-        /************************/
-        /* port I/O */
-
-    case 0xe4:
-    case 0xe5:
-        ot = mo_b_d32(b, dflag);
-        val = x86_ldub_code(env, s);
-        tcg_gen_movi_i32(s->tmp2_i32, val);
-        if (!gen_check_io(s, ot, s->tmp2_i32, SVM_IOIO_TYPE_MASK)) {
-            break;
-        }
-        if (tb_cflags(s->base.tb) & CF_USE_ICOUNT) {
-            gen_io_start();
-            s->base.is_jmp = DISAS_TOO_MANY;
-        }
-        gen_helper_in_func(ot, s->T1, s->tmp2_i32);
-        gen_op_mov_reg_v(s, ot, R_EAX, s->T1);
-        gen_bpt_io(s, s->tmp2_i32, ot);
-        break;
-    case 0xe6:
-    case 0xe7:
-        ot = mo_b_d32(b, dflag);
-        val = x86_ldub_code(env, s);
-        tcg_gen_movi_i32(s->tmp2_i32, val);
-        if (!gen_check_io(s, ot, s->tmp2_i32, 0)) {
-            break;
-        }
-        if (tb_cflags(s->base.tb) & CF_USE_ICOUNT) {
-            gen_io_start();
-            s->base.is_jmp = DISAS_TOO_MANY;
-        }
-        gen_op_mov_v_reg(s, ot, s->T1, R_EAX);
-        tcg_gen_trunc_tl_i32(s->tmp3_i32, s->T1);
-        gen_helper_out_func(ot, s->tmp2_i32, s->tmp3_i32);
-        gen_bpt_io(s, s->tmp2_i32, ot);
-        break;
-    case 0xec:
-    case 0xed:
-        ot = mo_b_d32(b, dflag);
-        tcg_gen_trunc_tl_i32(s->tmp2_i32, cpu_regs[R_EDX]);
-        tcg_gen_ext16u_i32(s->tmp2_i32, s->tmp2_i32);
-        if (!gen_check_io(s, ot, s->tmp2_i32, SVM_IOIO_TYPE_MASK)) {
-            break;
-        }
-        if (tb_cflags(s->base.tb) & CF_USE_ICOUNT) {
-            gen_io_start();
-            s->base.is_jmp = DISAS_TOO_MANY;
-        }
-        gen_helper_in_func(ot, s->T1, s->tmp2_i32);
-        gen_op_mov_reg_v(s, ot, R_EAX, s->T1);
-        gen_bpt_io(s, s->tmp2_i32, ot);
-        break;
-    case 0xee:
-    case 0xef:
-        ot = mo_b_d32(b, dflag);
-        tcg_gen_trunc_tl_i32(s->tmp2_i32, cpu_regs[R_EDX]);
-        tcg_gen_ext16u_i32(s->tmp2_i32, s->tmp2_i32);
-        if (!gen_check_io(s, ot, s->tmp2_i32, 0)) {
-            break;
-        }
-        if (tb_cflags(s->base.tb) & CF_USE_ICOUNT) {
-            gen_io_start();
-            s->base.is_jmp = DISAS_TOO_MANY;
-        }
-        gen_op_mov_v_reg(s, ot, s->T1, R_EAX);
-        tcg_gen_trunc_tl_i32(s->tmp3_i32, s->T1);
-        gen_helper_out_func(ot, s->tmp2_i32, s->tmp3_i32);
-        gen_bpt_io(s, s->tmp2_i32, ot);
-        break;
-
-        /************************/
-        /* control */
-    case 0xc2: /* ret im */
-        val = x86_ldsw_code(env, s);
-        ot = gen_pop_T0(s);
-        gen_stack_update(s, val + (1 << ot));
-        /* Note that gen_pop_T0 uses a zero-extending load.  */
-        gen_op_jmp_v(s, s->T0);
-        gen_bnd_jmp(s);
-        s->base.is_jmp = DISAS_JUMP;
-        break;
-    case 0xc3: /* ret */
-        ot = gen_pop_T0(s);
-        gen_pop_update(s, ot);
-        /* Note that gen_pop_T0 uses a zero-extending load.  */
-        gen_op_jmp_v(s, s->T0);
-        gen_bnd_jmp(s);
-        s->base.is_jmp = DISAS_JUMP;
-        break;
-    case 0xca: /* lret im */
-        val = x86_ldsw_code(env, s);
-    do_lret:
-        if (PE(s) && !VM86(s)) {
-            gen_update_cc_op(s);
-            gen_update_eip_cur(s);
-            gen_helper_lret_protected(cpu_env, tcg_const_i32(dflag - 1),
-                                      tcg_const_i32(val));
-        } else {
-            gen_stack_A0(s);
-            /* pop offset */
-            gen_op_ld_v(s, dflag, s->T0, s->A0);
-            /* NOTE: keeping EIP updated is not a problem in case of
-               exception */
-            gen_op_jmp_v(s, s->T0);
-            /* pop selector */
-            gen_add_A0_im(s, 1 << dflag);
-            gen_op_ld_v(s, dflag, s->T0, s->A0);
-            gen_op_movl_seg_T0_vm(s, R_CS);
-            /* add stack offset */
-            gen_stack_update(s, val + (2 << dflag));
-        }
-        s->base.is_jmp = DISAS_EOB_ONLY;
-        break;
-    case 0xcb: /* lret */
-        val = 0;
-        goto do_lret;
-    case 0xcf: /* iret */
-        gen_svm_check_intercept(s, SVM_EXIT_IRET);
-        if (!PE(s) || VM86(s)) {
-            /* real mode or vm86 mode */
-            if (!check_vm86_iopl(s)) {
-                break;
-            }
-            gen_helper_iret_real(cpu_env, tcg_const_i32(dflag - 1));
-        } else {
-            gen_helper_iret_protected(cpu_env, tcg_constant_i32(dflag - 1),
-                                      eip_next_i32(s));
-        }
-        set_cc_op(s, CC_OP_EFLAGS);
-        s->base.is_jmp = DISAS_EOB_ONLY;
-        break;
-    case 0xe8: /* call im */
-        {
-            int diff = (dflag != MO_16
-                        ? (int32_t)insn_get(env, s, MO_32)
-                        : (int16_t)insn_get(env, s, MO_16));
-            gen_push_v(s, eip_next_tl(s));
-            gen_bnd_jmp(s);
-            gen_jmp_rel(s, dflag, diff, 0);
-        }
-        break;
-    case 0x9a: /* lcall im */
-        {
-            unsigned int selector, offset;
-
-            if (CODE64(s))
-                goto illegal_op;
-            ot = dflag;
-            offset = insn_get(env, s, ot);
-            selector = insn_get(env, s, MO_16);
-
-            tcg_gen_movi_tl(s->T0, selector);
-            tcg_gen_movi_tl(s->T1, offset);
-        }
-        goto do_lcall;
-    case 0xe9: /* jmp im */
-        {
-            int diff = (dflag != MO_16
-                        ? (int32_t)insn_get(env, s, MO_32)
-                        : (int16_t)insn_get(env, s, MO_16));
-            gen_bnd_jmp(s);
-            gen_jmp_rel(s, dflag, diff, 0);
-        }
-        break;
-    case 0xea: /* ljmp im */
-        {
-            unsigned int selector, offset;
-
-            if (CODE64(s))
-                goto illegal_op;
-            ot = dflag;
-            offset = insn_get(env, s, ot);
-            selector = insn_get(env, s, MO_16);
-
-            tcg_gen_movi_tl(s->T0, selector);
-            tcg_gen_movi_tl(s->T1, offset);
-        }
-        goto do_ljmp;
-    case 0xeb: /* jmp Jb */
-        {
-            int diff = (int8_t)insn_get(env, s, MO_8);
-            gen_jmp_rel(s, dflag, diff, 0);
-        }
-        break;
-    case 0x70 ... 0x7f: /* jcc Jb */
-        {
-            int diff = (int8_t)insn_get(env, s, MO_8);
-            gen_bnd_jmp(s);
-            gen_jcc(s, b, diff);
-        }
-        break;
-    case 0x180 ... 0x18f: /* jcc Jv */
-        {
-            int diff = (dflag != MO_16
-                        ? (int32_t)insn_get(env, s, MO_32)
-                        : (int16_t)insn_get(env, s, MO_16));
-            gen_bnd_jmp(s);
-            gen_jcc(s, b, diff);
-        }
-        break;
-
-    case 0x190 ... 0x19f: /* setcc Gv */
-        modrm = x86_ldub_code(env, s);
-        gen_setcc1(s, b, s->T0);
-        gen_ldst_modrm(env, s, modrm, MO_8, OR_TMP0, 1);
-        break;
-    case 0x140 ... 0x14f: /* cmov Gv, Ev */
-        if (!(s->cpuid_features & CPUID_CMOV)) {
-            goto illegal_op;
-        }
-        ot = dflag;
-        modrm = x86_ldub_code(env, s);
-        reg = ((modrm >> 3) & 7) | REX_R(s);
-        gen_cmovcc1(env, s, ot, b, modrm, reg);
-        break;
-
-        /************************/
-        /* flags */
-    case 0x9c: /* pushf */
-        gen_svm_check_intercept(s, SVM_EXIT_PUSHF);
-        if (check_vm86_iopl(s)) {
-            gen_update_cc_op(s);
-            gen_helper_read_eflags(s->T0, cpu_env);
-            gen_push_v(s, s->T0);
-        }
-        break;
-    case 0x9d: /* popf */
-        gen_svm_check_intercept(s, SVM_EXIT_POPF);
-        if (check_vm86_iopl(s)) {
-            ot = gen_pop_T0(s);
-            if (CPL(s) == 0) {
-                if (dflag != MO_16) {
-                    gen_helper_write_eflags(cpu_env, s->T0,
-                                            tcg_const_i32((TF_MASK | AC_MASK |
-                                                           ID_MASK | NT_MASK |
-                                                           IF_MASK |
-                                                           IOPL_MASK)));
-                } else {
-                    gen_helper_write_eflags(cpu_env, s->T0,
-                                            tcg_const_i32((TF_MASK | AC_MASK |
-                                                           ID_MASK | NT_MASK |
-                                                           IF_MASK | IOPL_MASK)
-                                                          & 0xffff));
-                }
-            } else {
-                if (CPL(s) <= IOPL(s)) {
-                    if (dflag != MO_16) {
-                        gen_helper_write_eflags(cpu_env, s->T0,
-                                                tcg_const_i32((TF_MASK |
-                                                               AC_MASK |
-                                                               ID_MASK |
-                                                               NT_MASK |
-                                                               IF_MASK)));
-                    } else {
-                        gen_helper_write_eflags(cpu_env, s->T0,
-                                                tcg_const_i32((TF_MASK |
-                                                               AC_MASK |
-                                                               ID_MASK |
-                                                               NT_MASK |
-                                                               IF_MASK)
-                                                              & 0xffff));
-                    }
-                } else {
-                    if (dflag != MO_16) {
-                        gen_helper_write_eflags(cpu_env, s->T0,
-                                           tcg_const_i32((TF_MASK | AC_MASK |
-                                                          ID_MASK | NT_MASK)));
-                    } else {
-                        gen_helper_write_eflags(cpu_env, s->T0,
-                                           tcg_const_i32((TF_MASK | AC_MASK |
-                                                          ID_MASK | NT_MASK)
-                                                         & 0xffff));
-                    }
-                }
-            }
-            gen_pop_update(s, ot);
-            set_cc_op(s, CC_OP_EFLAGS);
-            /* abort translation because TF/AC flag may change */
-            s->base.is_jmp = DISAS_EOB_NEXT;
-        }
-        break;
-    case 0x9e: /* sahf */
-        if (CODE64(s) && !(s->cpuid_ext3_features & CPUID_EXT3_LAHF_LM))
-            goto illegal_op;
-        tcg_gen_shri_tl(s->T0, cpu_regs[R_EAX], 8);
-        gen_compute_eflags(s);
-        tcg_gen_andi_tl(cpu_cc_src, cpu_cc_src, CC_O);
-        tcg_gen_andi_tl(s->T0, s->T0, CC_S | CC_Z | CC_A | CC_P | CC_C);
-        tcg_gen_or_tl(cpu_cc_src, cpu_cc_src, s->T0);
-        break;
-    case 0x9f: /* lahf */
-        if (CODE64(s) && !(s->cpuid_ext3_features & CPUID_EXT3_LAHF_LM))
-            goto illegal_op;
-        gen_compute_eflags(s);
-        /* Note: gen_compute_eflags() only gives the condition codes */
-        tcg_gen_ori_tl(s->T0, cpu_cc_src, 0x02);
-        tcg_gen_deposit_tl(cpu_regs[R_EAX], cpu_regs[R_EAX], s->T0, 8, 8);
-        break;
-    case 0xf5: /* cmc */
-        gen_compute_eflags(s);
-        tcg_gen_xori_tl(cpu_cc_src, cpu_cc_src, CC_C);
-        break;
-    case 0xf8: /* clc */
-        gen_compute_eflags(s);
-        tcg_gen_andi_tl(cpu_cc_src, cpu_cc_src, ~CC_C);
-        break;
-    case 0xf9: /* stc */
-        gen_compute_eflags(s);
-        tcg_gen_ori_tl(cpu_cc_src, cpu_cc_src, CC_C);
-        break;
-    case 0xfc: /* cld */
-        tcg_gen_movi_i32(s->tmp2_i32, 1);
-        tcg_gen_st_i32(s->tmp2_i32, cpu_env, offsetof(CPUX86State, df));
-        break;
-    case 0xfd: /* std */
-        tcg_gen_movi_i32(s->tmp2_i32, -1);
-        tcg_gen_st_i32(s->tmp2_i32, cpu_env, offsetof(CPUX86State, df));
-        break;
-
-        /************************/
-        /* bit operations */
-    case 0x1ba: /* bt/bts/btr/btc Gv, im */
-        ot = dflag;
-        modrm = x86_ldub_code(env, s);
-        op = (modrm >> 3) & 7;
-        mod = (modrm >> 6) & 3;
-        rm = (modrm & 7) | REX_B(s);
-        if (mod != 3) {
-            s->rip_offset = 1;
-            gen_lea_modrm(env, s, modrm);
-            if (!(s->prefix & PREFIX_LOCK)) {
-                gen_op_ld_v(s, ot, s->T0, s->A0);
-            }
-        } else {
-            gen_op_mov_v_reg(s, ot, s->T0, rm);
-        }
-        /* load shift */
-        val = x86_ldub_code(env, s);
-        tcg_gen_movi_tl(s->T1, val);
-        if (op < 4)
-            goto unknown_op;
-        op -= 4;
-        goto bt_op;
-    case 0x1a3: /* bt Gv, Ev */
-        op = 0;
-        goto do_btx;
-    case 0x1ab: /* bts */
-        op = 1;
-        goto do_btx;
-    case 0x1b3: /* btr */
-        op = 2;
-        goto do_btx;
-    case 0x1bb: /* btc */
-        op = 3;
-    do_btx:
-        ot = dflag;
-        modrm = x86_ldub_code(env, s);
-        reg = ((modrm >> 3) & 7) | REX_R(s);
-        mod = (modrm >> 6) & 3;
-        rm = (modrm & 7) | REX_B(s);
-        gen_op_mov_v_reg(s, MO_32, s->T1, reg);
-        if (mod != 3) {
-            AddressParts a = gen_lea_modrm_0(env, s, modrm);
-            /* specific case: we need to add a displacement */
-            gen_exts(ot, s->T1);
-            tcg_gen_sari_tl(s->tmp0, s->T1, 3 + ot);
-            tcg_gen_shli_tl(s->tmp0, s->tmp0, ot);
-            tcg_gen_add_tl(s->A0, gen_lea_modrm_1(s, a, false), s->tmp0);
-            gen_lea_v_seg(s, s->aflag, s->A0, a.def_seg, s->override);
-            if (!(s->prefix & PREFIX_LOCK)) {
-                gen_op_ld_v(s, ot, s->T0, s->A0);
-            }
-        } else {
-            gen_op_mov_v_reg(s, ot, s->T0, rm);
-        }
-    bt_op:
-        tcg_gen_andi_tl(s->T1, s->T1, (1 << (3 + ot)) - 1);
-        tcg_gen_movi_tl(s->tmp0, 1);
-        tcg_gen_shl_tl(s->tmp0, s->tmp0, s->T1);
-        if (s->prefix & PREFIX_LOCK) {
-            switch (op) {
-            case 0: /* bt */
-                /* Needs no atomic ops; we surpressed the normal
-                   memory load for LOCK above so do it now.  */
-                gen_op_ld_v(s, ot, s->T0, s->A0);
-                break;
-            case 1: /* bts */
-                tcg_gen_atomic_fetch_or_tl(s->T0, s->A0, s->tmp0,
-                                           s->mem_index, ot | MO_LE);
-                break;
-            case 2: /* btr */
-                tcg_gen_not_tl(s->tmp0, s->tmp0);
-                tcg_gen_atomic_fetch_and_tl(s->T0, s->A0, s->tmp0,
-                                            s->mem_index, ot | MO_LE);
-                break;
-            default:
-            case 3: /* btc */
-                tcg_gen_atomic_fetch_xor_tl(s->T0, s->A0, s->tmp0,
-                                            s->mem_index, ot | MO_LE);
-                break;
-            }
-            tcg_gen_shr_tl(s->tmp4, s->T0, s->T1);
-        } else {
-            tcg_gen_shr_tl(s->tmp4, s->T0, s->T1);
-            switch (op) {
-            case 0: /* bt */
-                /* Data already loaded; nothing to do.  */
-                break;
-            case 1: /* bts */
-                tcg_gen_or_tl(s->T0, s->T0, s->tmp0);
-                break;
-            case 2: /* btr */
-                tcg_gen_andc_tl(s->T0, s->T0, s->tmp0);
-                break;
-            default:
-            case 3: /* btc */
-                tcg_gen_xor_tl(s->T0, s->T0, s->tmp0);
-                break;
-            }
-            if (op != 0) {
-                if (mod != 3) {
-                    gen_op_st_v(s, ot, s->T0, s->A0);
-                } else {
-                    gen_op_mov_reg_v(s, ot, rm, s->T0);
-                }
-            }
-        }
-
-        /* Delay all CC updates until after the store above.  Note that
-           C is the result of the test, Z is unchanged, and the others
-           are all undefined.  */
-        switch (s->cc_op) {
-        case CC_OP_MULB ... CC_OP_MULQ:
-        case CC_OP_ADDB ... CC_OP_ADDQ:
-        case CC_OP_ADCB ... CC_OP_ADCQ:
-        case CC_OP_SUBB ... CC_OP_SUBQ:
-        case CC_OP_SBBB ... CC_OP_SBBQ:
-        case CC_OP_LOGICB ... CC_OP_LOGICQ:
-        case CC_OP_INCB ... CC_OP_INCQ:
-        case CC_OP_DECB ... CC_OP_DECQ:
-        case CC_OP_SHLB ... CC_OP_SHLQ:
-        case CC_OP_SARB ... CC_OP_SARQ:
-        case CC_OP_BMILGB ... CC_OP_BMILGQ:
-            /* Z was going to be computed from the non-zero status of CC_DST.
-               We can get that same Z value (and the new C value) by leaving
-               CC_DST alone, setting CC_SRC, and using a CC_OP_SAR of the
-               same width.  */
-            tcg_gen_mov_tl(cpu_cc_src, s->tmp4);
-            set_cc_op(s, ((s->cc_op - CC_OP_MULB) & 3) + CC_OP_SARB);
-            break;
-        default:
-            /* Otherwise, generate EFLAGS and replace the C bit.  */
-            gen_compute_eflags(s);
-            tcg_gen_deposit_tl(cpu_cc_src, cpu_cc_src, s->tmp4,
-                               ctz32(CC_C), 1);
-            break;
-        }
-        break;
-    case 0x1bc: /* bsf / tzcnt */
-    case 0x1bd: /* bsr / lzcnt */
-        ot = dflag;
-        modrm = x86_ldub_code(env, s);
-        reg = ((modrm >> 3) & 7) | REX_R(s);
-        gen_ldst_modrm(env, s, modrm, ot, OR_TMP0, 0);
-        gen_extu(ot, s->T0);
-
-        /* Note that lzcnt and tzcnt are in different extensions.  */
-        if ((prefixes & PREFIX_REPZ)
-            && (b & 1
-                ? s->cpuid_ext3_features & CPUID_EXT3_ABM
-                : s->cpuid_7_0_ebx_features & CPUID_7_0_EBX_BMI1)) {
-            int size = 8 << ot;
-            /* For lzcnt/tzcnt, C bit is defined related to the input. */
-            tcg_gen_mov_tl(cpu_cc_src, s->T0);
-            if (b & 1) {
-                /* For lzcnt, reduce the target_ulong result by the
-                   number of zeros that we expect to find at the top.  */
-                tcg_gen_clzi_tl(s->T0, s->T0, TARGET_LONG_BITS);
-                tcg_gen_subi_tl(s->T0, s->T0, TARGET_LONG_BITS - size);
-            } else {
-                /* For tzcnt, a zero input must return the operand size.  */
-                tcg_gen_ctzi_tl(s->T0, s->T0, size);
-            }
-            /* For lzcnt/tzcnt, Z bit is defined related to the result.  */
-            gen_op_update1_cc(s);
-            set_cc_op(s, CC_OP_BMILGB + ot);
-        } else {
-            /* For bsr/bsf, only the Z bit is defined and it is related
-               to the input and not the result.  */
-            tcg_gen_mov_tl(cpu_cc_dst, s->T0);
-            set_cc_op(s, CC_OP_LOGICB + ot);
-
-            /* ??? The manual says that the output is undefined when the
-               input is zero, but real hardware leaves it unchanged, and
-               real programs appear to depend on that.  Accomplish this
-               by passing the output as the value to return upon zero.  */
-            if (b & 1) {
-                /* For bsr, return the bit index of the first 1 bit,
-                   not the count of leading zeros.  */
-                tcg_gen_xori_tl(s->T1, cpu_regs[reg], TARGET_LONG_BITS - 1);
-                tcg_gen_clz_tl(s->T0, s->T0, s->T1);
-                tcg_gen_xori_tl(s->T0, s->T0, TARGET_LONG_BITS - 1);
-            } else {
-                tcg_gen_ctz_tl(s->T0, s->T0, cpu_regs[reg]);
-            }
-        }
-        gen_op_mov_reg_v(s, ot, reg, s->T0);
-        break;
-        /************************/
-        /* bcd */
-    case 0x27: /* daa */
-        if (CODE64(s))
-            goto illegal_op;
-        gen_update_cc_op(s);
-        gen_helper_daa(cpu_env);
-        set_cc_op(s, CC_OP_EFLAGS);
-        break;
-    case 0x2f: /* das */
-        if (CODE64(s))
-            goto illegal_op;
-        gen_update_cc_op(s);
-        gen_helper_das(cpu_env);
-        set_cc_op(s, CC_OP_EFLAGS);
-        break;
-    case 0x37: /* aaa */
-        if (CODE64(s))
-            goto illegal_op;
-        gen_update_cc_op(s);
-        gen_helper_aaa(cpu_env);
-        set_cc_op(s, CC_OP_EFLAGS);
-        break;
-    case 0x3f: /* aas */
-        if (CODE64(s))
-            goto illegal_op;
-        gen_update_cc_op(s);
-        gen_helper_aas(cpu_env);
-        set_cc_op(s, CC_OP_EFLAGS);
-        break;
-    case 0xd4: /* aam */
-        if (CODE64(s))
-            goto illegal_op;
-        val = x86_ldub_code(env, s);
-        if (val == 0) {
-            gen_exception(s, EXCP00_DIVZ);
-        } else {
-            gen_helper_aam(cpu_env, tcg_const_i32(val));
-            set_cc_op(s, CC_OP_LOGICB);
-        }
-        break;
-    case 0xd5: /* aad */
-        if (CODE64(s))
-            goto illegal_op;
-        val = x86_ldub_code(env, s);
-        gen_helper_aad(cpu_env, tcg_const_i32(val));
-        set_cc_op(s, CC_OP_LOGICB);
-        break;
-        /************************/
-        /* misc */
-    case 0x90: /* nop */
-        /* XXX: correct lock test for all insn */
-        if (prefixes & PREFIX_LOCK) {
-            goto illegal_op;
-        }
-        /* If REX_B is set, then this is xchg eax, r8d, not a nop.  */
-        if (REX_B(s)) {
-            goto do_xchg_reg_eax;
-        }
-        if (prefixes & PREFIX_REPZ) {
-            gen_update_cc_op(s);
-            gen_update_eip_cur(s);
-            gen_helper_pause(cpu_env, cur_insn_len_i32(s));
-            s->base.is_jmp = DISAS_NORETURN;
-        }
-        break;
-    case 0x9b: /* fwait */
-        if ((s->flags & (HF_MP_MASK | HF_TS_MASK)) ==
-            (HF_MP_MASK | HF_TS_MASK)) {
-            gen_exception(s, EXCP07_PREX);
-        } else {
-            gen_helper_fwait(cpu_env);
-        }
-        break;
-    case 0xcc: /* int3 */
-        gen_interrupt(s, EXCP03_INT3);
-        break;
-    case 0xcd: /* int N */
-        val = x86_ldub_code(env, s);
-        if (check_vm86_iopl(s)) {
-            gen_interrupt(s, val);
-        }
-        break;
-    case 0xce: /* into */
-        if (CODE64(s))
-            goto illegal_op;
-        gen_update_cc_op(s);
-        gen_update_eip_cur(s);
-        gen_helper_into(cpu_env, cur_insn_len_i32(s));
-        break;
-#ifdef WANT_ICEBP
-    case 0xf1: /* icebp (undocumented, exits to external debugger) */
-        gen_svm_check_intercept(s, SVM_EXIT_ICEBP);
-        gen_debug(s);
-        break;
-#endif
-    case 0xfa: /* cli */
-        if (check_iopl(s)) {
-            gen_reset_eflags(s, IF_MASK);
-        }
-        break;
-    case 0xfb: /* sti */
-        if (check_iopl(s)) {
-            gen_set_eflags(s, IF_MASK);
-            /* interruptions are enabled only the first insn after sti */
-            gen_update_eip_next(s);
-            gen_eob_inhibit_irq(s, true);
-        }
-        break;
-    case 0x62: /* bound */
-        if (CODE64(s))
-            goto illegal_op;
-        ot = dflag;
-        modrm = x86_ldub_code(env, s);
-        reg = (modrm >> 3) & 7;
-        mod = (modrm >> 6) & 3;
-        if (mod == 3)
-            goto illegal_op;
-        gen_op_mov_v_reg(s, ot, s->T0, reg);
-        gen_lea_modrm(env, s, modrm);
-        tcg_gen_trunc_tl_i32(s->tmp2_i32, s->T0);
-        if (ot == MO_16) {
-            gen_helper_boundw(cpu_env, s->A0, s->tmp2_i32);
-        } else {
-            gen_helper_boundl(cpu_env, s->A0, s->tmp2_i32);
-        }
-        break;
-    case 0x1c8 ... 0x1cf: /* bswap reg */
-        reg = (b & 7) | REX_B(s);
-#ifdef TARGET_X86_64
-        if (dflag == MO_64) {
-            tcg_gen_bswap64_i64(cpu_regs[reg], cpu_regs[reg]);
-            break;
-        }
-#endif
-        tcg_gen_bswap32_tl(cpu_regs[reg], cpu_regs[reg], TCG_BSWAP_OZ);
-        break;
-    case 0xd6: /* salc */
-        if (CODE64(s))
-            goto illegal_op;
-        gen_compute_eflags_c(s, s->T0);
-        tcg_gen_neg_tl(s->T0, s->T0);
-        gen_op_mov_reg_v(s, MO_8, R_EAX, s->T0);
-        break;
-    case 0xe0: /* loopnz */
-    case 0xe1: /* loopz */
-    case 0xe2: /* loop */
-    case 0xe3: /* jecxz */
-        {
-            TCGLabel *l1, *l2;
-            int diff = (int8_t)insn_get(env, s, MO_8);
-
-            l1 = gen_new_label();
-            l2 = gen_new_label();
-            gen_update_cc_op(s);
-            b &= 3;
-            switch(b) {
-            case 0: /* loopnz */
-            case 1: /* loopz */
-                gen_op_add_reg_im(s, s->aflag, R_ECX, -1);
-                gen_op_jz_ecx(s, l2);
-                gen_jcc1(s, (JCC_Z << 1) | (b ^ 1), l1);
-                break;
-            case 2: /* loop */
-                gen_op_add_reg_im(s, s->aflag, R_ECX, -1);
-                gen_op_jnz_ecx(s, l1);
-                break;
-            default:
-            case 3: /* jcxz */
-                gen_op_jz_ecx(s, l1);
-                break;
-            }
-
-            gen_set_label(l2);
-            gen_jmp_rel_csize(s, 0, 1);
-
-            gen_set_label(l1);
-            gen_jmp_rel(s, dflag, diff, 0);
-        }
-        break;
-    case 0x130: /* wrmsr */
-    case 0x132: /* rdmsr */
-        if (check_cpl0(s)) {
-            gen_update_cc_op(s);
-            gen_update_eip_cur(s);
-            if (b & 2) {
-                gen_helper_rdmsr(cpu_env);
-            } else {
-                gen_helper_wrmsr(cpu_env);
-                s->base.is_jmp = DISAS_EOB_NEXT;
-            }
-        }
-        break;
-    case 0x131: /* rdtsc */
-        gen_update_cc_op(s);
-        gen_update_eip_cur(s);
-        if (tb_cflags(s->base.tb) & CF_USE_ICOUNT) {
-            gen_io_start();
-            s->base.is_jmp = DISAS_TOO_MANY;
-        }
-        gen_helper_rdtsc(cpu_env);
-        break;
-    case 0x133: /* rdpmc */
-        gen_update_cc_op(s);
-        gen_update_eip_cur(s);
-        gen_helper_rdpmc(cpu_env);
-        s->base.is_jmp = DISAS_NORETURN;
-        break;
-    case 0x134: /* sysenter */
-        /* For Intel SYSENTER is valid on 64-bit */
-        if (CODE64(s) && env->cpuid_vendor1 != CPUID_VENDOR_INTEL_1)
-            goto illegal_op;
-        if (!PE(s)) {
-            gen_exception_gpf(s);
-        } else {
-            gen_helper_sysenter(cpu_env);
-            s->base.is_jmp = DISAS_EOB_ONLY;
-        }
-        break;
-    case 0x135: /* sysexit */
-        /* For Intel SYSEXIT is valid on 64-bit */
-        if (CODE64(s) && env->cpuid_vendor1 != CPUID_VENDOR_INTEL_1)
-            goto illegal_op;
-        if (!PE(s)) {
-            gen_exception_gpf(s);
-        } else {
-            gen_helper_sysexit(cpu_env, tcg_const_i32(dflag - 1));
-            s->base.is_jmp = DISAS_EOB_ONLY;
-        }
-        break;
-#ifdef TARGET_X86_64
-    case 0x105: /* syscall */
-        /* XXX: is it usable in real mode ? */
-        gen_update_cc_op(s);
-        gen_update_eip_cur(s);
-        gen_helper_syscall(cpu_env, cur_insn_len_i32(s));
-        /* TF handling for the syscall insn is different. The TF bit is  checked
-           after the syscall insn completes. This allows #DB to not be
-           generated after one has entered CPL0 if TF is set in FMASK.  */
-        gen_eob_worker(s, false, true);
-        break;
-    case 0x107: /* sysret */
-        if (!PE(s)) {
-            gen_exception_gpf(s);
-        } else {
-            gen_helper_sysret(cpu_env, tcg_const_i32(dflag - 1));
-            /* condition codes are modified only in long mode */
-            if (LMA(s)) {
-                set_cc_op(s, CC_OP_EFLAGS);
-=======
 
         case 6: /* RDRAND */
             if (mod != 3 ||
                 (s->prefix & (PREFIX_REPZ | PREFIX_REPNZ)) ||
                 !(s->cpuid_ext_features & CPUID_EXT_RDRAND)) {
                 goto illegal_op;
->>>>>>> ae35f033
             }
         do_rdrand:
             translator_io_start(&s->base);
@@ -5475,369 +4006,6 @@
                 }
             }
         }
-<<<<<<< HEAD
-        gen_nop_modrm(env, s, modrm);
-        break;
-    case 0x119: case 0x11c ... 0x11f: /* nop (multi byte) */
-        modrm = x86_ldub_code(env, s);
-        gen_nop_modrm(env, s, modrm);
-        break;
-
-    case 0x120: /* mov reg, crN */
-    case 0x122: /* mov crN, reg */
-        if (!check_cpl0(s)) {
-            break;
-        }
-        modrm = x86_ldub_code(env, s);
-        /*
-         * Ignore the mod bits (assume (modrm&0xc0)==0xc0).
-         * AMD documentation (24594.pdf) and testing of Intel 386 and 486
-         * processors all show that the mod bits are assumed to be 1's,
-         * regardless of actual values.
-         */
-        rm = (modrm & 7) | REX_B(s);
-        reg = ((modrm >> 3) & 7) | REX_R(s);
-        switch (reg) {
-        case 0:
-            if ((prefixes & PREFIX_LOCK) &&
-                (s->cpuid_ext3_features & CPUID_EXT3_CR8LEG)) {
-                reg = 8;
-            }
-            break;
-        case 2:
-        case 3:
-        case 4:
-        case 8:
-            break;
-        default:
-            goto unknown_op;
-        }
-        ot  = (CODE64(s) ? MO_64 : MO_32);
-
-        if (tb_cflags(s->base.tb) & CF_USE_ICOUNT) {
-            gen_io_start();
-            s->base.is_jmp = DISAS_TOO_MANY;
-        }
-        if (b & 2) {
-            gen_svm_check_intercept(s, SVM_EXIT_WRITE_CR0 + reg);
-            gen_op_mov_v_reg(s, ot, s->T0, rm);
-            gen_helper_write_crN(cpu_env, tcg_constant_i32(reg), s->T0);
-            s->base.is_jmp = DISAS_EOB_NEXT;
-        } else {
-            gen_svm_check_intercept(s, SVM_EXIT_READ_CR0 + reg);
-            gen_helper_read_crN(s->T0, cpu_env, tcg_constant_i32(reg));
-            gen_op_mov_reg_v(s, ot, rm, s->T0);
-        }
-        break;
-
-    case 0x121: /* mov reg, drN */
-    case 0x123: /* mov drN, reg */
-        if (check_cpl0(s)) {
-            modrm = x86_ldub_code(env, s);
-            /* Ignore the mod bits (assume (modrm&0xc0)==0xc0).
-             * AMD documentation (24594.pdf) and testing of
-             * intel 386 and 486 processors all show that the mod bits
-             * are assumed to be 1's, regardless of actual values.
-             */
-            rm = (modrm & 7) | REX_B(s);
-            reg = ((modrm >> 3) & 7) | REX_R(s);
-            if (CODE64(s))
-                ot = MO_64;
-            else
-                ot = MO_32;
-            if (reg >= 8) {
-                goto illegal_op;
-            }
-            if (b & 2) {
-                gen_svm_check_intercept(s, SVM_EXIT_WRITE_DR0 + reg);
-                gen_op_mov_v_reg(s, ot, s->T0, rm);
-                tcg_gen_movi_i32(s->tmp2_i32, reg);
-                gen_helper_set_dr(cpu_env, s->tmp2_i32, s->T0);
-                s->base.is_jmp = DISAS_EOB_NEXT;
-            } else {
-                gen_svm_check_intercept(s, SVM_EXIT_READ_DR0 + reg);
-                tcg_gen_movi_i32(s->tmp2_i32, reg);
-                gen_helper_get_dr(s->T0, cpu_env, s->tmp2_i32);
-                gen_op_mov_reg_v(s, ot, rm, s->T0);
-            }
-        }
-        break;
-    case 0x106: /* clts */
-        if (check_cpl0(s)) {
-            gen_svm_check_intercept(s, SVM_EXIT_WRITE_CR0);
-            gen_helper_clts(cpu_env);
-            /* abort block because static cpu state changed */
-            s->base.is_jmp = DISAS_EOB_NEXT;
-        }
-        break;
-    /* MMX/3DNow!/SSE/SSE2/SSE3/SSSE3/SSE4 support */
-    case 0x1c3: /* MOVNTI reg, mem */
-        if (!(s->cpuid_features & CPUID_SSE2))
-            goto illegal_op;
-        ot = mo_64_32(dflag);
-        modrm = x86_ldub_code(env, s);
-        mod = (modrm >> 6) & 3;
-        if (mod == 3)
-            goto illegal_op;
-        reg = ((modrm >> 3) & 7) | REX_R(s);
-        /* generate a generic store */
-        gen_ldst_modrm(env, s, modrm, ot, reg, 1);
-        break;
-    case 0x1ae:
-        modrm = x86_ldub_code(env, s);
-        switch (modrm) {
-        CASE_MODRM_MEM_OP(0): /* fxsave */
-            if (!(s->cpuid_features & CPUID_FXSR)
-                || (prefixes & PREFIX_LOCK)) {
-                goto illegal_op;
-            }
-            if ((s->flags & HF_EM_MASK) || (s->flags & HF_TS_MASK)) {
-                gen_exception(s, EXCP07_PREX);
-                break;
-            }
-            gen_lea_modrm(env, s, modrm);
-            gen_helper_fxsave(cpu_env, s->A0);
-            break;
-
-        CASE_MODRM_MEM_OP(1): /* fxrstor */
-            if (!(s->cpuid_features & CPUID_FXSR)
-                || (prefixes & PREFIX_LOCK)) {
-                goto illegal_op;
-            }
-            if ((s->flags & HF_EM_MASK) || (s->flags & HF_TS_MASK)) {
-                gen_exception(s, EXCP07_PREX);
-                break;
-            }
-            gen_lea_modrm(env, s, modrm);
-            gen_helper_fxrstor(cpu_env, s->A0);
-            gen_update_eip_next(s);
-            gen_eob(s);
-            break;
-
-        CASE_MODRM_MEM_OP(2): /* ldmxcsr */
-            if ((s->flags & HF_EM_MASK) || !(s->flags & HF_OSFXSR_MASK)) {
-                goto illegal_op;
-            }
-            if (s->flags & HF_TS_MASK) {
-                gen_exception(s, EXCP07_PREX);
-                break;
-            }
-            gen_lea_modrm(env, s, modrm);
-            tcg_gen_qemu_ld_i32(s->tmp2_i32, s->A0, s->mem_index, MO_LEUL);
-            gen_helper_ldmxcsr(cpu_env, s->tmp2_i32);
-            break;
-
-        CASE_MODRM_MEM_OP(3): /* stmxcsr */
-            if ((s->flags & HF_EM_MASK) || !(s->flags & HF_OSFXSR_MASK)) {
-                goto illegal_op;
-            }
-            if (s->flags & HF_TS_MASK) {
-                gen_exception(s, EXCP07_PREX);
-                break;
-            }
-            gen_helper_update_mxcsr(cpu_env);
-            gen_lea_modrm(env, s, modrm);
-            tcg_gen_ld32u_tl(s->T0, cpu_env, offsetof(CPUX86State, mxcsr));
-            gen_op_st_v(s, MO_32, s->T0, s->A0);
-            break;
-
-        CASE_MODRM_MEM_OP(4): /* xsave */
-            if ((s->cpuid_ext_features & CPUID_EXT_XSAVE) == 0
-                || (prefixes & (PREFIX_LOCK | PREFIX_DATA
-                                | PREFIX_REPZ | PREFIX_REPNZ))) {
-                goto illegal_op;
-            }
-            gen_lea_modrm(env, s, modrm);
-            tcg_gen_concat_tl_i64(s->tmp1_i64, cpu_regs[R_EAX],
-                                  cpu_regs[R_EDX]);
-            gen_helper_xsave(cpu_env, s->A0, s->tmp1_i64);
-            break;
-
-        CASE_MODRM_MEM_OP(5): /* xrstor */
-            if ((s->cpuid_ext_features & CPUID_EXT_XSAVE) == 0
-                || (prefixes & (PREFIX_LOCK | PREFIX_DATA
-                                | PREFIX_REPZ | PREFIX_REPNZ))) {
-                goto illegal_op;
-            }
-            gen_lea_modrm(env, s, modrm);
-            tcg_gen_concat_tl_i64(s->tmp1_i64, cpu_regs[R_EAX],
-                                  cpu_regs[R_EDX]);
-            gen_helper_xrstor(cpu_env, s->A0, s->tmp1_i64);
-            /* XRSTOR is how MPX is enabled, which changes how
-               we translate.  Thus we need to end the TB.  */
-            s->base.is_jmp = DISAS_EOB_NEXT;
-            break;
-
-        CASE_MODRM_MEM_OP(6): /* xsaveopt / clwb */
-            if (prefixes & PREFIX_LOCK) {
-                goto illegal_op;
-            }
-            if (prefixes & PREFIX_DATA) {
-                /* clwb */
-                if (!(s->cpuid_7_0_ebx_features & CPUID_7_0_EBX_CLWB)) {
-                    goto illegal_op;
-                }
-                gen_nop_modrm(env, s, modrm);
-            } else {
-                /* xsaveopt */
-                if ((s->cpuid_ext_features & CPUID_EXT_XSAVE) == 0
-                    || (s->cpuid_xsave_features & CPUID_XSAVE_XSAVEOPT) == 0
-                    || (prefixes & (PREFIX_REPZ | PREFIX_REPNZ))) {
-                    goto illegal_op;
-                }
-                gen_lea_modrm(env, s, modrm);
-                tcg_gen_concat_tl_i64(s->tmp1_i64, cpu_regs[R_EAX],
-                                      cpu_regs[R_EDX]);
-                gen_helper_xsaveopt(cpu_env, s->A0, s->tmp1_i64);
-            }
-            break;
-
-        CASE_MODRM_MEM_OP(7): /* clflush / clflushopt */
-            if (prefixes & PREFIX_LOCK) {
-                goto illegal_op;
-            }
-            if (prefixes & PREFIX_DATA) {
-                /* clflushopt */
-                if (!(s->cpuid_7_0_ebx_features & CPUID_7_0_EBX_CLFLUSHOPT)) {
-                    goto illegal_op;
-                }
-            } else {
-                /* clflush */
-                if ((s->prefix & (PREFIX_REPZ | PREFIX_REPNZ))
-                    || !(s->cpuid_features & CPUID_CLFLUSH)) {
-                    goto illegal_op;
-                }
-            }
-            gen_nop_modrm(env, s, modrm);
-            break;
-
-        case 0xc0 ... 0xc7: /* rdfsbase (f3 0f ae /0) */
-        case 0xc8 ... 0xcf: /* rdgsbase (f3 0f ae /1) */
-        case 0xd0 ... 0xd7: /* wrfsbase (f3 0f ae /2) */
-        case 0xd8 ... 0xdf: /* wrgsbase (f3 0f ae /3) */
-            if (CODE64(s)
-                && (prefixes & PREFIX_REPZ)
-                && !(prefixes & PREFIX_LOCK)
-                && (s->cpuid_7_0_ebx_features & CPUID_7_0_EBX_FSGSBASE)) {
-                TCGv base, treg, src, dst;
-
-                /* Preserve hflags bits by testing CR4 at runtime.  */
-                tcg_gen_movi_i32(s->tmp2_i32, CR4_FSGSBASE_MASK);
-                gen_helper_cr4_testbit(cpu_env, s->tmp2_i32);
-
-                base = cpu_seg_base[modrm & 8 ? R_GS : R_FS];
-                treg = cpu_regs[(modrm & 7) | REX_B(s)];
-
-                if (modrm & 0x10) {
-                    /* wr*base */
-                    dst = base, src = treg;
-                } else {
-                    /* rd*base */
-                    dst = treg, src = base;
-                }
-
-                if (s->dflag == MO_32) {
-                    tcg_gen_ext32u_tl(dst, src);
-                } else {
-                    tcg_gen_mov_tl(dst, src);
-                }
-                break;
-            }
-            goto unknown_op;
-
-        case 0xf8: /* sfence / pcommit */
-            if (prefixes & PREFIX_DATA) {
-                /* pcommit */
-                if (!(s->cpuid_7_0_ebx_features & CPUID_7_0_EBX_PCOMMIT)
-                    || (prefixes & PREFIX_LOCK)) {
-                    goto illegal_op;
-                }
-                break;
-            }
-            /* fallthru */
-        case 0xf9 ... 0xff: /* sfence */
-            if (!(s->cpuid_features & CPUID_SSE)
-                || (prefixes & PREFIX_LOCK)) {
-                goto illegal_op;
-            }
-            tcg_gen_mb(TCG_MO_ST_ST | TCG_BAR_SC);
-            break;
-        case 0xe8 ... 0xef: /* lfence */
-            if (!(s->cpuid_features & CPUID_SSE)
-                || (prefixes & PREFIX_LOCK)) {
-                goto illegal_op;
-            }
-            tcg_gen_mb(TCG_MO_LD_LD | TCG_BAR_SC);
-            break;
-        case 0xf0 ... 0xf7: /* mfence */
-            if (!(s->cpuid_features & CPUID_SSE2)
-                || (prefixes & PREFIX_LOCK)) {
-                goto illegal_op;
-            }
-            tcg_gen_mb(TCG_MO_ALL | TCG_BAR_SC);
-            break;
-
-        default:
-            goto unknown_op;
-        }
-        break;
-
-    case 0x10d: /* 3DNow! prefetch(w) */
-        modrm = x86_ldub_code(env, s);
-        mod = (modrm >> 6) & 3;
-        if (mod == 3)
-            goto illegal_op;
-        gen_nop_modrm(env, s, modrm);
-        break;
-    case 0x1aa: /* rsm */
-        gen_svm_check_intercept(s, SVM_EXIT_RSM);
-        if (!(s->flags & HF_SMM_MASK))
-            goto illegal_op;
-#ifdef CONFIG_USER_ONLY
-        /* we should not be in SMM mode */
-        g_assert_not_reached();
-#else
-        gen_update_cc_op(s);
-        gen_update_eip_next(s);
-        gen_helper_rsm(cpu_env);
-#endif /* CONFIG_USER_ONLY */
-        s->base.is_jmp = DISAS_EOB_ONLY;
-        break;
-    case 0x1b8: /* SSE4.2 popcnt */
-        if ((prefixes & (PREFIX_REPZ | PREFIX_LOCK | PREFIX_REPNZ)) !=
-             PREFIX_REPZ)
-            goto illegal_op;
-        if (!(s->cpuid_ext_features & CPUID_EXT_POPCNT))
-            goto illegal_op;
-
-        modrm = x86_ldub_code(env, s);
-        reg = ((modrm >> 3) & 7) | REX_R(s);
-
-        if (s->prefix & PREFIX_DATA) {
-            ot = MO_16;
-        } else {
-            ot = mo_64_32(dflag);
-        }
-
-        gen_ldst_modrm(env, s, modrm, ot, OR_TMP0, 0);
-        gen_extu(ot, s->T0);
-        tcg_gen_mov_tl(cpu_cc_src, s->T0);
-        tcg_gen_ctpop_tl(s->T0, s->T0);
-        gen_op_mov_reg_v(s, ot, reg, s->T0);
-
-        set_cc_op(s, CC_OP_POPCNT);
-        break;
-    case 0x10e ... 0x117:
-    case 0x128 ... 0x12f:
-    case 0x138 ... 0x13a:
-    case 0x150 ... 0x179:
-    case 0x17c ... 0x17f:
-    case 0x1c2:
-    case 0x1c4 ... 0x1c6:
-    case 0x1d0 ... 0x1fe:
-        disas_insn_new(s, cpu, b);
-=======
->>>>>>> ae35f033
         break;
     default:
         g_assert_not_reached();
@@ -6014,18 +4182,14 @@
     dc->tmp2_i32 = tcg_temp_new_i32();
     dc->tmp3_i32 = tcg_temp_new_i32();
     dc->tmp4 = tcg_temp_new();
-<<<<<<< HEAD
-    dc->cc_srcT = tcg_temp_local_new();
-
+    dc->cc_srcT = tcg_temp_new();
+    
     for (int i = 0; i < 8; i++) {
         dc->fpregs[i] = NULL;
     }
     dc->fpstt_delta = 0;
     dc->ft0 = NULL;
     dc->flcr_set = false;
-=======
-    dc->cc_srcT = tcg_temp_new();
->>>>>>> ae35f033
 }
 
 static void i386_tr_tb_start(DisasContextBase *db, CPUState *cpu)
