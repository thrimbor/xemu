--- conflicted
+++ resolved
@@ -47,22 +47,6 @@
     env->tgpr[3] = tmp;
 }
 
-<<<<<<< HEAD
-static uint32_t hreg_compute_pmu_hflags_value(CPUPPCState *env)
-{
-    uint32_t hflags = 0;
-
-#if defined(TARGET_PPC64)
-    if (env->spr[SPR_POWER_MMCR0] & MMCR0_PMCC0) {
-        hflags |= 1 << HFLAGS_PMCC0;
-    }
-    if (env->spr[SPR_POWER_MMCR0] & MMCR0_PMCC1) {
-        hflags |= 1 << HFLAGS_PMCC1;
-    }
-    if (env->spr[SPR_POWER_MMCR0] & MMCR0_PMCjCE) {
-        hflags |= 1 << HFLAGS_PMCJCE;
-    }
-=======
 #if defined(TARGET_PPC64)
 static bool hreg_check_bhrb_enable(CPUPPCState *env)
 {
@@ -114,20 +98,13 @@
     if (hreg_check_bhrb_enable(env)) {
         hflags |= 1 << HFLAGS_BHRB_ENABLE;
     }
->>>>>>> ae35f033
 
 #ifndef CONFIG_USER_ONLY
     if (env->pmc_ins_cnt) {
         hflags |= 1 << HFLAGS_INSN_CNT;
-<<<<<<< HEAD
-    }
-    if (env->pmc_ins_cnt & 0x1e) {
-        hflags |= 1 << HFLAGS_PMC_OTHER;
-=======
         if (env->pmc_ins_cnt & 0x1e) {
             hflags |= 1 << HFLAGS_PMC_OTHER;
         }
->>>>>>> ae35f033
     }
 #endif
 #endif
@@ -145,10 +122,7 @@
     hflags_mask |= 1 << HFLAGS_PMCJCE;
     hflags_mask |= 1 << HFLAGS_INSN_CNT;
     hflags_mask |= 1 << HFLAGS_PMC_OTHER;
-<<<<<<< HEAD
-=======
     hflags_mask |= 1 << HFLAGS_BHRB_ENABLE;
->>>>>>> ae35f033
 #endif
     return hflags_mask;
 }
