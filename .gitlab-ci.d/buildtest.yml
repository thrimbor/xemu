--- conflicted
+++ resolved
@@ -105,11 +105,7 @@
   script:
     - cd build
     - make NINJA=":" check-venv
-<<<<<<< HEAD
-    - tests/venv/bin/python3 scripts/device-crash-test -q --tcg-only ./qemu-system-i386
-=======
     - pyvenv/bin/python3 scripts/device-crash-test -q --tcg-only ./qemu-system-i386
->>>>>>> ae35f033
 
 build-system-fedora:
   extends:
@@ -167,13 +163,8 @@
   script:
     - cd build
     - make NINJA=":" check-venv
-<<<<<<< HEAD
-    - tests/venv/bin/python3 scripts/device-crash-test -q ./qemu-system-ppc
-    - tests/venv/bin/python3 scripts/device-crash-test -q ./qemu-system-riscv32
-=======
     - pyvenv/bin/python3 scripts/device-crash-test -q ./qemu-system-ppc
     - pyvenv/bin/python3 scripts/device-crash-test -q ./qemu-system-riscv32
->>>>>>> ae35f033
 
 build-system-centos:
   extends:
