--- conflicted
+++ resolved
@@ -33,14 +33,11 @@
        description: 'fuzzing engine library for OSS-Fuzz')
 option('trace_file', type: 'string', value: 'trace',
        description: 'Trace file prefix for simple backend')
-<<<<<<< HEAD
 option('vtune', type : 'string', value : '',
        description: 'Path to VTune directory for profiling')
-=======
 option('coroutine_backend', type: 'combo',
        choices: ['ucontext', 'sigaltstack', 'windows', 'auto'],
        value: 'auto', description: 'coroutine backend to use')
->>>>>>> ae35f033
 
 # Everything else can be set via --enable/--disable-* option
 # on the configure script command line.  After adding an option
@@ -112,13 +109,10 @@
        description: 'Verbose errors in case of CFI violation')
 option('multiprocess', type: 'feature', value: 'auto',
        description: 'Out of process device emulation support')
-<<<<<<< HEAD
 option('renderdoc', type: 'feature', value: 'auto',
        description: 'RenderDoc frame capture support')
-=======
 option('relocatable', type : 'boolean', value : true,
        description: 'toggle relocatable install')
->>>>>>> ae35f033
 option('vfio_user_server', type: 'feature', value: 'disabled',
        description: 'vfio-user server support')
 option('dbus_display', type: 'feature', value: 'auto',
@@ -214,17 +208,9 @@
        description: 'OpenGL support')
 option('rdma', type : 'feature', value : 'auto',
        description: 'Enable RDMA-based migration')
-<<<<<<< HEAD
-option('pvrdma', type : 'feature', value : 'auto',
-       description: 'Enable PVRDMA support')
 # option('gtk', type : 'feature', value : 'auto',
 #        description: 'GTK+ user interface')
 option('sdl', type : 'feature', value : 'enabled',
-=======
-option('gtk', type : 'feature', value : 'auto',
-       description: 'GTK+ user interface')
-option('sdl', type : 'feature', value : 'auto',
->>>>>>> ae35f033
        description: 'SDL user interface')
 option('sdl_image', type : 'feature', value : 'auto',
        description: 'SDL Image support for icons')
@@ -248,13 +234,9 @@
        description: 'l2tpv3 network backend support')
 option('netmap', type : 'feature', value : 'auto',
        description: 'netmap network backend support')
-<<<<<<< HEAD
-option('slirp', type: 'feature', value: 'enabled',
-=======
 option('pixman', type : 'feature', value : 'auto',
        description: 'pixman support')
-option('slirp', type: 'feature', value: 'auto',
->>>>>>> ae35f033
+option('slirp', type: 'feature', value: 'enabled',
        description: 'libslirp user mode network backend support')
 option('vde', type : 'feature', value : 'auto',
        description: 'vde network backend support')
@@ -387,10 +369,6 @@
 option('slirp_smbd', type : 'feature', value : 'auto',
        description: 'use smbd (at path --smbd=*) in slirp networking')
 
-<<<<<<< HEAD
-option('renderdoc', type: 'feature', value: 'auto',
-       description: 'improved RenderDoc frame capture support')
-=======
 option('qemu_ga_manufacturer', type: 'string', value: 'QEMU',
        description: '"manufacturer" name for qemu-ga registry entries')
 option('qemu_ga_distro', type: 'string', value: 'Linux',
@@ -407,5 +385,4 @@
 option('rust', type: 'feature', value: 'disabled',
        description: 'Rust support')
 option('strict_rust_lints', type: 'boolean', value: false,
-       description: 'Enable stricter set of Rust warnings')
->>>>>>> ae35f033
+       description: 'Enable stricter set of Rust warnings')