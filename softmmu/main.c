--- conflicted
+++ resolved
@@ -27,25 +27,27 @@
 #include "sysemu/sysemu.h"
 
 #ifdef XBOX
+
 #undef main
-int qemu_main(int argc, char **argv, char **envp)
+
+int qemu_main(int argc, char **argv)
+{
+    int status;
+
+    qemu_init(argc, argv);
+    status = qemu_main_loop();
+    qemu_cleanup();
+
+    return status;
+}
+
 #else
 
 #ifdef CONFIG_SDL
 #include <SDL.h>
 #endif
 
-<<<<<<< HEAD
-#ifdef CONFIG_COCOA
-#undef main
-#define main qemu_main
-#endif /* CONFIG_COCOA */
-
-int main(int argc, char **argv, char **envp)
-#endif // ifdef XBOX
-=======
 int qemu_default_main(void)
->>>>>>> b67b00e6
 {
     int status;
 
@@ -61,4 +63,6 @@
 {
     qemu_init(argc, argv);
     return qemu_main();
-}+}
+
+#endif // ifdef XBOX